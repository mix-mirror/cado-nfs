--- conflicted
+++ resolved
@@ -11,8 +11,6 @@
 #include "sublat.h"
 
 
-<<<<<<< HEAD
-=======
 #ifdef WANT_NORM_STATS
 static uint64_t norm_stats_n[2]   = {0, 0};
 static int norm_stats_min[2] = {0, 0};
@@ -78,8 +76,6 @@
 }
 
 
-
->>>>>>> ca16224b
 /* Function fppol_pow computes the power-th power of a polynomial
    should power be an unsigned int?  
    Should this function survive? 
