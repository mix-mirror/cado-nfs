--- conflicted
+++ resolved
@@ -532,11 +532,7 @@
             x -= F.end;
     }
 
-<<<<<<< HEAD
-    inline int advance_to_end_of_row_or_smallest_region(uint32_t mask)
-=======
-    void advance_to_end_of_projective_first_line(fence const & F)
->>>>>>> 17b39c76
+    int advance_to_end_of_row_or_smallest_region(uint32_t mask)
     {
         /* This function shouldn't be critical. We want the last matching
          * position on the row where x stands, or in the lowest-level
