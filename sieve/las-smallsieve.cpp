--- conflicted
+++ resolved
@@ -225,6 +225,8 @@
             saw_resieve_end = true;
             ssd.resieve_end_offset = ssd.ssps.size();
         }
+
+        ASSERT_ALWAYS(p <= thresh);
         if (p > thresh) {
             continue;
         }
@@ -270,23 +272,30 @@
 
             /* FIXME: what should we do with 3, given that it is pattern-sieved?
              */
-            if (new_ssp.is_ordinary3()) {
+
+            /* don't push projective primes that never hit. */
+            if (new_ssp.is_proj()) {
+                if (new_ssp.get_g() >= si.J) {
+                    /* ... unless the number of lines to skip is >= J */
+                    /* FIXME: we lose hits to (+-1,0) this way (the two locations
+                       are equal up to sign, but we should sieve one of them!) */
+                    if (verbose) {
+                        verbose_output_print(0, 1,
+                                "# small_sieve_init: not adding projective prime"
+                                " (1:%" FBROOT_FORMAT ") mod %" FBPRIME_FORMAT ")"
+                                " to small sieve  because g=%d >= si.J = %d\n",
+                                r_q-p, p, new_ssp.get_g(), si.J);
+                    }
+                    continue;
+                }
+                /* projective primes of all sorts go to ssp anyway */
+                ssd.ssp.push_back(new_ssp);
+            } else if (new_ssp.is_ordinary3() || new_ssp.is_pow2()) {
                 ssd.ssp.push_back(new_ssp);
             } else if (new_ssp.is_nice()) {
                 ssd.ssps.push_back(new_ssp);
-            } else if (new_ssp.get_g() >= si.J) {
-                /* ... unless the number of lines to skip is >= J */
-                /* FIXME: we lose hits to (+-1,0) this way (the two locations
-                   are equal up to sign, but we should sieve one of them!) */
-                if (verbose) {
-                    verbose_output_print(0, 1,
-                            "# small_sieve_init: not adding projective prime"
-                            " (1:%" FBROOT_FORMAT ") mod %" FBPRIME_FORMAT ")"
-                            " to small sieve  because g=%d >= si.J = %d\n",
-                            r_q-p, p, new_ssp.get_g(), si.J);
-                }
             } else {
-                ssd.ssp.push_back(new_ssp);
+                ASSERT_ALWAYS(0);
             }
         }
     }
@@ -300,12 +309,6 @@
         saw_resieve_end = true;
         ssd.resieve_end_offset = ssd.ssps.size();
     }
-    /* our logic that reacts on the bit size of the small-sieved primes
-     * assumes that small-sieved primes are sorted. It's cheap to do, but
-     * we must pay attention to those tricky resieving indices. XXX do
-     * that.
-     */
-    ASSERT_ALWAYS(std::is_sorted(ssd.ssps.begin(), ssd.ssps.end()));
     ASSERT_ALWAYS(saw_resieve_start && saw_resieve_end);
 }
 /* }}} */
@@ -666,11 +669,7 @@
 #ifdef TRACE_K
     /* we're keeping track of it with ssdpos, but just in case,
      * make sure we get it right ! */
-<<<<<<< HEAD
     small_sieve_base<> C(logI, N, si.conf.sublat);
-=======
-    small_sieve_context C(logI, N, si.conf.sublat);
->>>>>>> 617bbd7e
     ASSERT_ALWAYS(pos == C.first_position_ordinary_prime (ssps));
 #endif
     ASSERT(pos < (int) p);
@@ -880,7 +879,7 @@
             pattern[0], pattern[1]);
         if (pattern[0] || pattern[1]) {
             unsigned long *S_ptr = (unsigned long *) (S + ((size_t) (j-j0) << logI));
-            const unsigned long *S_end = (unsigned long *)(S + ((size_t) (j-j0) << logI) + F()) - 2;
+            const unsigned long *S_end = (unsigned long *)(S + ((size_t) (j-j0) << logI) + F());
 
 #ifdef TRACE_K /* {{{ */
             if (trace_on_range_Nx(w.N, w.j*I(), w.j*I()+I())) {
@@ -954,9 +953,9 @@
             const unsigned long *S_end = (unsigned long *)(S + ((size_t) (j-j0) << logI) + F()) - 2;
 
 #ifdef TRACE_K /* {{{ */
-            if (trace_on_range_Nx(w.N, w.j*I, w.j*I+I)) {
+            if (trace_on_range_Nx(w.N, w.j*I(), w.j*I()+I())) {
                 unsigned int x = trace_Nx.x;
-                unsigned int k = x % I;
+                unsigned int k = x % I();
                 unsigned int v = (((unsigned char *)(pattern+((k/sizeof(unsigned long))%3)))[k%sizeof(unsigned long)]);
                 if (v) {
                     WHERE_AM_I_UPDATE(w, x, x);
@@ -1007,13 +1006,13 @@
     if (is_fragment) {
         small_sieve<true> SS(ssdpos, ssd.ssps, ssd.ssp, S, logI, N, si.conf.sublat, nthreads);
         SS.pattern_sieve2(w);
-        // SS.pattern_sieve3(w);
+        SS.pattern_sieve3(w);
         SS.exceptional_sieve(w);
         SS.normal_sieve(w);
     } else {
         small_sieve<false> SS(ssdpos, ssd.ssps, ssd.ssp, S, logI, N, si.conf.sublat, nthreads);
         SS.pattern_sieve2(w);
-        // SS.pattern_sieve3(w);
+        SS.pattern_sieve3(w);
         SS.exceptional_sieve(w);
         SS.normal_sieve(w);
     }
