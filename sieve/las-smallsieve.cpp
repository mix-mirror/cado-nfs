--- conflicted
+++ resolved
@@ -177,11 +177,7 @@
 
 /* Initialization procedures for the ssp data */
 
-<<<<<<< HEAD
-static inline void ssp_init_oa(ssp_t * tail, fbprime_t p, fbprime_t r, unsigned int skip, unsigned int sublatm, where_am_I & w MAYBE_UNUSED)/*{{{*/
-=======
-static inline void ssp_init_oa(ssp_t * tail, fbprime_t p, fbprime_t r, unsigned int skip, where_am_I_ptr w MAYBE_UNUSED)/*{{{*/
->>>>>>> 7e4520ba
+static inline void ssp_init_oa(ssp_t * tail, fbprime_t p, fbprime_t r, unsigned int skip, where_am_I & w MAYBE_UNUSED)/*{{{*/
 {
     tail->p = p;
     tail->r = r;
@@ -312,11 +308,7 @@
                     event |= SSP_DISCARD;
                 }
             } else {
-<<<<<<< HEAD
-                ssp_init_oa(tail, p, r_q, skiprows, si.conf.sublat.m, w);
-=======
                 ssp_init_oa(tail, p, r_q, skiprows, w);
->>>>>>> 7e4520ba
             }
             tail++;
             if (event)
@@ -525,22 +517,17 @@
      * this, which is what this flag is for.
      * Sublat must also be taken into account.
      */
-<<<<<<< HEAD
-    const int row0_is_oddj = (N << (LOG_BUCKET_REGION - si.logI)) & 1;
-
-=======
     int row0_is_oddj;
-    if (si->conf->sublat.m == 0) {
-        row0_is_oddj = (N << (LOG_BUCKET_REGION - si->conf->logI)) & 1;
+    if (si.conf.sublat.m == 0) {
+        row0_is_oddj = (N << (LOG_BUCKET_REGION - si.conf.logI)) & 1;
     } else {
-        int row0 = (N << (LOG_BUCKET_REGION - si->conf->logI));
-        row0_is_oddj = (row0 * si->conf->sublat.m + si->conf->sublat.j0) & 1;
+        int row0 = (N << (LOG_BUCKET_REGION - si.conf.logI));
+        row0_is_oddj = (row0 * si.conf.sublat.m + si.conf.sublat.j0) & 1;
         // Odd/even property of j is the same as for j+2, even with
         // sublat, unless sublat.m is even, which is not handled right
         // now. Same for i.
-        ASSERT_ALWAYS((si->conf->sublat.m & 1) == 1);
-    }
->>>>>>> 7e4520ba
+        ASSERT_ALWAYS((si.conf.sublat.m & 1) == 1);
+    }
 
     /* Handle powers of 2 up to 2 * sizeof(long) separately. 
      * TODO: use SSE2 */
@@ -826,8 +813,8 @@
 	size_t p_or_2p = p;
 	unsigned int i0 = ssdpos[k]; ASSERT(i0 < p);
         unsigned int i_compens_sublat = 0;
-        if (si->conf->sublat.m != 0) {
-            i_compens_sublat = si->conf->sublat.i0 & 1;
+        if (si.conf.sublat.m != 0) {
+            i_compens_sublat = si.conf.sublat.i0 & 1;
         }
 	j = 0;
 	if (row0_is_oddj) goto j_odd;
@@ -991,7 +978,7 @@
             /* Don't sieve powers of 2 again that were pattern-sieved */
             ssp_t * ssp = &(ssd->ssp[k]);
             const fbprime_t p = ssp->p;
-            const fbprime_t r = ssp->rm;
+            const fbprime_t r = ssp->r;
             WHERE_AM_I_UPDATE(w, p, p);
 
             if (p <= pattern2_size)
@@ -1047,23 +1034,19 @@
     unsigned long j, nj;
     const int resieve_very_verbose = 0, resieve_very_verbose_bad = 0;
     /* See comment above about the variable of the same name */
-<<<<<<< HEAD
-    const int row0_is_oddj = (N << (LOG_BUCKET_REGION - si.logI)) & 1;
-=======
     int row0_is_oddj;
     unsigned int i_compens_sublat = 0;
-    if (si->conf->sublat.m == 0) {
-        row0_is_oddj = (N << (LOG_BUCKET_REGION - si->conf->logI)) & 1;
+    if (si.conf.sublat.m == 0) {
+        row0_is_oddj = (N << (LOG_BUCKET_REGION - si.conf.logI)) & 1;
     } else {
-        int row0 = (N << (LOG_BUCKET_REGION - si->conf->logI));
-        row0_is_oddj = (row0 * si->conf->sublat.m + si->conf->sublat.j0) & 1;
-        i_compens_sublat = si->conf->sublat.i0 & 1;
+        int row0 = (N << (LOG_BUCKET_REGION - si.conf.logI));
+        row0_is_oddj = (row0 * si.conf.sublat.m + si.conf.sublat.j0) & 1;
+        i_compens_sublat = si.conf.sublat.i0 & 1;
         // Odd/even property of j is the same as for j+2, even with
         // sublat, unless sublat.m is even, which is not handled right
         // now. Same for i.
-        ASSERT_ALWAYS((si->conf->sublat.m & 1) == 1);
-    }
->>>>>>> 7e4520ba
+        ASSERT_ALWAYS((si.conf.sublat.m & 1) == 1);
+    }
 
     nj = (bucket_region >> si.logI);
 
