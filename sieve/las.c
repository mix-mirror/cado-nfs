--- conflicted
+++ resolved
@@ -1612,22 +1612,6 @@
         ASSERT (bin_gcd_safe (a, b) == 1);
 #endif
 
-<<<<<<< HEAD
-            relation_t rel[1];
-            memset(rel, 0, sizeof(rel));
-            rel->a = a;
-            rel->b = b; 
-            for (int side = 0; side < 2; side++) {
-                for(int i = 0 ; i < factors[side].n ; i++)
-                    relation_add_prime(rel, side, factors[side].fac[i]);
-                for (unsigned int i = 0; i < f[side]->length; ++i) {
-                    if (!mpz_fits_ulong_p(f[side]->data[i]))
-                        fprintf(stderr, "Warning: misprinted relation because of large prime of %zu bits at (%"PRId64",%"PRIu64")\n",
-                                mpz_sizeinbase(f[side]->data[i], 2), a, b);
-                    for (unsigned int j = 0; j < m[side]->data[i]; j++) {
-                        relation_add_prime(rel, side, mpz_get_ui(f[side]->data[i]));
-                    }
-=======
         relation_t rel[1];
         memset(rel, 0, sizeof(rel));
         rel->a = a;
@@ -1637,13 +1621,14 @@
                 relation_add_prime(rel, side, factors[side].fac[i]);
             for (unsigned int i = 0; i < f[side]->length; ++i) {
                 if (!mpz_fits_ulong_p(f[side]->data[i]))
-                    fprintf(stderr, "Warning: misprinted relation because of large prime at (%"PRId64",%"PRIu64")\n",a,b);
+                    fprintf(stderr, "Warning: misprinted relation because of large prime of %zu bits at (%"PRId64",%"PRIu64")\n",
+                            mpz_sizeinbase(f[side]->data[i], 2), a, b);
                 for (unsigned int j = 0; j < m[side]->data[i]; j++) {
                     relation_add_prime(rel, side, mpz_get_ui(f[side]->data[i]));
->>>>>>> c3d39b33
                 }
             }
         }
+    }
         relation_compress_rat_primes(rel);
         relation_compress_alg_primes(rel);
 
@@ -1657,29 +1642,6 @@
 #if 0
             fprint_relation(si->output, rel);
 #else
-<<<<<<< HEAD
-                /* This code will be dropped soon. The thing is
-                 * that las is a moving target for the moment, and
-                 * going through the fprint_relation code above changes
-                 * the order of factors in printed relations. It's not so
-                 * handy.
-                 */
-                if (timed) {
-                    fprintf (si->output, "(%.2e) ", seconds() - tt_qstart);
-                }
-                fprintf (si->output, "%" PRId64 ",%" PRIu64, a, b);
-                for(int z = 0 ; z < 2 ; z++) {
-                    int side = RATIONAL_SIDE ^ z;
-                    fprintf (si->output, ":");
-                    int comma = factor_list_fprint (si->output, factors[side]);
-                    for (unsigned int i = 0; i < f[side]->length; ++i) {
-                        for (unsigned int j = 0; j < m[side]->data[i]; j++) {
-                            if (comma++) fprintf (si->output, ",");
-                            gmp_fprintf (si->output, "%Zx", f[side]->data[i]);
-                        }
-                    }
-                    if (si->ratq == (side == RATIONAL_SIDE)) {
-=======
             /* This code will be dropped soon. The thing is
              * that las is a moving target for the moment, and
              * going through the fprint_relation code above changes
@@ -1696,7 +1658,6 @@
                 int comma = factor_list_fprint (si->output, factors[side]);
                 for (unsigned int i = 0; i < f[side]->length; ++i) {
                     for (unsigned int j = 0; j < m[side]->data[i]; j++) {
->>>>>>> c3d39b33
                         if (comma++) fprintf (si->output, ",");
                         gmp_fprintf (si->output, "%Zx", f[side]->data[i]);
                     }
@@ -2216,39 +2177,18 @@
     /* {{{ perform some basic checking */
     if (!descent) {
         if (fbfilename == NULL) usage(argv0[0], "fb");
-<<<<<<< HEAD
-        if (q0 == 0) usage(argv0[0], "q0");
-
-        /* if -rho is given, we sieve only for q0, thus -q1 is not allowed */
-        if (rho != 0 && q1 != 0)
-=======
         if (mpz_cmp_ui(q0,0) == 0) usage(argv0[0], "q0");
 
         /* if -rho is given, we sieve only for q0, thus -q1 is not allowed */
         if (mpz_cmp_ui(rho,0) != 0 && mpz_cmp_ui(q1,0) != 0)
->>>>>>> c3d39b33
           {
             fprintf (stderr, "Error, -q1 and -rho are mutually exclusive\n");
             exit (EXIT_FAILURE);
           }
-<<<<<<< HEAD
-
-        /* if -q1 is not given, sieve only for q0 */
-        if (q1 == 0)
-          q1 = q0 + 1;
-
-        /* check that q1 fits into an unsigned long */
-        if (q1 > (uint64_t) ULONG_MAX)
-          {
-            fprintf (stderr, "Error, q1=%" PRIu64 " exceeds ULONG_MAX\n", q1);
-            exit (EXIT_FAILURE);
-          }
-=======
 
         /* if -q1 is not given, sieve only for q0 */
         if (mpz_cmp_ui(q1, 0) == 0)
             mpz_add_ui(q1, q0, 1);
->>>>>>> c3d39b33
     }
     /* }}} */
 
@@ -2406,58 +2346,6 @@
 
 
     if (descent) {
-<<<<<<< HEAD
-        q0 = 0;
-        q1 = 1;
-    }
-
-    while (q0 + sq < q1) {
-        if (!descent) {
-            while (nroots == 0) { /* {{{ go to next prime and generate roots */
-                q0 = uint64_nextprime (q0);
-                if (q0 >= q1)
-                    goto end;  // breaks two whiles.
-                si->q = q0;
-                if (si->ratq)
-                    nroots = poly_roots_uint64 (roots, si->cpoly->rat->f, 1, q0);
-                else
-                    nroots = poly_roots_uint64 (roots, si->cpoly->alg->f, si->cpoly->alg->degree, q0);
-                if (nroots > 0) {
-                    fprintf (si->output, "### q=%" PRIu64 ": root%s", q0,
-                            (nroots == 1) ? "" : "s");
-                    for (i = 1; i <= (int) nroots; i++)
-                        fprintf (si->output, " %" PRIu64, roots[nroots-i]);
-                    fprintf (si->output, "\n");
-                }
-            }
-            /* }}} */
-
-            /* computes a0, b0, a1, b1 from q, rho, and the skewness */
-            si->rho = roots[--nroots];
-            if (rho != 0 && si->rho != rho) /* if -rho, wait for wanted root */
-                continue;
-
-            tt_qstart = seconds();
-
-            if (SkewGauss (si, si->cpoly->skew) != 0)
-                continue;
-            /* FIXME: maybe we can discard some special q's if a1/a0 is too large,
-               see http://www.mersenneforum.org/showthread.php?p=130478 */
-
-            fprintf (si->output, "# Sieving q=%" PRIu64 "; rho=%" PRIu64
-                    "; a0=%d; b0=%d; a1=%d; b1=%d\n",
-                     si->q, si->rho, si->a0, si->b0, si->a1, si->b1);
-            sq ++;
-        } else {
-            si->a0 = 1;
-            si->a1 = 0;
-            si->b0 = 0;
-            si->b1 = 1;
-            si->q = 1;
-            si->rho = 0;
-        }
-
-=======
         mpz_set_ui(q0, 0);
         mpz_set_ui(q1, 1);
     }
@@ -2509,7 +2397,6 @@
             mpz_set_ui(si->q, 1);
             mpz_set_ui(si->rho, 0);
         }
->>>>>>> c3d39b33
 
         /* checks the value of J,
          * precompute the skewed polynomials of f(x) and g(x), and also
@@ -2607,11 +2494,6 @@
 
         /* {{{ bench stats */
         if (bench) {
-<<<<<<< HEAD
-            uint64_t newq0 = (uint64_t) (skip_factor*((double) q0));
-            uint64_t savq0 = q0;
-            t_bench = seconds() - t_bench;
-=======
             mpz_t newq0, savq0;
             mpz_init_set(savq0, q0);
             mpz_init_set(newq0, q0);
@@ -2623,7 +2505,6 @@
                 mpz_fdiv_q(newq0, mpq_numref(nq), mpq_denref(nq));
                 mpq_clear(nq);
             }
->>>>>>> c3d39b33
             // print some estimates for special-q's between q0 and the next
             int nb_q = 1;
             do {
@@ -2632,16 +2513,10 @@
             } while (mpz_cmp(q0, newq0) < 0);
             mpz_set(q0, newq0);
             nroots=0;
-<<<<<<< HEAD
-            fprintf(si->output,
-                    "# Stats for q=%" PRIu64 ": %d reports in %1.1f s\n",
-                    savq0, rep_bench, t_bench);
-=======
             t_bench = seconds() - t_bench;
             gmp_fprintf(si->output,
                     "# Stats for q=%Zd: %d reports in %1.1f s\n",
                     savq0, rep_bench, t0);
->>>>>>> c3d39b33
             fprintf(si->output,
                     "# Estimates for next %d q's: %d reports in %1.0f s, %1.2f s/r\n",
                     nb_q, nb_q*rep_bench, t_bench*nb_q, t_bench/((double)rep_bench));
