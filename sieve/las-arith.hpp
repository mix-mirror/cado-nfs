#ifndef LAS_ARITH_HPP_
#define LAS_ARITH_HPP_

#include "las-config.h"   // for NOPROFILE_INLINE
#include "cado_config.h"  // for HAVE_GCC_STYLE_AMD64_INLINE_ASM

#include <cstdint>        // for uint32_t, uint64_t, uint8_t, int64_t
#include <cinttypes>      // for PRI* macros

#include "macros.h"       // for ASSERT, UNLIKELY, GNUC_VERSION_ATLEAST, MAY...
#include "fb-types.h"     // for fbprime_t
#include "misc.h"          // cado_ctz
#include "mod_ul.h"        // for modul_clear, modul_clearmod, modul_get_ul
#include "verbose.h"

// #define LAS_ARITH_INVMOD_HISTOGRAM 1
#ifdef LAS_ARITH_INVMOD_HISTOGRAM
#include <utils_cxx.hpp>
#endif

/* This header file is also #include'd by tests/sieve/torture-redc.cpp,
 * which (as its name says) checks that redc_32 and redc_u32 hold to
 * their promises.
 */

/* define STAT to get statistics on the frequency of carries in redc_u32 and
   redc_32 */
// #define STAT

/** Returns true if p is small enough so that the first carry in our redc_*()
 *  functions cannot occur, and false otherwise.
 *
 *   If redc_no_carry(p) is true, then redc_*<false>() functions may be used
 *   which are slightly faster, otherwise redc_*<true>() functions must be used.
 *
 *   \param [in] p, the modulus for REDC to check
*/
static inline bool redc_no_carry(const uint32_t p) {
    return p < (UINT32_C(1) << 31);
}

<<<<<<< HEAD
// Redc_32 based on 64-bit arithmetic
// Assume:
//   * p is an odd number < 2^32.
//   * invp is -1/p mod 2^32.
//   * x is some integer in [0, 2^32*p[
// Compute:
//   * x/2^32 mod p as an integer in [0, p[
template <bool CARRYCHECK>
static inline uint32_t
redc_u32(const uint64_t x, const uint32_t p, const uint32_t invp)
=======
/** Unsigned Redc_32 based on 64-bit arithmetic
 *   \param [in] x unsigned 64-bit integer, we require x < 2^32 * p
 *   \param [in] p is an odd number < 2^32. If CARRYCHECK is false, we require
 *               that p satisfies redc_no_carry(p).
 *   \param [in] invp is -1/p mod 2^32.
 *   \return x/2^32 mod p as an integer in [0, p[
*/

template <bool CARRYCHECK>
static inline uint32_t // NO_INLINE
redc_u32(const uint64_t x, const uint32_t p, const redc_invp_t invp)
>>>>>>> 172029a3
{
  ASSERT_EXPENSIVE(CARRYCHECK || redc_no_carry(p));
  uint32_t t = (uint32_t) x * invp;   /* t = x * invp mod 2^32 */
  /* x + t*p is bounded by 2^32*p-1+(2^32-1)*p < 2*2^32*p
   * therefore, we must pay attention to the carry flag while doing the
   * addition.
   */
  uint64_t tp = (uint64_t)t * (uint64_t)p;
  uint64_t xtp = x;

<<<<<<< HEAD
  /* do xtp += tp, get carry out in cf */

  t = 0;
  if IF_CONSTEXPR (CARRYCHECK) {
#if defined(GENUINE_GNUC) && defined(HAVE_GCC_STYLE_AMD64_INLINE_ASM) && GNUC_VERSION_ATLEAST(6,0,0)
      int cf;
      asm("addq %[tp],%[xtp]\n" : [xtp]"+r"(xtp), "=@ccc"(cf) : [tp]"r"(tp));
      if (cf) t = p;
#else
      /* With GCC 9.2.1 the following code is as fast as the above assembly code.
         Example on Intel i5-4590 at 3.3Ghz with turbo-boost disabled
         (revision 8de5fc9):
         torture-redc 10000000:
assembly: redc_u32: 8388608 tests in 0.0659s
C code  : redc_u32: 8388608 tests in 0.0658s
*/
      xtp += tp;
      if (xtp < tp) t = p;
#endif
#ifdef STAT
      static int count = 0, carry = 0;
      count ++;
      carry += cf != 0;
      if ((count % 1000000) == 0)
          printf ("redc_u32: count=%d carry=%d\n", count, carry);
#endif
  } else {
      xtp += tp;
=======
  /* do xtp += tp. If the addition produces a carry, then set t = p,
   * and t = 0 otherwise */

  t = 0;
  if (CARRYCHECK) {
#if defined(HAVE_GCC_STYLE_AMD64_INLINE_ASM)
  __asm__("addq %[tp],%[xtp]\n" 
          "cmovc %[p], %[t]\n"
          : [xtp]"+r"(xtp), [t]"+r"(t) : [tp]"r"(tp), [p] "r" (p)
          : "cc");
#else
  /* This conditional branch is never taken unless p > 2^31.
     In sieving tests, the branch was a little faster than the asm CMOV.
     With factor base primes > 2^31, this may change. */
  xtp += tp;
  if (xtp < tp) t = p;
#endif
#ifdef STAT
  static int count = 0, carry = 0;
  count ++;
  carry += (xtp < tp) ? 1 : 0;
  if ((count % 1000000) == 0)
    printf ("redc_u32: count=%d carry=%d\n", count, carry);
#endif
  } else {
    xtp += tp;
>>>>>>> 172029a3
  }
  uint32_t u = xtp >> 32;
  // by construction, xtp is divisible by 2^32. u is such that
  // 0 <= u < 2*p ; however the representative that we have is capped to
  // 2^32, and may wrap around.
  /* if cf is true, then with u' := 2^32 + u, we have 2^32 <= u' < 2*p,
   * thus u' - p < p, which ensures that (1) a borrow will occur in the
   * subtraction u - p, which will compensate for the carry in x + t*p,
   * and (2) the final result will be < p as wanted */

<<<<<<< HEAD
=======
  /* Alternative: t2=u-t; u-=p; if carry: u=t2. 4 insn instead of 3, dependent
   * chain also has length 3 but with one MOV. Turned out to be slightly slower
   * on i3-6100. */

  /* With -O3, gcc turns this into a conditional branch. :( */
>>>>>>> 172029a3
  if (u >= p) t = p;
  return u - t;
}

<<<<<<< HEAD
// Signed redc_32 based on 64-bit arithmetic
// Assume:
//   * p is an odd number < 2^32.
//   * invp is -1/p mod 2^32.
//   * x is some signed integer in ]-2^32*p, 2^32*p[ (fitting in int64_t)
// Compute:
//   * x/2^32 mod p as an integer in [0, p[
=======
/** Variable-width unsigned REDC.
 *   \param [in] x unsigned 32-bit integer. We require x < p.
 *   \param [in] p is an odd number < 2^32.
 *   \param [in] invp is -1/p mod 2^32.
 *   \param [in] s is an integer 0 <= s < 32
 *   \return x/2^s mod p as an integer in [0, p[
*/
static inline uint32_t // NO_INLINE
varredc_u32(const uint32_t x, const uint32_t p, const redc_invp_t invp, const uint8_t s)
{
  ASSERT(s < 32); /* shift by word width is undefined. caller should use
                     redc_u32() instead. */
  ASSERT(x < p);
  const uint32_t mask = (UINT32_C(1) << s) - 1;
  uint32_t t = ((uint32_t) x * invp) & mask;   /* t = x * invp mod 2^s, 0 <= t <= 2^s-1 */
  uint64_t tp = (uint64_t)t * (uint64_t)p;     /* 0 <= tp <= (2^s-1)*p */
  uint64_t xtp = x + tp;                       /* 0 <= xtp <= 2^s*p - 1 <= 2^31*p - 1 < 2^64. No carry */

  ASSERT((xtp & mask) == 0);
  uint32_t u = xtp >> s;                       /* 0 <= u < p */
  return u;
}


/** Unsigned modular multiplication with REDC
 *   \param [in] a unsigned 32-bit integer
 *   \param [in] b unsigned 32-bit integer. We require a*b < 2^32*p
 *   \param [in] p is an odd number < 2^32.
 *   \param [in] invp is -1/p mod 2^32.
 *   \return (a*b)/2^32 mod p as an integer in [0, p[
*/

>>>>>>> 172029a3
template <bool CARRYCHECK>
static inline uint32_t
mulmodredc_u32(const uint32_t a, const uint32_t b, const uint32_t p, const redc_invp_t invp)
{
  uint64_t x = (uint64_t) a * (uint64_t) b;
  return redc_u32<CARRYCHECK>(x, p, invp);
}

/** Signed redc_32 based on 64-bit arithmetic
 *   \param [in] x is some signed integer in ]-2^32*p, 2^32*p[ (fitting in int64_t)
 *   \param [in] p is an odd number < 2^32. If CARRYCHECK is false, we require
 *               that p satisfies redc_no_carry(p).
 *   \param [in] invp is -1/p mod 2^32.
 *   \return x/2^32 mod p as an integer in [0, p[
*/
template <bool CARRYCHECK>
static inline uint32_t // NO_INLINE
redc_32(const int64_t x, const uint32_t p, const redc_invp_t invp)
{
  ASSERT_EXPENSIVE(CARRYCHECK || redc_no_carry(p));
  uint32_t t = (uint32_t)x * invp;
  uint64_t tp = (uint64_t)t * (uint64_t)p;
#if 1
<<<<<<< HEAD
=======
  /* gcc 6.4, 7.5, 8.3, 9.3, 10.2 all turn this into test/lea(or add)/cmovns,
   * which seems pretty good. On Skylake i3-6100 it makes root_transform()
   * 1-2% percent faster than the MUL below */
>>>>>>> 172029a3
  uint64_t xtp = (x >= 0) ? x : x + ((uint64_t) p << 32);
#else
  uint64_t xtp = x + (uint64_t) p * (uint64_t) ((x & 0x8000000000000000) >> 31);
#endif
  t = 0;
  if IF_CONSTEXPR (CARRYCHECK) {
  /* now xtp >= 0, and we are in the same case as redc_u32,
     thus the same analysis as redc_u32 applies here */
<<<<<<< HEAD
    t = 0;
#if defined(GENUINE_GNUC) && defined(HAVE_GCC_STYLE_AMD64_INLINE_ASM) && GNUC_VERSION_ATLEAST(6,0,0)
    int cf;
    asm("addq %[tp],%[xtp]\n" : [xtp]"+r"(xtp), "=@ccc"(cf) : [tp]"r"(tp));
    if (cf) t = p;
=======
  t = 0;
  if (CARRYCHECK) {
#if defined(HAVE_GCC_STYLE_AMD64_INLINE_ASM)
  __asm__("addq %[tp],%[xtp]\n" 
          "cmovc %[p], %[t]\n"
          : [xtp]"+r"(xtp), [t]"+r"(t) : [tp]"r"(tp), [p] "r" (p)
          : "cc");
>>>>>>> 172029a3
#else
  /* Same thing as in redc_u32 */
  xtp += tp;
  if (xtp < tp) t = p;
#endif
  } else {
<<<<<<< HEAD
      xtp += tp;
=======
    xtp += tp;
>>>>>>> 172029a3
  }
  /* Timings with revision 8de5fc9
     on Intel i5-4590 at 3.3Ghz with turbo-boost disabled:
     torture-redc 10000000:
     assembly: redc_32: 8388608 tests in 0.0668s
     C code  : redc_32: 8388608 tests in 0.0679s
     assembly+(if 0 instead of if 1): redc_32: 8388608 tests in 0.0680s */
  uint32_t u = xtp >> 32;
  if (u >= p) t = p;
  return u - t;
}

/* NOTE: we used to have redc_64, invmod_redc_64, and invmod_64 ; actually we
 * never really needed these functions, and they're gone since b9a4cbb40 ;
 * maybe temporarily.
 */

MAYBE_UNUSED
static inline fbprime_t
invmod_po2 (fbprime_t n)
{
  fbprime_t r;
  
  ASSERT (n & 1);
  r = (3 * n) ^ 2;
  r *= 2 - r * n;
  r *= 2 - r * n;
  r *= 2 - r * n;
  if (sizeof (fbprime_t) > 4)
    r *= 2 - r * n;
  return r;
}

/* put in pa[0] the value of 1/pa[0] mod b and return non-zero if the inverse
   exists, otherwise return 0 */
NOPROFILE_INLINE int
invmod_32 (uint32_t *pa, uint32_t b)
{
  ASSERT (sizeof(unsigned long) >= 4);
  modulusul_t m;
  residueul_t r;
  int rc;
  modul_initmod_ul (m, b);
  modul_init (r, m);
  modul_set_ul (r, *pa, m); /* With mod reduction */
  if ((rc = modul_inv(r, r, m)))
    *pa = modul_get_ul (r, m);
  modul_clear (r, m);
  modul_clearmod (m);
  return rc;
}

/* Requires a < m and b <= m, then r == a+b (mod m) and r < m */
static inline uint32_t
addmod_u32 (const uint32_t a, const uint32_t b, const uint32_t m)
{
#if (defined(__i386__) && defined(__GNUC__)) || defined(HAVE_GCC_STYLE_AMD64_INLINE_ASM)
  {
    uint32_t t = a + b, tr = a - m;

    __asm__ __VOLATILE (
      "add %2, %0\n\t"   /* tr += b */
      "cmovnc %1, %0\n\t"  /* if (!cy) tr = t */
      : "+&r" (tr)
      : "rm" (t), "g" (b)
      : "cc"
    );
    return tr;
  }
#else
  return (b >= m - a) ? (b - (m - a)) : (a + b);
#endif
}

/* TODO: this is a close cousin of modredcul_inv, but the latter does
 * 64-bit redc */

// Compute 2^32/a mod b for b odd,
// and 1/a mod b for b even, by binary xgcd.
// a must be less than b.
// return result on succes (new a value), UINT32_MAX on failure

static inline uint32_t // NO_INLINE
invmod_redc_32(uint32_t a, const uint32_t orig_b, const uint32_t invb) {
  uint32_t b = orig_b;
  ASSERT (a < b);
  if (UNLIKELY(!a)) return a; /* or we get infinite loop */
  if (UNLIKELY(!(b & 1))) {
    uint32_t pa = a;
    invmod_32(&pa, (uint32_t) b);
    return pa;
  }
  const uint32_t p = b;
  uint32_t u = 1, v = 0, lsh = cado_ctz(a);
  uint8_t t = lsh;
  // make a odd
  a >>= lsh;
  
  // Here a and b are odd, and a < b
  while (true) {
    uint32_t diff1 = b - a;
    if (diff1 == 0)
      goto done;
    lsh = cado_ctz(diff1);
    diff1 >>= lsh;
    uint32_t v2 = v << lsh;
    uint32_t diff2 = (a - b) >> lsh;
    v += u;
    u <<= lsh;
    t += lsh;
#if 1 && (defined(HAVE_GCC_STYLE_AMD64_INLINE_ASM) || defined(__i386__) && defined(__GNUC__))
    __asm__(
      "cmp %[b], %[a]\n"          // Compare b, a
      "cmovb %[diff1], %[b]\n"    // if a<b:  b = diff1 (= (b - a) >> lsh)
      "cmovnb %[diff2], %[a]\n"   // if a>=b: a = diff2 (= (a - b) >> lsh)
      "cmovnb %[v], %[u]\n"       // if a>=b: u = uv (= u + v)
      "cmovnb %[v2], %[v]\n"      // if a>=b: v = v2 (= v << lsh)
      : [a] "+r" (a), [b] "+r" (b), [u] "+r" (u), [v] "+r" (v)
      : [diff1] "rm" (diff1), [diff2] "rm" (diff2), [v2] "rm" (v2)
      /* On 32-bit i386 there are not enough registers to use only "r" for
       * all the inputs, hence "rm". */
      : "cc"
    );
#else
    /* Unfortunately, gcc 7.5.0 and gcc 10.2.0 both produce a conditional
     * branch rather than a bunch of CMOVs. The branch is slower. */
    if (a < b) {
      b = diff1;
    } else {
      a = diff2;
      u = v;
      v = v2;
    }
#endif
  };
done:

  if (UNLIKELY(a != 1)) return 0;
  
#ifdef LAS_ARITH_INVMOD_HISTOGRAM
/* Gather and print histogram of t values */
  static StaticHistogram t_hist(256, "# Histogram of t values", true);
  static StaticHistogram calls(1, "# invmod_redc_32 calls");
  t_hist.inc(t);
  calls.inc();
#endif
  // Here, the inverse of a is u/2^t mod b. We want the result to be
  // u/2^32 mod b and divide or multiply by a power of 2 accordingly.
  if (t >= 32) {
    u = varredc_u32(u, orig_b, invb, t - 32);
  } else {
    while (t++ < 32) {
        u = addmod_u32(u, u, p);
    }
  }
#undef T3
#undef T4
  return u;
}


/** Compute r[i] = 2^32*a[i]^(-1) mod p, for 0 <= i < n.
 *
 * The a[i] are non-negative integers and r[i] are integers with 0 <= r[i] < p.
 * r and a must be non-overlapping.
 * \param r [out] The n inverses, if all exist, otherwise undefined
 * \param a [in] The n integers to invert. Need not be reduced modulo p
 * \param n [in] Number of integers to invert
 * \param p [in] The modulus for the inversion. Must be odd
 * \param invp [in] Must satisfy p*invp == -1 (mod 2^32)
 * \return true if all inverses exist, false otherwise returns
 */

template <bool CARRYCHECK>
static inline bool
batchinvredc_u32 (uint32_t *r, const uint32_t *a, const size_t n,
              const uint32_t p, const redc_invp_t invp)
{
  uint32_t R;

  /* For the sake of readability of the comments, let
     $P_i := \prod_{0 \leq j \leq i} a_j$, for $0 \leq i < n$.
     This is just a notational aid for the comments, the variables
     P_i do not occur in the code. */

  /* A weak test that a and r are non-overlapping. Sadly, C++11 leaves
   * ordering comparisons of pointers undefined unless they are both part
   * of the same array, which we can't guarantee here. */
  ASSERT_EXPENSIVE(a != r);

  if (n == 0)
    return 1;

  /* Reduce a[0] % m, and store in r[0]. */
  r[0] = (a[0] >= p) ? a[0] % p : a[0];

  for (size_t i = 1; i < n; i++) {
    r[i] = mulmodredc_u32<CARRYCHECK>(r[i - 1], a[i], p, invp);
  }

  /* Here, $r_i = (\beta^{-i} P_i ) \pmod{p}$, for $0 \leq i < n$,
     with $\beta = 2^{32}$.
     I.e., $r_0 = a_0, r_1 = a_0 * a_1 * \beta^{-1}$, etc., */

  /* R := \beta * r_{n-1}^{-1} */
  R = invmod_redc_32(r[n - 1], p, invp);
  if (R == 0 || R == UINT32_MAX)
    return false;

  /* R = P_{n-1}^{-1} * \beta^{n} mod p */

  for (size_t i = n - 1; i > 0; i--) {
    /* Invariant here: $R = P_i^{-1} * \beta^{i+1} \pmod{p}$ */
    r[i] = mulmodredc_u32<CARRYCHECK>(R, r[i-1], p, invp);
    /* $r_i := R * r_{i-1} * beta^{-1}
             = (P_i^{-1} * \beta^{i+1}) * (\beta^{-i+1} P_{i-1}) * \beta^{-1}
             = \beta * a_i^{-1}$. */
    R = mulmodredc_u32<CARRYCHECK>(R, a[i], p, invp);
    /* Here, $R = R * a_i * \beta^{-1} \pmod{p} = 
       P_{i-1}^{-1} * \beta^{i} \pmod{p}$. */
  }
  r[0] = R;
//#define LAS_ARITH_COMPARE_BATCHINV 1
#ifdef LAS_ARITH_COMPARE_BATCHINV
  for (size_t i = 0; i < n; i++) {
    uint32_t product = mulmodredc_u32<CARRYCHECK>(r[i], a[i], p, invp);
    if (product != 1) {
      verbose_output_print(1, 0, "batchinv_u32: 1/%" PRIu32 " (mod %" PRIu32
        ") wrong: %" PRIu32 "\n", a[i], p, r[i]);
      ASSERT(0);
    }
  }
#endif
  return true;
}


fbprime_t is_prime_power(fbprime_t q);

#endif	/* LAS_ARITH_HPP_ */<|MERGE_RESOLUTION|>--- conflicted
+++ resolved
@@ -39,18 +39,6 @@
     return p < (UINT32_C(1) << 31);
 }
 
-<<<<<<< HEAD
-// Redc_32 based on 64-bit arithmetic
-// Assume:
-//   * p is an odd number < 2^32.
-//   * invp is -1/p mod 2^32.
-//   * x is some integer in [0, 2^32*p[
-// Compute:
-//   * x/2^32 mod p as an integer in [0, p[
-template <bool CARRYCHECK>
-static inline uint32_t
-redc_u32(const uint64_t x, const uint32_t p, const uint32_t invp)
-=======
 /** Unsigned Redc_32 based on 64-bit arithmetic
  *   \param [in] x unsigned 64-bit integer, we require x < 2^32 * p
  *   \param [in] p is an odd number < 2^32. If CARRYCHECK is false, we require
@@ -62,7 +50,6 @@
 template <bool CARRYCHECK>
 static inline uint32_t // NO_INLINE
 redc_u32(const uint64_t x, const uint32_t p, const redc_invp_t invp)
->>>>>>> 172029a3
 {
   ASSERT_EXPENSIVE(CARRYCHECK || redc_no_carry(p));
   uint32_t t = (uint32_t) x * invp;   /* t = x * invp mod 2^32 */
@@ -73,36 +60,6 @@
   uint64_t tp = (uint64_t)t * (uint64_t)p;
   uint64_t xtp = x;
 
-<<<<<<< HEAD
-  /* do xtp += tp, get carry out in cf */
-
-  t = 0;
-  if IF_CONSTEXPR (CARRYCHECK) {
-#if defined(GENUINE_GNUC) && defined(HAVE_GCC_STYLE_AMD64_INLINE_ASM) && GNUC_VERSION_ATLEAST(6,0,0)
-      int cf;
-      asm("addq %[tp],%[xtp]\n" : [xtp]"+r"(xtp), "=@ccc"(cf) : [tp]"r"(tp));
-      if (cf) t = p;
-#else
-      /* With GCC 9.2.1 the following code is as fast as the above assembly code.
-         Example on Intel i5-4590 at 3.3Ghz with turbo-boost disabled
-         (revision 8de5fc9):
-         torture-redc 10000000:
-assembly: redc_u32: 8388608 tests in 0.0659s
-C code  : redc_u32: 8388608 tests in 0.0658s
-*/
-      xtp += tp;
-      if (xtp < tp) t = p;
-#endif
-#ifdef STAT
-      static int count = 0, carry = 0;
-      count ++;
-      carry += cf != 0;
-      if ((count % 1000000) == 0)
-          printf ("redc_u32: count=%d carry=%d\n", count, carry);
-#endif
-  } else {
-      xtp += tp;
-=======
   /* do xtp += tp. If the addition produces a carry, then set t = p,
    * and t = 0 otherwise */
 
@@ -129,7 +86,6 @@
 #endif
   } else {
     xtp += tp;
->>>>>>> 172029a3
   }
   uint32_t u = xtp >> 32;
   // by construction, xtp is divisible by 2^32. u is such that
@@ -140,27 +96,15 @@
    * subtraction u - p, which will compensate for the carry in x + t*p,
    * and (2) the final result will be < p as wanted */
 
-<<<<<<< HEAD
-=======
   /* Alternative: t2=u-t; u-=p; if carry: u=t2. 4 insn instead of 3, dependent
    * chain also has length 3 but with one MOV. Turned out to be slightly slower
    * on i3-6100. */
 
   /* With -O3, gcc turns this into a conditional branch. :( */
->>>>>>> 172029a3
   if (u >= p) t = p;
   return u - t;
 }
 
-<<<<<<< HEAD
-// Signed redc_32 based on 64-bit arithmetic
-// Assume:
-//   * p is an odd number < 2^32.
-//   * invp is -1/p mod 2^32.
-//   * x is some signed integer in ]-2^32*p, 2^32*p[ (fitting in int64_t)
-// Compute:
-//   * x/2^32 mod p as an integer in [0, p[
-=======
 /** Variable-width unsigned REDC.
  *   \param [in] x unsigned 32-bit integer. We require x < p.
  *   \param [in] p is an odd number < 2^32.
@@ -193,7 +137,6 @@
  *   \return (a*b)/2^32 mod p as an integer in [0, p[
 */
 
->>>>>>> 172029a3
 template <bool CARRYCHECK>
 static inline uint32_t
 mulmodredc_u32(const uint32_t a, const uint32_t b, const uint32_t p, const redc_invp_t invp)
@@ -217,27 +160,15 @@
   uint32_t t = (uint32_t)x * invp;
   uint64_t tp = (uint64_t)t * (uint64_t)p;
 #if 1
-<<<<<<< HEAD
-=======
   /* gcc 6.4, 7.5, 8.3, 9.3, 10.2 all turn this into test/lea(or add)/cmovns,
    * which seems pretty good. On Skylake i3-6100 it makes root_transform()
    * 1-2% percent faster than the MUL below */
->>>>>>> 172029a3
   uint64_t xtp = (x >= 0) ? x : x + ((uint64_t) p << 32);
 #else
   uint64_t xtp = x + (uint64_t) p * (uint64_t) ((x & 0x8000000000000000) >> 31);
 #endif
-  t = 0;
-  if IF_CONSTEXPR (CARRYCHECK) {
   /* now xtp >= 0, and we are in the same case as redc_u32,
      thus the same analysis as redc_u32 applies here */
-<<<<<<< HEAD
-    t = 0;
-#if defined(GENUINE_GNUC) && defined(HAVE_GCC_STYLE_AMD64_INLINE_ASM) && GNUC_VERSION_ATLEAST(6,0,0)
-    int cf;
-    asm("addq %[tp],%[xtp]\n" : [xtp]"+r"(xtp), "=@ccc"(cf) : [tp]"r"(tp));
-    if (cf) t = p;
-=======
   t = 0;
   if (CARRYCHECK) {
 #if defined(HAVE_GCC_STYLE_AMD64_INLINE_ASM)
@@ -245,18 +176,13 @@
           "cmovc %[p], %[t]\n"
           : [xtp]"+r"(xtp), [t]"+r"(t) : [tp]"r"(tp), [p] "r" (p)
           : "cc");
->>>>>>> 172029a3
 #else
   /* Same thing as in redc_u32 */
   xtp += tp;
   if (xtp < tp) t = p;
 #endif
   } else {
-<<<<<<< HEAD
-      xtp += tp;
-=======
     xtp += tp;
->>>>>>> 172029a3
   }
   /* Timings with revision 8de5fc9
      on Intel i5-4590 at 3.3Ghz with turbo-boost disabled:
