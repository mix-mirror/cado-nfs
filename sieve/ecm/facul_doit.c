#include "cado.h"
#include "facul_doit.h"
#include "pm1.h"
#include "pp1.h"
#include "ecm.h"

extern unsigned long stats_called[];
extern unsigned long stats_found_n[];

int
primetest (const modulus_t m)
{
  residue_t one, r;
  int isprime;
  
  isprime = mod_sprp2 (m);
  if (isprime)
    {
      mod_init_noset0 (one, m);
      mod_init_noset0 (r, m);
      mod_set1 (one, m);
      mod_add (r, one, one, m);
      mod_add (r, r, one, m);   /* r = 3 */
      isprime = mod_sprp (r, m);
      mod_clear (one, m);
      mod_clear (r, m);
    }
  
  return isprime;
}

typedef struct {
  /* The arith variable tells which modulus type has been initiaised for 
     arithmetic. It has a value of CHOOSE_NONE if no modulus currently 
     initialised. */
  enum {
      CHOOSE_NONE,
      CHOOSE_UL,
#if     MOD_MAXBITS > MODREDCUL_MAXBITS
      CHOOSE_15UL,
#endif
#if     MOD_MAXBITS > MODREDC15UL_MAXBITS
      CHOOSE_2UL2,
#endif
#if     MOD_MAXBITS > MODREDC2UL2_MAXBITS
      CHOOSE_MPZ,
#endif
  } arith;

  modulusredcul_t m_ul;
#if     MOD_MAXBITS > MODREDCUL_MAXBITS
  modulusredc15ul_t m_15ul;
#endif
#if     MOD_MAXBITS > MODREDC15UL_MAXBITS
  modulusredc2ul2_t m_2ul2;
#endif
#if     MOD_MAXBITS > MODREDC2UL2_MAXBITS
  modulusmpz_t m_mpz;
#endif
} modset_t;

static inline void 
modset_init (modset_t *modset, modint_t m)
{
  const size_t bits = mod_intbits (m);
  ASSERT(bits <= MOD_MAXBITS);
  ASSERT_ALWAYS(modset->arith == CHOOSE_NONE);
  if (bits <= MODREDCUL_MAXBITS)
    {
      modset->arith = CHOOSE_UL;
      modredcul_initmod_ul (modset->m_ul, mod_intget_ul(m));
    }
#if     MOD_MAXBITS > MODREDCUL_MAXBITS
  else if (bits <= MODREDC15UL_MAXBITS)
    {
      unsigned long t1[2];
      modintredc15ul_t t2;
      size_t nr_words = mod_intget_uls(t1, m);
      ASSERT_ALWAYS(nr_words <= 2);
      modredc15ul_intset_uls (t2, t1, nr_words);
      modset->arith = CHOOSE_15UL;
      modredc15ul_initmod_int (modset->m_15ul, t2);
    }
#endif
#if     MOD_MAXBITS > MODREDC15UL_MAXBITS
  else if (bits <= MODREDC2UL2_MAXBITS)
    {
      unsigned long t1[2];
      modintredc2ul2_t t2;
      size_t nr_words = mod_intget_uls(t1, m);
      ASSERT_ALWAYS(nr_words <= 2);
      modredc2ul2_intset_uls (t2, t1, nr_words);
      modset->arith = CHOOSE_2UL2;
      modredc2ul2_initmod_int (modset->m_2ul2, t2);
    }
#endif
#if     MOD_MAXBITS > MODREDC2UL2_MAXBITS
  else if (bits <= MODMPZ_MAXBITS)
    {
      /* We assume for now that m is a modintmpz_t */
      modset->arith = CHOOSE_MPZ;
      modmpz_initmod_int (modset->m_mpz, m);
    }
#endif
  else
      abort();
}

static inline void 
modset_clear (modset_t *modset)
{
  ASSERT_ALWAYS(modset->arith != CHOOSE_NONE);
  switch (modset->arith) {
    case CHOOSE_UL:
      modredcul_clearmod (modset->m_ul);
      break;
#if     MOD_MAXBITS > MODREDCUL_MAXBITS
    case CHOOSE_15UL:
      modredc15ul_clearmod (modset->m_15ul);
      break;
#endif
#if     MOD_MAXBITS > MODREDC15UL_MAXBITS
    case CHOOSE_2UL2:
      modredc2ul2_clearmod (modset->m_2ul2);
      break;
#endif
#if     MOD_MAXBITS > MODREDC2UL2_MAXBITS
    case CHOOSE_MPZ:
      modmpz_clearmod (modset->m_mpz);
      break;
#endif
    default:
        abort();
  }
  modset->arith = CHOOSE_NONE;
}

/* Run the primetest() function, using the arithmetic selected in the modset */
static inline int 
modset_primetest (modset_t *modset)
{
  switch (modset->arith) {
    case CHOOSE_UL:
      return primetest_ul (modset->m_ul);
#if     MOD_MAXBITS > MODREDCUL_MAXBITS
    case CHOOSE_15UL:
      return primetest_15ul (modset->m_15ul);
#endif
#if     MOD_MAXBITS > MODREDC15UL_MAXBITS
    case CHOOSE_2UL2:
        return primetest_2ul2 (modset->m_2ul2);
#endif
#if     MOD_MAXBITS > MODREDC2UL2_MAXBITS
    case CHOOSE_MPZ:
        return primetest_mpz (modset->m_mpz);
#endif
    default:
        abort();
  }
}

static inline int 
modset_call_facul(unsigned long *factors, const modset_t *modset, 
                  const facul_strategy_t *strategy, const int method_start)
{
  switch (modset->arith) {
      case CHOOSE_UL:
          return facul_doit_ul (factors, modset->m_ul, strategy, method_start);
#if     MOD_MAXBITS > MODREDCUL_MAXBITS
      case CHOOSE_15UL:
          return facul_doit_15ul (factors, modset->m_15ul, strategy, method_start);
          break;
#endif
#if     MOD_MAXBITS > MODREDC15UL_MAXBITS
      case CHOOSE_2UL2:
          return facul_doit_2ul2 (factors, modset->m_2ul2, strategy, method_start);
          break;
#endif
#if     MOD_MAXBITS > MODREDC2UL2_MAXBITS
      case CHOOSE_MPZ:
          return facul_doit_mpz (factors, modset->m_mpz, strategy, method_start);
          break;
#endif
      default: abort();
  }
}

int
facul_doit (unsigned long *factors, const modulus_t m, 
	    const facul_strategy_t *strategy, const int method_start)
{
  residue_t r;
  modint_t n, f;
  modset_t fm, cfm;
  int i, found = 0, bt, fprime, cfprime;
  
  mod_intinit (n);
  mod_intinit (f);
  mod_getmod_int (n, m);
  mod_intset_ul (f, 1UL);
  mod_init (r, m);
  fm.arith = CHOOSE_NONE;
  cfm.arith = CHOOSE_NONE;
  
  for (i = method_start; strategy->methods[i].method != 0; i++)
    {
      /* Simple-minded early abort for large input.
         Note: before the test was "mod_intbits (n) > LONG_BIT" which was
         machine-dependent. However it would be better if the early abort
         test depends on the size of the number we are trying to factor,
         since for a large number we can invest more in cofactorization. */
#if 0
      if (i > 3 && mod_intbits (n) > 64)
        break;
#endif
      
      if (i < STATS_LEN)
	  stats_called[i]++;
      
      if (strategy->methods[i].method == PM1_METHOD)
	bt = pm1 (f, m, (pm1_plan_t *) (strategy->methods[i].plan));
      else if (strategy->methods[i].method == PP1_METHOD)
	bt = pp1 (f, m, (pp1_plan_t *) (strategy->methods[i].plan));
      else if (strategy->methods[i].method == EC_METHOD)
	bt = ecm (f, m, (ecm_plan_t *) (strategy->methods[i].plan));
      else 
	{
	  /* A method value we don't know about. Something's wrong, bail out */
	  abort();
	}
      
      /* The following possibilities exist:
	 bt:   Factor:    Cofactor:   Action:
	 0           1    composite   Try next method
	 1           1    composite   Could try again with careful bt
	 0    prime<lp     prime<lp   Store both, exit successfully
	 0    prime>lp     prime<lp   Not smooth, exit NOT_SMOOTH
	 0    prime<lp     prime>lp   Not smooth, exit NOT_SMOOTH
	 0    prime>lp     prime>lp   Not smooth, exit NOT_SMOOTH
	 1    prime<lp     prime<lp   Store both, exit successfully
	 1    prime>lp     prime<lp   Not smooth, exit NOT_SMOOTH
	 1    prime<lp     prime>lp   Not smooth, exit NOT_SMOOTH
	 1    prime>lp     prime>lp   Not smooth, exit NOT_SMOOTH
	 0    prime<lp    composite   Store prime, continue with cofactor
	 0    prime>lp    composite   Not smooth, exit NOT_SMOOTH
	 1    prime<lp    composite   Store prime, try same method with cofactor
	 1    prime>lp    composite   Not smooth, exit NOT_SMOOTH
	 0   composite     prime<lp   Store prime, continue next method
	 0   composite     prime>lp   Not smooth, exit NOT_SMOOTH
	 1   composite     prime<lp   Store prime, retry this method
	 1   composite     prime>lp   Not smooth, exit NOT_SMOOTH
	 0   composite            1   Could try with lower bounds
	 1   composite            1   Could try again with careful bt

	 Simplified:

	 bt:   Factor:    Cofactor:   Action:
	 0           1    composite   Try next method
	 1           1    composite   Could try again with careful bt
	 ?    prime<lp     prime<lp   Store both, exit successfully
	 ?    prime>lp            ?   Not smooth, exit NOT_SMOOTH
	 ?           ?     prime>lp   Not smooth, exit NOT_SMOOTH
	 0    prime<lp    composite   Store prime, continue with cofactor
	 1    prime<lp    composite   Store prime, same method with cofactor
	 0   composite     prime<lp   Store prime, continue next method
	 1   composite     prime<lp   Store prime, retry this method
	 0   composite            1   Could try with lower bounds
	 1   composite            1   Could try again with careful bt
	 
      */
      
      
      if (mod_intequal_ul (f, 1UL))
	{
	  if (bt == 0)
	    {
	      /* No factor found, no backtracking... this was a simple miss. */
	      continue;
	    }
	  else
	    {
	      /* Backtracking was used, so there was a point where all
		 factors had been found simultaneously, but backing up
		 to the previous checkpoint resulted in no factors being
		 found. We could try to do some more clever backtracking 
		 to discover the factors yet. TODO. For now, just continue
		 to the next method. */
	      continue;
	    }
	}
      
      if (mod_intequal (f, n))
	{
	  if (i < STATS_LEN)
	    stats_found_n[i]++;
	  if (bt == 0)
	    {
	      /* Input number was found without any backtracking happening?
		 Find out when this can occur and how to get a chance of
		 finding the factors yet. TODO. */
	      continue;
	    }
	  else
	    {
	      /* Backtracking was used, but could not separate the factors,
	         e.g. if both factors are found in stage 1 without 
		 multiplying/exponentiating by 2 at all. Better backtracking
		 might recover the factors yet. TODO. */
	      continue;
	    }
	}
      
      /* So we found a non-trivial factor. See if it is prime, if the 
	 cofactor is prime, and if one of them is, whether they are too
	 large for our smoothness bounds */
      
      /* A quick test if the factor is <= fbb^2 and >2^lpb */
      fprime = (mod_intcmp_uint64 (f, strategy->assume_prime_thresh) <= 0); 
      if (fprime && mod_intbits (f) > strategy->lpb)
	{
	  found = FACUL_NOT_SMOOTH; /* A prime > 2^lpb, not smooth */
	  break;
	}
      
      /* Compute the cofactor */
      mod_intdivexact (n, n, f);
      
      /* See if cofactor is <= fbb^2 and > 2^lpb */
      cfprime = (mod_intcmp_uint64 (n, strategy->assume_prime_thresh) <= 0);
      if (cfprime && mod_intbits (n) > strategy->lpb)
	{
	  found = FACUL_NOT_SMOOTH; /* A prime > 2^lpb, not smooth */
	  break;
	}
      
      /* Determine for certain if the factor is prime */
      if (!fprime)
	{
	  modset_init (&fm, f);
	  fprime = modset_primetest (&fm);
          if (fprime) 
            modset_clear (&fm);
<<<<<<< HEAD
	  if (fprime && mod_intcmp_ul (f, strategy->lpb) > 0)
=======
	  if (fprime && mod_intbits (f) > strategy->lpb)
>>>>>>> 55c05612
	    {
	      found = FACUL_NOT_SMOOTH; /* A prime > 2^lpb, not smooth */
	      break;
	    }
	}
      
      /* Determine for certain if the cofactor is prime */
      if (!cfprime)
	{
	  modset_init (&cfm, n);
	  cfprime = modset_primetest (&cfm);

          if (cfprime)
            modset_clear (&cfm);
<<<<<<< HEAD
	  if (cfprime && mod_intcmp_ul (n, strategy->lpb) > 0)
	    {
	      if (!fprime)
	        modset_clear (&fm);
	      found = FACUL_NOT_SMOOTH; /* A prime > lpb, not smooth */
=======
	  if (cfprime && mod_intbits (n) > strategy->lpb)
	    {
	      if (!fprime)
	        modset_clear (&fm);
	      found = FACUL_NOT_SMOOTH; /* A prime > 2^lpb, not smooth */
>>>>>>> 55c05612
	      break;
	    }
	}
      
      /* So each of factor and cofactor is either a prime < 2^lpb, 
	 or is composite */

      if (fprime) {
          if (mod_intfits_ul(f))
	    factors[found++] = mod_intget_ul(f);
	}
      else
	{
          int found2 = FACUL_NOT_SMOOTH;    /* placate gcc (!) */
	  /* Factor the composite factor. Use the same method again so that
	     backtracking can separate the factors */
          found2 = modset_call_facul (factors + found, &fm, strategy, i);
          modset_clear (&fm);
	  if (found2 == FACUL_NOT_SMOOTH) {
            found = FACUL_NOT_SMOOTH;
            if (!cfprime)
              modset_clear (&cfm);
            break;
          }
          found += found2;
	}
      
      if (cfprime) {
          if (mod_intfits_ul(n))
	    factors[found++] = mod_intget_ul(n);
        }
      else
	{
	  int found2 = FACUL_NOT_SMOOTH;    /* placate gcc (!) */
	  /* Factor the composite cofactor */
	  found2 = modset_call_facul (factors + found, &cfm, strategy, i + 1);
          modset_clear (&cfm);          
          
	  if (found2 == FACUL_NOT_SMOOTH)
	    {
	      found = FACUL_NOT_SMOOTH;
	      break;
	    }
	  found += found2;
	}
      
      /* We found a non-trivial factorization and any composite 
	 factors/cofactors have been treated in recursive calls, 
	 so we can stop here */
      ASSERT_ALWAYS(fm.arith == CHOOSE_NONE);
      ASSERT_ALWAYS(cfm.arith == CHOOSE_NONE);
      break;
    }

  ASSERT_ALWAYS(fm.arith == CHOOSE_NONE);
  ASSERT_ALWAYS(cfm.arith == CHOOSE_NONE);
  
  mod_clear (r, m);
  mod_intclear (n);
  mod_intclear (f);
  return found;
}<|MERGE_RESOLUTION|>--- conflicted
+++ resolved
@@ -340,11 +340,7 @@
 	  fprime = modset_primetest (&fm);
           if (fprime) 
             modset_clear (&fm);
-<<<<<<< HEAD
-	  if (fprime && mod_intcmp_ul (f, strategy->lpb) > 0)
-=======
 	  if (fprime && mod_intbits (f) > strategy->lpb)
->>>>>>> 55c05612
 	    {
 	      found = FACUL_NOT_SMOOTH; /* A prime > 2^lpb, not smooth */
 	      break;
@@ -359,19 +355,11 @@
 
           if (cfprime)
             modset_clear (&cfm);
-<<<<<<< HEAD
-	  if (cfprime && mod_intcmp_ul (n, strategy->lpb) > 0)
-	    {
-	      if (!fprime)
-	        modset_clear (&fm);
-	      found = FACUL_NOT_SMOOTH; /* A prime > lpb, not smooth */
-=======
 	  if (cfprime && mod_intbits (n) > strategy->lpb)
 	    {
 	      if (!fprime)
 	        modset_clear (&fm);
 	      found = FACUL_NOT_SMOOTH; /* A prime > 2^lpb, not smooth */
->>>>>>> 55c05612
 	      break;
 	    }
 	}
