--- conflicted
+++ resolved
@@ -362,11 +362,7 @@
     {
       free(strategy->methods);
       free(strategy);
-<<<<<<< HEAD
-      strategy = facul_make_strategy (15, fbb, (lpb == 0) ? ~0UL : 1UL << lpb);
-=======
       strategy = facul_make_strategy (15, fbb, lpb);
->>>>>>> 55c05612
     }
   else
     {
