--- conflicted
+++ resolved
@@ -9,8 +9,6 @@
 #define MONTY16 4
 #define TWED12  8
 #define TWED16  16
-<<<<<<< HEAD
-
 
 
 /* Twisted Edwards curve with a = -1 */
@@ -24,8 +22,6 @@
 static const Edwards_curve_t Ecurve14 = {1, 4, -50625, 4096, 104329, 16384, 1630827, 262144};
 static const Edwards_curve_t Ecurve45 = {4, 5, -6561, 2560000, 106564329, 501760000, -3715030917, 280985600000};
 
-=======
->>>>>>> 371e1262
 
 
 typedef struct {
