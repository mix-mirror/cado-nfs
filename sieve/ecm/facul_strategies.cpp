--- conflicted
+++ resolved
@@ -945,13 +945,8 @@
          * Note that facul_strategies::operator() returns
          * uniform_strategy[r < a]
          */
-<<<<<<< HEAD
         for (int z = 0; z < nsides; z++) {
-            int side = first ^ z;
-=======
-        for (int z = 0; z < 2; z++) {
             int const side = first ^ z;
->>>>>>> f185219f
             int n = ncurves[side] + (chain_parameters.size() - max_ncurves);
             for(facul_method::parameters const & mp: chain_parameters) {
                 if (!n--)
