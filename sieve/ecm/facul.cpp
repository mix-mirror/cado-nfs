/* Factors integers with P-1, P+1 and ECM. Input is in an mpz_t, 
   factors are unsigned long. Returns number of factors found, 
   or -1 in case of error. */

#include "cado.h"
#include <stdint.h>	/* AIX wants it first (it's a bug) */
#include <stdlib.h>
#include <stdio.h>
#include <string.h>
#include <math.h>
#include <regex.h>
#include <vector>
#include <algorithm>

#include "utils.h"      /* verbose_ stuff */
#include "portability.h"
#include "pm1.h"
#include "pp1.h"
#include "facul_ecm.h"
#include "facul.hpp"
#include "facul_doit.hpp"

#ifdef ENABLE_UNSAFE_FACUL_STATS
/*
 * FIXME: the stats are not thread-safe!
 *
 * These global variables are only for statistics. In case of
 * multithreaded sieving, the stats might be wrong...
 */

unsigned long stats_called[STATS_LEN] = {
  0,0,0,0,0,0,0,0,0,0,0,0,0,0,0,0,0,0,0,0,0,0,0,0,0,0,0,0,0,0,0,0,
  0,0,0,0,0,0,0,0,0,0,0,0,0,0,0,0,0,0,0,0,0,0,0,0,0,0,0,0,0,0,0,0,
  0,0,0,0,0,0,0,0,0,0,0,0,0,0,0,0,0,0,0,0,0,0,0,0,0,0,0,0,0,0,0,0,
  0,0,0,0,0,0,0,0,0,0,0,0,0,0,0,0,0,0,0,0,0,0,0,0,0,0,0,0,0,0,0,0,
};
// for the auxiliary factorization.
unsigned long stats_called_aux[STATS_LEN] = {
  0,0,0,0,0,0,0,0,0,0,0,0,0,0,0,0,0,0,0,0,0,0,0,0,0,0,0,0,0,0,0,0,
  0,0,0,0,0,0,0,0,0,0,0,0,0,0,0,0,0,0,0,0,0,0,0,0,0,0,0,0,0,0,0,0,
  0,0,0,0,0,0,0,0,0,0,0,0,0,0,0,0,0,0,0,0,0,0,0,0,0,0,0,0,0,0,0,0,
  0,0,0,0,0,0,0,0,0,0,0,0,0,0,0,0,0,0,0,0,0,0,0,0,0,0,0,0,0,0,0,0,
};
int stats_current_index = 0; // only useful for stats_found_n
unsigned long stats_found_n[STATS_LEN] = {
  0,0,0,0,0,0,0,0,0,0,0,0,0,0,0,0,0,0,0,0,0,0,0,0,0,0,0,0,0,0,0,0,
  0,0,0,0,0,0,0,0,0,0,0,0,0,0,0,0,0,0,0,0,0,0,0,0,0,0,0,0,0,0,0,0,
  0,0,0,0,0,0,0,0,0,0,0,0,0,0,0,0,0,0,0,0,0,0,0,0,0,0,0,0,0,0,0,0,
  0,0,0,0,0,0,0,0,0,0,0,0,0,0,0,0,0,0,0,0,0,0,0,0,0,0,0,0,0,0,0,0,
};
#endif  /* ENABLE_UNSAFE_FACUL_STATS */

static int nb_curves90 (const unsigned int lpb);
#if 0
static int nb_curves95 (const unsigned int lpb);
static int nb_curves99 (const unsigned int lpb);
#endif

/* don't use nb_curves90, nb_curves95 and nb_curves99, only use nb_curves */
int nb_curves (const unsigned int lpb, const unsigned int mfb)
{
  /* for up to 2 large primes, we use a very large number of curves (say 100),
     since the more curves we need, the more likely the cofactor is smooth. */
  if (mfb <= 2 * lpb)
    return 100;
  return nb_curves90 (lpb);
}

static int
nb_curves90 (const unsigned int lpb)
{
  /* The following table, computed with do_table(10,33,ntries=10000) from the
     facul.sage file, ensures a probability of at least about 90% to find a
     factor below 2^lpb with n = T[lpb]. */
  int T[] = {0, 0, 0, 0, 0, 0, 0, 0, 0, 0, /* 0-9 */
             0, 0, 0, 0, 0, 0, 0, 0, 0, 0, /* 10-19 */
	     /* lpb=20 */ 1, /* 0:0.878100, 1:0.969600 */
	     /* lpb=21 */ 1, /* 1:0.940400 */
	     /* lpb=22 */ 1, /* 1:0.907400 */
	     /* lpb=23 */ 2, /* 1:0.859100, 2:0.903900 */
	     /* lpb=24 */ 4, /* 3:0.897000, 4:0.929200 */
	     /* lpb=25 */ 5, /* 4:0.884100, 5:0.916400 */
	     /* lpb=26 */ 6, /* 5:0.868600, 6:0.904200 */
	     /* lpb=27 */ 8, /* 7:0.873500, 8:0.901700 */
             /* lpb=28 */ 11, /* 10:0.896600, 11:0.918000 */
	     /* lpb=29 */ 13, /* 12:0.881700, 13:0.905600 */
	     /* lpb=30 */ 16, /* 15:0.889400, 16:0.909400 */
	     /* lpb=31 */ 18, /* 17:0.883500, 18:0.901300 */
	     /* lpb=32 */ 21, /* 20:0.884500, 21:0.903700 */
	     /* lpb=33 */ 25, /* 24:0.892800, 25:0.910000 */
        /* The extra ones below are computed with do_table(10,64,ntries=200) */
	     /* lpb=34 */ 24, /* 23:0.895000, 24:0.905000 */
	     /* lpb=35 */ 29, /* 28:0.895000, 29:0.905000 */
	     /* lpb=36 */ 30, /* 29:0.890000, 30:0.905000 */
	     /* lpb=37 */ 35, /* 34:0.890000, 35:0.900000 */
	     /* lpb=38 */ 37, /* 36:0.890000, 37:0.900000 */
	     /* lpb=39 */ 42, /* 41:0.890000, 42:0.900000 */
	     /* lpb=40 */ 45, /* 44:0.890000, 45:0.900000 */
	     /* lpb=41 */ 50, /* 49:0.885000, 50:0.905000 */
	     /* lpb=42 */ 56, /* 55:0.875000, 56:0.900000 */
	     /* lpb=43 */ 60, /* 59:0.895000, 60:0.900000 */
	     /* lpb=44 */ 68, /* 67:0.890000, 68:0.910000 */
	     /* lpb=45 */ 73, /* 72:0.895000, 73:0.905000 */
	     /* lpb=46 */ 82, /* 81:0.895000, 82:0.900000 */
	     /* lpb=47 */ 90, /* 89:0.895000, 90:0.900000 */
	     /* lpb=48 */ 93, /* 92:0.895000, 93:0.900000 */
	     /* lpb=49 */ 93, /* 93:0.900000 */
	     /* lpb=50 */ 111, /* 110:0.885000, 111:0.900000 */
	     /* lpb=51 */ 117, /* 116:0.890000, 117:0.905000 */
	     /* those below were computed with do_table(10,64,ntries=100) */
	     /* lpb=52 */ 130, /* 129:0.890000, 130:0.900000 */
	     /* lpb=53 */ 137, /* 136:0.890000, 137:0.900000 */
	     /* lpb=54 */ 142, /* 141:0.890000, 142:0.900000 */
	     /* lpb=55 */ 152, /* 151:0.890000, 152:0.920000 */
	     /* lpb=56 */ 167, /* 166:0.890000, 167:0.900000 */
	     /* lpb=57 */ 167, /* 167:0.910000 */
	     /* lpb=58 */ 186, /* 185:0.890000, 186:0.900000 */
	     /* lpb=59 */ 202, /* 201:0.880000, 202:0.900000 */
	     /* lpb=60 */ 227, /* 226:0.890000, 227:0.910000 */
	     /* lpb=61 */ 244, /* 243:0.890000, 244:0.910000 */
	     /* lpb=62 */ 244, /* 244:0.920000 */
	     /* lpb=63 */ 248, /* 247:0.880000, 248:0.900000 */
	     /* lpb=64 */ 294, /* 293:0.890000, 294:0.900000 */
  };
  const unsigned int nT = sizeof(T)/sizeof(int) - 1;
  return (lpb <= nT) ? T[lpb] : T[nT];
}

#if 0
static int
nb_curves95 (const unsigned int lpb)
{
    /* same, but with target probability 95% */
    /* do_table(10,64,ntries=500,target_prob=0.95)
     */
  int T[] = {0, 0, 0, 0, 0, 0, 0, 0, 0, 0, /* 0-9 */
	     /* lpb=10 */ 0, /* 0:1.000000 */
	     /* lpb=11 */ 0, /* 0:1.000000 */
	     /* lpb=12 */ 0, /* 0:1.000000 */
	     /* lpb=13 */ 0, /* 0:1.000000 */
	     /* lpb=14 */ 0, /* 0:1.000000 */
	     /* lpb=15 */ 0, /* 0:0.998000 */
	     /* lpb=16 */ 0, /* 0:0.986000 */
	     /* lpb=17 */ 0, /* 0:0.972000 */
	     /* lpb=18 */ 0, /* 0:0.964000 */
	     /* lpb=19 */ 1, /* 0:0.926000, 1:0.986000 */
	     /* lpb=20 */ 1, /* 1:0.986000 */
	     /* lpb=21 */ 2, /* 1:0.946000, 2:0.976000 */
	     /* lpb=22 */ 3, /* 2:0.940000, 3:0.966000 */
	     /* lpb=23 */ 3, /* 3:0.952000 */
	     /* lpb=24 */ 5, /* 4:0.926000, 5:0.962000 */
	     /* lpb=25 */ 7, /* 6:0.934000, 7:0.956000 */
	     /* lpb=26 */ 8, /* 7:0.934000, 8:0.956000 */
	     /* lpb=27 */ 10, /* 9:0.936000, 10:0.956000 */
	     /* lpb=28 */ 13, /* 12:0.938000, 13:0.954000 */
	     /* lpb=29 */ 16, /* 15:0.946000, 16:0.956000 */
	     /* lpb=30 */ 18, /* 17:0.936000, 18:0.950000 */
	     /* lpb=31 */ 22, /* 21:0.934000, 22:0.958000 */
	     /* lpb=32 */ 26, /* 25:0.940000, 26:0.950000 */
	     /* lpb=33 */ 29, /* 28:0.942000, 29:0.952000 */
	     /* lpb=34 */ 33, /* 32:0.948000, 33:0.956000 */
	     /* lpb=35 */ 37, /* 36:0.938000, 37:0.952000 */
	     /* lpb=36 */ 42, /* 41:0.946000, 42:0.952000 */
	     /* lpb=37 */ 45, /* 44:0.946000, 45:0.958000 */
  };
  const unsigned int nT = sizeof(T)/sizeof(int) - 1;
  return (lpb <= nT) ? T[lpb] : T[nT];
}

static int
nb_curves99 (const unsigned int lpb)
{
    /* same, but with target probability 99% */
    /* do_table(10,64,ntries=100,target_prob=0.99)
     */
  int T[] = {0, 0, 0, 0, 0, 0, 0, 0, 0, 0, /* 0-9 */
	     /* lpb=10 */ 0, /* 0:1.000000 */
	     /* lpb=11 */ 0, /* 0:1.000000 */
	     /* lpb=12 */ 0, /* 0:1.000000 */
	     /* lpb=13 */ 0, /* 0:1.000000 */
	     /* lpb=14 */ 0, /* 0:1.000000 */
	     /* lpb=15 */ 0, /* 0:1.000000 */
	     /* lpb=16 */ 0, /* 0:1.000000 */
	     /* lpb=17 */ 1, /* 0:0.980000, 1:1.000000 */
	     /* lpb=18 */ 1, /* 1:0.990000 */
	     /* lpb=19 */ 2, /* 1:0.980000, 2:1.000000 */
	     /* lpb=20 */ 2, /* 2:0.990000 */
	     /* lpb=21 */ 2, /* 2:0.990000 */
	     /* lpb=22 */ 4, /* 3:0.980000, 4:1.000000 */
	     /* lpb=23 */ 4, /* 4:0.990000 */
	     /* lpb=24 */ 5, /* 4:0.950000, 5:0.990000 */
	     /* lpb=25 */ 8, /* 7:0.980000, 8:0.990000 */
	     /* lpb=26 */ 12, /* 11:0.980000, 12:1.000000 */
	     /* lpb=27 */ 14, /* 13:0.980000, 14:1.000000 */
	     /* lpb=28 */ 14, /* 14:1.000000 */
	     /* lpb=29 */ 14, /* 14:0.990000 */
	     /* lpb=30 */ 17, /* 16:0.970000, 17:0.990000 */
	     /* lpb=31 */ 25, /* 24:0.980000, 25:1.000000 */
	     /* lpb=32 */ 25, /* 25:0.990000 */
	     /* lpb=33 */ 25, /* 25:0.990000 */
	     /* lpb=34 */ 32, /* 31:0.980000, 32:0.990000 */
	     /* lpb=35 */ 36, /* 35:0.980000, 36:0.990000 */
	     /* lpb=36 */ 39, /* 38:0.980000, 39:0.990000 */
	     /* lpb=37 */ 43, /* 42:0.980000, 43:0.990000 */
	     /* lpb=38 */ 49, /* 48:0.980000, 49:0.990000 */
	     /* lpb=39 */ 52, /* 51:0.970000, 52:0.990000 */
	     /* lpb=40 */ 56, /* 55:0.980000, 56:0.990000 */
	     /* lpb=41 */ 60, /* 59:0.980000, 60:0.990000 */
  };
  const unsigned int nT = sizeof(T)/sizeof(int) - 1;
  return (lpb <= nT) ? T[lpb] : T[nT];
}
#endif

/* Wrapper around facul_make_default_strategy */
facul_strategy_t *
facul_make_strategy (const unsigned long fbb, const unsigned int lpb,
		     const unsigned int mfb, int n, const int verbose)
{
  facul_strategy_t *strategy;

  if (n == -1)
    n = nb_curves (lpb, mfb);
  strategy = (facul_strategy_t*) malloc (sizeof (facul_strategy_t));
  strategy->lpb = lpb;
  /* Store fbb^2 in assume_prime_thresh */
  strategy->assume_prime_thresh = (double) fbb * (double) fbb;
  strategy->BBB = (double) fbb * strategy->assume_prime_thresh;

  strategy->methods = facul_make_default_strategy (n, verbose);
  return strategy;
}


void 
facul_clear_strategy (facul_strategy_t *strategy)
{
  facul_method_t *methods = strategy->methods;
  int i = 0;

  for (i = 0; methods[i].method != 0; i++)
    {
      if (methods[i].method == PM1_METHOD)
	pm1_clear_plan ((pm1_plan_t*) methods[i].plan);
      else if (methods[i].method == PP1_27_METHOD)
	pp1_clear_plan ((pp1_plan_t*) methods[i].plan);
      else if (methods[i].method == PP1_65_METHOD)
	pp1_clear_plan ((pp1_plan_t*) methods[i].plan);
      else if (methods[i].method == EC_METHOD)
	ecm_clear_plan ((ecm_plan_t*) methods[i].plan);
      methods[i].method = 0;
      free (methods[i].plan);
      methods[i].plan = NULL;
    }
  free (methods);
  methods = NULL;
  free (strategy);
}

struct cxx_mpz_cmp {
    inline bool operator()(cxx_mpz const& a, cxx_mpz const & b) {
        return mpz_cmp(a, b) < 0;
    }
};

void facul_print_stats (FILE *stream MAYBE_UNUSED)
{
#ifdef ENABLE_UNSAFE_FACUL_STATS
  int i, notfirst;
  unsigned long sum;

  fprintf (stream, "# facul statistics.\n# histogram of methods called: ");
  notfirst = 0;
  sum = 0;
  for (i = 0; i < STATS_LEN; i++)
    {
      sum += stats_called[i];
      if (stats_called[i] > 0UL)
	fprintf (stream, "%s %d: %lu", 
		 (notfirst++) ? ", " : "", i, stats_called[i]);
    }
  fprintf (stream, ". Total: %lu\n", sum);

  fprintf (stream, "# histogram of auxiliary methods called: ");
  notfirst = 0;
  sum = 0;
  for (i = 0; i < STATS_LEN; i++)
    {
      sum += stats_called_aux[i];
      if (stats_called_aux[i] > 0UL)
	fprintf (stream, "%s %d: %lu", 
		 (notfirst++) ? ", " : "", i, stats_called_aux[i]);
    }
  fprintf (stream, ". Total: %lu\n", sum);

  
  
  fprintf (stream, "# histogram of input numbers found: ");
  notfirst = 0;
  sum = 0;
  for (i = 0; i < STATS_LEN; i++)
    {
      sum += stats_found_n[i];
      if (stats_found_n[i] > 0UL)
	fprintf (stream, "%s %d: %lu", 
		 (notfirst++) ? ", " : "", i, stats_found_n[i]);
    }
  fprintf (stream, ". Total: %lu\n", sum);
#endif  /* ENABLE_UNSAFE_FACUL_STATS */
}


int
facul (std::vector<cxx_mpz> & factors, cxx_mpz const & N, const facul_strategy_t *strategy)
{
  int found = 0;
  size_t bits;
  
    /* XXX ATTENTION: This function may be called recursively. In
     * particular it may happen that the factors[] vector is not empty. */

  size_t factors_previous_size = factors.size();

#ifdef PARI
  gmp_fprintf (stderr, "%Zd", N);
#endif

  if (mpz_sgn (N) <= 0)
    return -1;
  if (mpz_cmp_ui (N, 1UL) == 0)
    return 0;
  
  /* If the composite does not fit into our modular arithmetic, return
     no factor */
  bits = mpz_sizeinbase (N, 2);
  if (bits > MODMPZ_MAXBITS)
    return 0;
  
  /* Use the fastest modular arithmetic that's large enough for this input */
  if (bits <= MODREDCUL_MAXBITS)
    {
      modulusredcul_t m;
      ASSERT(mpz_fits_ulong_p(N));
      modredcul_initmod_ul (m, mpz_get_ui(N));
      found = facul_doit_ul (factors, m, strategy, 0);
      modredcul_clearmod (m);
    }
  else if (bits <= MODREDC15UL_MAXBITS)
    {
      modulusredc15ul_t m;
      unsigned long t[2];
      modintredc15ul_t n;
      size_t written;
      mpz_export (t, &written, -1, sizeof(unsigned long), 0, 0, N);
      ASSERT_ALWAYS(written <= 2);
      modredc15ul_intset_uls (n, t, written);
      modredc15ul_initmod_int (m, n);
      found = facul_doit_15ul (factors, m, strategy, 0);
      modredc15ul_clearmod (m);
    }
  else if (bits <= MODREDC2UL2_MAXBITS)
    {
      modulusredc2ul2_t m;
      unsigned long t[2];
      modintredc2ul2_t n;
      size_t written;
      mpz_export (t, &written, -1, sizeof(unsigned long), 0, 0, N);
      ASSERT_ALWAYS(written <= 2);
      modredc2ul2_intset_uls (n, t, written);
      modredc2ul2_initmod_int (m, n);
      found = facul_doit_2ul2 (factors, m, strategy, 0);
      modredc2ul2_clearmod (m);
    } 
  else 
    {
      modulusmpz_t m;
      modmpz_initmod_int (m, N);
      found = facul_doit_mpz (factors, m, strategy, 0);
      modmpz_clearmod (m);
    }

  if (found > 1)
    {
      /* Sort the factors we found */
      std::sort(factors.begin() + factors_previous_size, factors.end(), cxx_mpz_cmp());
    }

  return found;
}


/*****************************************************************************/
/*                       STRATEGY BOOK                                       */
/*****************************************************************************/

/*
 * If the plan is already precomputed and stored at the index i, return
 * i. Otherwise return the last index of tab to compute and add this new
 * plan at this index.
 */
static int
get_index_method (facul_method_t* tab, unsigned int B1, unsigned int B2,
                  int method, ec_parameterization_t parameterization,
                  unsigned long parameter)
{
  int i = 0;
  while (tab[i].method != 0){
    if (tab[i].plan == NULL){
      if(B1 == 0 && B2 == 0)
	// zero method
	break;
      else
	{
	  i++;
	  continue;
	}
    }
    else if (tab[i].method == method) {
      if (method == PM1_METHOD)
	{
	  pm1_plan_t* plan = (pm1_plan_t*)tab[i].plan;
	  if (plan->B1 == B1 && plan->stage2.B2 == B2)
	    break;
	}
      else if (method == PP1_27_METHOD ||
	       method == PP1_65_METHOD)
	{
	  pp1_plan_t* plan = (pp1_plan_t*)tab[i].plan;
	  if (plan->B1 == B1 && plan->stage2.B2 == B2)
	    break;
	}
      else if (method == EC_METHOD)
	{
	  ecm_plan_t* plan = (ecm_plan_t*)tab[i].plan;
	  if (plan->B1 == B1 && plan->stage2.B2 == B2 &&
	      plan->parameterization == parameterization
	      && plan->parameter == parameter)
	    break;
	}
    }
    i++;
  }
  return i;
}


static void
return_data_ex (char** res, regmatch_t *pmatch, size_t nmatch,
		const char * str_process)
{
  // (re)init res
  for (size_t i = 0; i < nmatch;i++)
    res[i] = NULL;

  if ( pmatch[0].rm_so != pmatch[0].rm_eo)
    {
      for (size_t i = 1; i < nmatch; i++)
	{
	  int start = pmatch[i].rm_so;
	  int end = pmatch[i].rm_eo;
	  if (start == -1)
	      break;
	  else
	    {
	      int size = end-start;
	      char* el = (char*) malloc (size+1);
	      assert (el != NULL);
	      strncpy (el, &str_process[start], size);
	      el[size] = '\0';
	      res[i-1] = el;
	    }
	}
    }
}

/*
 * process one line of our strategy file to collect our strategy book.
 */
static int
process_line (facul_strategies_t* strategies, unsigned int* index_st,
	      const char *str, const int verbose)
{
  int index_method = 0; /* this is the index of the current factoring
			   methods */
  unsigned int PARAMETER[2] = {2,2};
  int is_first_brent12[2] = {true, true};

  regex_t preg_index, preg_fm;
  // regular expression for the sides
  const char *str_preg_index =
        "r0=([[:digit:]]+)"
        ",[[:space:]]*"
        "r1=([[:digit:]]+)";
  // regular expression for the strategy
  const char *str_preg_fm =
        "(S[[:alnum:]]+):[[:space:]]*"  /* side, like "S0: " */
        "([[:alnum:]-]+)"               /* method, like "PP1-65" or "ECM-M12" */
        ",[[:space:]]*([[:digit:]]+)"   /* B1, an integer */
        ",[[:space:]]*([[:digit:]]+)";  /* B2, an integer */
  regcomp (&preg_index, str_preg_index, REG_ICASE|REG_EXTENDED);
  regcomp (&preg_fm, str_preg_fm, REG_ICASE|REG_EXTENDED);

  // process the line
  const char * str_process = &str[0];
  int side = -1;
  while (str_process[0] != '\0' )
    {
      // init
      size_t nmatch = 5;
      regmatch_t *pmatch= (regmatch_t*) calloc (sizeof(*pmatch), nmatch);
      char **res = (char**) malloc (sizeof(char*) * nmatch);
      /*TEST REGULAR EXPRESSION  'preg_index*/
      regexec (&preg_index, str_process, nmatch, pmatch, 0);
      return_data_ex (res, pmatch, nmatch, str_process);
      if (res[0] != NULL)
	{
	  /* changes the current strategy. */
	  index_st[0] = atoi(res[0]);
	  index_st[1] = atoi(res[1]);
	  /* re-init the value of parameter */
	  PARAMETER[0] = 2;
	  PARAMETER[1] = 2;
	  // todo: change it to add it in the parameters of our function.
	  // maybe unused if you use only one curve B12 by strategy.
	  is_first_brent12[0] = true;
	  is_first_brent12[1] = true;
	}

      /*else TEST REGULAR EXPRESSION  'preg_alg'*/
      else
	{
	  regexec (&preg_fm, str_process, nmatch, pmatch, 0);
	  return_data_ex (res, pmatch, nmatch, str_process);
	  if (res[0] != NULL)
	    {
	      /*add the new factoring method to the current strategy. */
	      if (index_st[0] > strategies->mfb[0] ||
		  index_st[1] > strategies->mfb[1])
		return 0;
	      
	      facul_method_side_t* methods =
		strategies->methods[index_st[0]][index_st[1]];

	      if (strcmp (res[0], "S1") == 0)
		side = 1;
	      else if (strcmp(res[0], "S0") == 0)
		side = 0;
	      else 
		side = atoi(res[0]);

	      unsigned int B1 = (unsigned int) atoi (res[2]);
	      unsigned int B2 = (unsigned int) atoi (res[3]);
	      if (B1 == 0 && B2 == 0)
		{ // zero method
		  goto next_regex;
		}
	      unsigned long parameter = 0;
	      ec_parameterization_t parameterization = BRENT12;
        /* set to BRENT12 in order to suppress 'used uninitialized' warning */
	      int method = 0;
	      // method
	      if (strcmp (res[1], "PM1") == 0)
		method = PM1_METHOD;
	      else if (strcmp (res[1], "PP1-27") == 0)
		method = PP1_27_METHOD;
	      else if (strcmp (res[1], "PP1-65") == 0)
		method = PP1_65_METHOD;
	      else 
		{
		  method = EC_METHOD;
		  if (strcmp (res[1], "ECM-B12") == 0)
		    parameterization = BRENT12;
		  else if (strcmp (res[1], "ECM-M12") == 0)
		    parameterization = MONTY12;
		  else if (strcmp (res[1], "ECM-M16") == 0)
		    parameterization = MONTY16;
		  else
		    {
		      fprintf (stderr,
			       "error : the method '%s' is unknown!\n",
			       res[1]);
		      return -1;
		    }
		  if (parameterization == MONTY16)
		    parameter = 1;
		  else
		    {
		      if (parameterization == BRENT12 && is_first_brent12[side])
			{
			  parameter = 11;
			  is_first_brent12[side] = false;
			}
		      else
			parameter = PARAMETER[side]++;
		    }
		}
	      // check if the method is already computed
	      int index_prec_fm = 
		get_index_method(strategies->precomputed_methods, B1, B2,
				 method, parameterization, parameter);
	      if ( strategies->precomputed_methods[index_prec_fm].method == 0)
		{
		  /*
		   * The current method isn't already precomputed. So
		   * we will compute and store it.
		   */
		  void* plan = NULL;
		  if (method == PM1_METHOD)
		    {
		      plan = (pm1_plan_t*) malloc (sizeof (pm1_plan_t));
		      pm1_make_plan ((pm1_plan_t*) plan, B1, B2, verbose);
		    }
		  else if (method == PP1_27_METHOD ||
			   method == PP1_65_METHOD)
		    {
		      plan = (pp1_plan_t*) malloc (sizeof (pp1_plan_t));
		      pp1_make_plan ((pp1_plan_t*) plan, B1, B2, verbose);
		    }
		  else { // method == EC_METHOD
		    plan = (ecm_plan_t*) malloc (sizeof (ecm_plan_t));
		    ecm_make_plan ((ecm_plan_t*) plan,
				   B1, B2, parameterization, parameter, 1, verbose);
		  }
		  strategies->precomputed_methods[index_prec_fm].method =method;
		  strategies->precomputed_methods[index_prec_fm].plan = plan;
		  
		  ASSERT_ALWAYS (index_prec_fm+1 < NB_MAX_METHODS);
		  // to show the end of plan
		  strategies->precomputed_methods[index_prec_fm+1].plan = NULL;
		  strategies->precomputed_methods[index_prec_fm+1].method = 0;
		}
	      /* 
	       * Add this method to the current strategy
	       * methods[index_st[0]][index_st[1]]. 
	       */
	      methods[index_method].method =
		&strategies->precomputed_methods[index_prec_fm];
	      methods[index_method].side = side;
	      index_method++;
	      ASSERT_ALWAYS (index_method < NB_MAX_METHODS);
	      
	      // to show the end of methods
	      methods[index_method].method = NULL;
	    }
	  else// to end the while
	    {
	      pmatch[0].rm_eo = strlen(str_process);
	    }
	}
      next_regex:
      str_process = &str_process[pmatch[0].rm_eo];
      // free
      for (size_t i = 0; i < nmatch; i++)
	free(res[i]);
      free(res);
      free (pmatch);
    }
  
  regfree(&preg_index);
  regfree(&preg_fm);
  return 0;
}

/*
  Make a simple strategy for factoring. We start with
  P-1 and P+1 (with x0=2/7), then an ECM curve with low bounds, then
  a bunch of ECM curves with larger bounds. How many methods to do in
  total is controlled by the n parameter: P-1, P+1 and the first ECM
  curve (with small bounds) are always done, then n ECM curves (with
  larger bounds).
  This function is used when you don't give a strategy file.
*/

facul_method_t*
facul_make_default_strategy (int n, const int verbose)
{
  ASSERT_ALWAYS (n >= 0);  
  facul_method_t *methods = (facul_method_t*) malloc ((n+4) * sizeof (facul_method_t));

  int i = 0;

#if 0
  /* This is relevant only for very weird experiments where we have small
   * factors that stick together.  */
  /* run one P-1 curve with B1=30 and B2=100 */
  methods[i].method = PM1_METHOD;
  methods[i].plan = (pm1_plan_t*) malloc (sizeof (pm1_plan_t));
  pm1_make_plan ((pm1_plan_t*) methods[i].plan, 30, 100, verbose);
  i++;
#endif

  /* run one P-1 curve with B1=315 and B2=2205 */
  methods[i].method = PM1_METHOD;
  methods[i].plan = (pm1_plan_t*) malloc (sizeof (pm1_plan_t));
  pm1_make_plan ((pm1_plan_t*) methods[i].plan, 315, 2205, verbose);
  i++;

  /* run one P+1 curve with B1=525 and B2=3255 */
  methods[i].method = PP1_27_METHOD;
  methods[i].plan = (pp1_plan_t*) malloc (sizeof (pp1_plan_t));
  pp1_make_plan ((pp1_plan_t*) methods[i].plan, 525, 3255, verbose);
  i++;

<<<<<<< HEAD
  /* run one ECM curve with Montgomery parameterization, B1=105, B2=3255 */
  methods[2].method = EC_METHOD;
  methods[2].plan = (ecm_plan_t*) malloc (sizeof (ecm_plan_t));
  ecm_make_plan ((ecm_plan_t*) methods[2].plan, 105, 3255, MONTY12, 2, 1, verbose);

  if (n > 0)
    {
      methods[3].method = EC_METHOD;
      methods[3].plan = (ecm_plan_t*) malloc (sizeof (ecm_plan_t));
      ecm_make_plan ((ecm_plan_t*) methods[3].plan, 315, 5355, MONTYTWED12, 1, 1, verbose);

=======
  /* run one ECM curve with Montgomery parametrization, B1=105, B2=3255 */
  methods[i].method = EC_METHOD;
  methods[i].plan = (ecm_plan_t*) malloc (sizeof (ecm_plan_t));
  ecm_make_plan ((ecm_plan_t*) methods[i].plan, 105, 3255, MONTY12, 2, 1, verbose);
  i++;

  if (n > 0)
    {
      methods[i].method = EC_METHOD;
      methods[i].plan = (ecm_plan_t*) malloc (sizeof (ecm_plan_t));
      ecm_make_plan ((ecm_plan_t*) methods[i].plan, 315, 5355, BRENT12, 11, 1, verbose);
      i++;
>>>>>>> 676c0396
    }

  /* heuristic strategy where B1 is increased by c*sqrt(B1) at each curve */
  double B1 = 105.0;
  for (; i < n + 3; i++)
    {
      double B2;
      unsigned int k;

      B1 += sqrt (B1);
      /* The factor 50 was determined experimentally with testbench, to find
	 factors of 40 bits:
	 testbench -p -cof 1208925819614629174706189 -strat 549755813888 549755913888
	 This finds 1908 factors (out of 3671 input numbers) with n=24 curves
	 and 3.66s.
	 With B2=17*B1, and 29 curves, we find 1898 factors in 4.07s.
	 With B2=100*B1, and 21 curves we find 1856 factors in 3.76s.
	 Thus 50 seems close to optimal.
	 Warning: changing the value of B2 might break the sieving tests.
      */
      B2 = 50.0 * B1;
      /* we round B2 to (2k+1)*105, thus k is the integer nearest to
	 B2/210-0.5 */
      k = B2 / 210.0;
      methods[i].method = EC_METHOD;
      methods[i].plan = (ecm_plan_t*) malloc (sizeof (ecm_plan_t));
      ecm_make_plan ((ecm_plan_t*) methods[i].plan, (unsigned int) B1, (2 * k + 1) * 105,
		     MONTY12, i - 1, 1, 0);
    }

#ifdef USE_MPQS
  /* replace last method by MPQS */
  if (n > 1)
    {
      ecm_clear_plan ((ecm_plan_t*) methods[n+2].plan);
      /* the plan pointer will be freed in facul_clear_strategy() */
      methods[n+2].method = MPQS_METHOD;
    }
#endif

  methods[n+3].method = 0;
  methods[n+3].plan = NULL;
  return methods;
}


void 
facul_clear_methods (facul_method_t *methods)
{
  if (methods == NULL)
    return;

  for (int i = 0; methods[i].method != 0; i++)
    {
      if (methods[i].method == PM1_METHOD)
	pm1_clear_plan ((pm1_plan_t*) methods[i].plan);
      else if (methods[i].method == PP1_27_METHOD)
	pp1_clear_plan ((pp1_plan_t*) methods[i].plan);
      else if (methods[i].method == PP1_65_METHOD)
	pp1_clear_plan ((pp1_plan_t*) methods[i].plan);
      else if (methods[i].method == EC_METHOD)
	ecm_clear_plan ((ecm_plan_t*) methods[i].plan);
      methods[i].method = 0;
      free (methods[i].plan);
      methods[i].plan = NULL;
    }
  free (methods);
  methods = NULL;
}


/*
 * Create our strategy book from a file (if a file is given) and
 * otherwise from our default strategy.
 */
facul_strategies_t*
facul_make_strategies(const unsigned long rfbb, const unsigned int rlpb,
		      const unsigned int rmfb, const unsigned long afbb,
		      const unsigned int alpb, const unsigned int amfb,
                      bool perfectly_sieved,
		      int n0, int n1, FILE* file, const int verbose)
{
  unsigned int max_curves_used_before_aux = 0;
  // printf ("create strategies\n");
  facul_strategies_t* strategies = (facul_strategies_t*) malloc (sizeof(facul_strategies_t));
  ASSERT_ALWAYS (strategies != NULL);
  strategies->mfb[0] = rmfb;
  strategies->mfb[1] = amfb;

  strategies->lpb[0] = rlpb;
  strategies->lpb[1] = alpb;
  /* Store fbb^2 in assume_prime_thresh */
  strategies->assume_prime_thresh[0] = (double) rfbb * (double) rfbb;
  strategies->assume_prime_thresh[1] = (double) afbb * (double) afbb;

  strategies->BBB[0] = (double) rfbb * strategies->assume_prime_thresh[0];
  strategies->BBB[1] = (double) afbb * strategies->assume_prime_thresh[1];
  if (!perfectly_sieved) {
      strategies->assume_prime_thresh[0] = 0.0;
      strategies->assume_prime_thresh[1] = 0.0;
  }

  // alloc methods
  facul_method_side_t*** methods = (facul_method_side_t***) malloc (sizeof (*methods) * (rmfb+1));
  ASSERT_ALWAYS (methods != NULL);

  if (file == NULL) {
      /* we have just one strategy, really. So we just allocate once. */
      strategies->uniform_strategy[0] = (facul_method_side_t*)  malloc (NB_MAX_METHODS * sizeof (facul_method_side_t));
      ASSERT_ALWAYS (strategies->uniform_strategy[0] != NULL);
      strategies->uniform_strategy[1] = (facul_method_side_t*)  malloc (NB_MAX_METHODS * sizeof (facul_method_side_t));
      ASSERT_ALWAYS (strategies->uniform_strategy[1] != NULL);
  } else {
      strategies->uniform_strategy[0] = NULL;
      strategies->uniform_strategy[1] = NULL;
  }

  // init methods
  for (unsigned int r = 0; r <= rmfb; r++) {
    methods[r] = (facul_method_side_t**) malloc (sizeof (*methods[r]) * (amfb+1));
    ASSERT_ALWAYS (methods[r] != NULL);
    if (file != NULL) {
        for (unsigned int a = 0; a <= amfb; a++)
        {
            methods[r][a] = (facul_method_side_t*)  malloc (NB_MAX_METHODS * sizeof (facul_method_side_t));
            ASSERT_ALWAYS (methods[r][a] != NULL);
            methods[r][a][0].method = NULL;
        }
    }
  }
  strategies->methods = methods;
  
  /*Default strategy. */ 
  if (file == NULL)
    {// make_default_strategy
      int ncurves[2];
      ncurves[0] = (n0 > -1) ? n0 : nb_curves (rlpb, rmfb);
      ncurves[1] = (n1 > -1) ? n1 : nb_curves (alpb, amfb);
      int max_ncurves = ncurves[0] > ncurves[1]? ncurves[0]: ncurves[1];
      max_curves_used_before_aux = max_ncurves + 4; // account for fixed methods.
      // There is an hardcoded bound on the number of methods.
      // If ncurves0 or ncurves1 passed by the user is too large,
      // we can not handle that.
      // TODO: is this really a limitation?
      ASSERT_ALWAYS (2*(max_ncurves + 4) <= NB_MAX_METHODS);

      verbose_output_print(0, 1, "# Using default strategy for the cofactorization: ncurves0=%d ncurves1=%d\n", ncurves[0], ncurves[1]);
      strategies->precomputed_methods =
	facul_make_default_strategy (max_ncurves, verbose);
      /* make two well-behaved facul_method_side_t* lists, based on which
       * side is first */
      for (int first = 0 ; first < 2 ; first++) {
          facul_method_side_t * next = strategies->uniform_strategy[first];
          for (int z = 0; z < 2; z++) {
              int side = first ^ z;
              for (int i = 0; i < ncurves[side] + 3; i++) {
                  next->method = strategies->precomputed_methods + i;
                  next->side = side;
                  next++;
              }
          }
          next->method = NULL;
      }
      /* now have all entries in our huge 2d array point to either of
       * these */
      for (unsigned int r = 0; r <= rmfb; r++) {
	for (unsigned int a = 0; a <= amfb; a++) {
	  int first = (r < a);// begin by the largest cofactor.
          methods[r][a] = strategies->uniform_strategy[first];
        }
      }
    }
  else
    {/* to precompute our method from the file.*/
      verbose_output_print(0, 1, "# Read the cofactorization strategy file\n");
      facul_method_t* precomputed_methods =
	(facul_method_t*) malloc (sizeof(facul_method_t) * NB_MAX_METHODS);
      precomputed_methods[0].method = 0;
      precomputed_methods[0].plan = NULL;
      
      strategies->precomputed_methods = precomputed_methods;
      unsigned int index_strategies[2] = {0,0};
      
      char line[10000];
      
      fseek (file, 0, SEEK_SET);
      while (fgets (line, sizeof(line), file) != NULL)
	{
	  // process each line of 'file'
	  int err = process_line (strategies, index_strategies,
				  line, verbose);
	  if (err == -1)
	    return NULL;
	}
    }
  /*
    For each strategy, one finds what is the last method used on each
    side.
  */
  for (unsigned int r = 1; r <= rmfb; r++)
    for (unsigned int a = 1; a <= amfb; a++){
      facul_method_side_t* methods =
	strategies->methods[r][a];
      if (methods == NULL)
	continue;
      int index_last_method[2] = {-1, -1};      // the default_values
      unsigned int i;
      for (i = 0; methods[i].method != 0; i++) {
	methods[i].is_the_last = 0;
	index_last_method[methods[i].side] = i;
      }
      if (i > max_curves_used_before_aux)
          max_curves_used_before_aux = i;
      // == -1 if it exists zero method for this side
      if (index_last_method[0] != -1)
	  methods[index_last_method[0]].is_the_last = 1;
      if (index_last_method[1] != -1)
	  methods[index_last_method[1]].is_the_last = 1;
    }
  
  return strategies;
}


void
facul_clear_strategies (facul_strategies_t *strategies)
{
  if (strategies == NULL)
    return ;

  int uniform = (strategies->uniform_strategy[0] != NULL);

  // free precomputed_methods
  facul_method_t* fm = strategies->precomputed_methods;
  for (int j = 0; fm[j].method!=0; j++)
    {
      if (fm[j].plan == NULL)
	continue;
      if (fm[j].method == PM1_METHOD)
	pm1_clear_plan ((pm1_plan_t*) fm[j].plan);
      else if (fm[j].method == PP1_27_METHOD ||
	       fm[j].method == PP1_65_METHOD)
	pp1_clear_plan ((pp1_plan_t*) fm[j].plan);
      else if (fm[j].method == EC_METHOD)
	ecm_clear_plan ((ecm_plan_t*) fm[j].plan);
      free (fm[j].plan);
      fm[j].method = 0;
      fm[j].plan = NULL;
    }
  free (fm);
  fm = NULL;

  // free methods
  unsigned int r;
  for (r = 0; r <= strategies->mfb[0]; r++) {
    unsigned int a;
    if (!uniform) {
        for (a = 0; a <= strategies->mfb[1]; a++)
            free (strategies->methods[r][a]);
    }
    free (strategies->methods[r]);
  }
  free (strategies->methods);
  if (uniform) {
      free(strategies->uniform_strategy[0]);
      free(strategies->uniform_strategy[1]);
  }

  // free strategies
  free (strategies);

}


int
facul_fprint_strategies (FILE* file, facul_strategies_t* strategies)
{
  if (file == NULL)
    return -1;
  // print info lpb ...
  fprintf (file,
	  "(lpb = [%ld,%ld], as...=[%lf, %lf], BBB = [%lf, %lf])\n",
	  strategies->lpb[0], strategies->lpb[1],
	  strategies->assume_prime_thresh[0],
	  strategies->assume_prime_thresh[1],
	  strategies->BBB[0], strategies->BBB[1]);
  fprintf (file,
	  "mfb = [%d, %d]\n", strategies->mfb[0], strategies->mfb[1]);
  for (unsigned int r = 0; r <= strategies->mfb[0]; r++) {
    for (unsigned int a = 0; a <= strategies->mfb[1]; a++) {
      fprintf (file, "[r = %d, a = %d]", r, a);
      facul_method_side_t* methods = strategies->methods[r][a];
      if (methods == NULL)
	continue;
      
      int i = 0;
      while (true)
	{
	  facul_method_t* fm = methods[i].method;
	  if (fm == NULL || fm->method == 0)
	    break;
	  if (fm->plan == NULL) // zero method
	    fprintf (file,
		    "[side=%d, FM=%ld, B1=0, B2=0] ", methods[i].side,
		    fm->method);
	  else {
	    if (fm->method == PM1_METHOD)
	      {
		pm1_plan_t* plan = (pm1_plan_t*) fm->plan;
		fprintf (file,
			 "[side=%d, FM=%ld, B1=%d, B2=%d] ", methods[i].side,
			fm->method, plan->B1, plan->stage2.B2);
	      }
	    else if (fm->method == PP1_27_METHOD ||
		     fm->method == PP1_65_METHOD)
	      {
		pp1_plan_t* plan = (pp1_plan_t*) fm->plan;
		fprintf (file,
		       "[side=%d, FM=%ld, B1=%d, B2=%d] ", methods[i].side,
			fm->method, plan->B1, plan->stage2.B2);
	      }
	    else if (fm->method == EC_METHOD)
	      {
		ecm_plan_t* plan = (ecm_plan_t*) fm->plan;
		fprintf (file,
			"[side=%d, FM=%ld, B1=%d, B2=%d] ", methods[i].side,
			fm->method, plan->B1,plan->stage2.B2);
	      }
	    else
	      return -1;
	  }
	  i++;
	}
      fprintf (file, "\n");
    }
  }
  return 1;
}

void
modset_get_z (mpz_t z, const struct modset_t *modset)
{
  ASSERT_ALWAYS(modset->arith != modset_t::CHOOSE_NONE);
  switch (modset->arith)
    {
    case modset_t::CHOOSE_UL:
      mpz_set_ui (z, modset->m_ul->m);
      break;
    case modset_t::CHOOSE_15UL:
      mpz_set_ui (z, modset->m_15ul->m[1]);
      mpz_mul_2exp (z, z, LONG_BIT);
      mpz_add_ui (z, z, modset->m_15ul->m[0]);
      break;
    case modset_t::CHOOSE_2UL2:
      mpz_set_ui (z, modset->m_2ul2->m[1]);
      mpz_mul_2exp (z, z, LONG_BIT);
      mpz_add_ui (z, z, modset->m_2ul2->m[0]);
      break;
    case modset_t::CHOOSE_MPZ:
      mpz_set (z, modset->m_mpz);
      break;
    default:
      ASSERT_ALWAYS(0);
    }
}

/*
 * This is our auxiliary factorization.
 * It applies a bunch of ECM curves with larger bounds to find
 * a factor with high probability. It returns -1 if the factor
 * is not smooth, otherwise the number of
 * factors.
 */
static int
facul_aux (std::vector<cxx_mpz> & factors, const modset_t m,
	   const facul_strategies_t *strategies,
	   facul_method_side_t *methods, int method_start, int side)
{
  int found = 0;
  if (methods == NULL)
    return found;

  for (int i = method_start; methods[i].method != NULL; i++)
    {
      if (methods[i].side != side)
	continue; /* this method is not for this side */

#ifdef ENABLE_UNSAFE_FACUL_STATS
      if (i < STATS_LEN)
	stats_called_aux[i]++;
#endif  /* ENABLE_UNSAFE_FACUL_STATS */
      modset_t fm, cfm;

      int res_fac = 0;

      switch (m.arith) {
          case modset_t::CHOOSE_UL:
	res_fac = facul_doit_onefm_ul(factors, m.m_ul,
				      *methods[i].method, &fm, &cfm,
				      strategies->lpb[side],
				      strategies->assume_prime_thresh[side],
				      strategies->BBB[side]);
	break;
          case modset_t::CHOOSE_15UL:
	res_fac = facul_doit_onefm_15ul(factors, m.m_15ul,
					*methods[i].method, &fm, &cfm,
					strategies->lpb[side],
					strategies->assume_prime_thresh[side],
					strategies->BBB[side]);
	break;
          case modset_t::CHOOSE_2UL2:
	res_fac = facul_doit_onefm_2ul2 (factors, m.m_2ul2,
					 *methods[i].method, &fm, &cfm,
					 strategies->lpb[side],
					 strategies->assume_prime_thresh[side],
					 strategies->BBB[side]);
	break;
          case modset_t::CHOOSE_MPZ:
	res_fac = facul_doit_onefm_mpz (factors, m.m_mpz,
					*methods[i].method, &fm, &cfm,
					strategies->lpb[side],
					strategies->assume_prime_thresh[side],
					strategies->BBB[side]);
	break;
      default:
	ASSERT_ALWAYS(0);
      }
      // check our result
      // res_fac contains the number of factors found
      if (res_fac == -1)
	{
	  /*
	    The cofactor m is not smooth. So, one stops the
	    cofactorization.
	  */
	  found = FACUL_NOT_SMOOTH;
	  break;
	}
      if (res_fac == 0)
	{
	  /* Zero factor found. If it was the last method for this
	     side, then one stops the cofactorization. Otherwise, one
	     tries with an other method */
	    continue;
	}

      found += res_fac;
      if (res_fac == 2)
	break;

      /*
	res_fac == 1  Only one factor has been found. Hence, our
	factorization is not finished.
      */
      if (fm.arith != modset_t::CHOOSE_NONE)
	{
	  int found2 = facul_aux (factors, fm, strategies,
				  methods, i+1, side);
          if (found2 < 1)// FACUL_NOT_SMOOTH or FACUL_MAYBE
	    {
	      found = FACUL_NOT_SMOOTH;
	      modset_clear (&cfm);
	      modset_clear (&fm);
	      break;
	    }
	  else
	    found += found2;
	  modset_clear (&fm);
	}
      if (cfm.arith != modset_t::CHOOSE_NONE)
	{
	  int found2 = facul_aux (factors, cfm, strategies,
				  methods, i+1, side);
          if (found2 < 1)// FACUL_NOT_SMOOTH or FACUL_MAYBE
          {
              found = FACUL_NOT_SMOOTH;
          }
	  else
	    found += found2;
	  modset_clear (&cfm);
	  break;
	}
      break;
    }

  return found;
}





/*
  This function tries to factor a pair of cofactors (m[0], m[1]) from
  strategies. It returns the number of factors found on each side, or
  -1 if the factor is not smooth.
  Remarks: - the values of factors found are stored in 'factors'.
           - the variable 'is_smooth' allows to know if a cofactor
             is already factored.
*/

static std::array<int, 2>
facul_both_src (std::array<std::vector<cxx_mpz>, 2> & factors, const modset_t* m,
		const facul_strategies_t *strategies, int* cof,
		int* is_smooth)
{
    std::array<int, 2> found;
    found.fill(0);

  facul_method_side_t* methods = strategies->methods[cof[0]][cof[1]];

  if (methods == NULL)
    return found;

  modset_t f[2][2];
  f[0][0].arith = modset_t::CHOOSE_NONE;
  f[0][1].arith = modset_t::CHOOSE_NONE;
  f[1][0].arith = modset_t::CHOOSE_NONE;
  f[1][1].arith = modset_t::CHOOSE_NONE;
#ifdef ENABLE_UNSAFE_FACUL_STATS
  int stats_nb_side = 0, stats_index_transition = 0;
#endif  /* ENABLE_UNSAFE_FACUL_STATS */
  int last_i[2]; /* last_i[s] is the index of last method tried on side s */
  for (int i = 0; methods[i].method != NULL; i++)
    {
#ifdef ENABLE_UNSAFE_FACUL_STATS
      stats_current_index = i - stats_nb_side * stats_index_transition;
      if (methods[i].is_the_last)
	{
	  stats_nb_side = 1;
	  stats_index_transition = i+1;
	}
#endif  /* ENABLE_UNSAFE_FACUL_STATS */
      int side = methods[i].side;
      if (is_smooth[side] != FACUL_MAYBE)
	{
	  /* If both sides are smooth, we can exit the loop,
	     otherwise we must continue with the next methods,
	     since methods might be interleaved between side 0 and 1,
	     thus we don't have an easy way to skip all methods for this side.
	     We could do this with another representation, say methods[0][i]
	     for side 0, 0 <= i < m, methods[1][j] for side 1, 0 <= j < n,
	     and which_method[k] = {0, 1} for 0 <= k < m+n. */
	  if (is_smooth[side] == FACUL_SMOOTH &&
              is_smooth[1-side] == FACUL_SMOOTH)
            break;
	  continue;
	}

#ifdef ENABLE_UNSAFE_FACUL_STATS
      if (stats_current_index < STATS_LEN)
	stats_called[stats_current_index]++;
#endif  /* ENABLE_UNSAFE_FACUL_STATS */
      int res_fac = 0;
      last_i[side] = i;
      switch (m[side].arith) {
          case modset_t::CHOOSE_UL:
	res_fac = facul_doit_onefm_ul(factors[side], m[side].m_ul,
				      *methods[i].method, &f[side][0], &f[side][1],
				      strategies->lpb[side],
				      strategies->assume_prime_thresh[side],
				      strategies->BBB[side]);
	break;
          case modset_t::CHOOSE_15UL:
	res_fac = facul_doit_onefm_15ul(factors[side], m[side].m_15ul,
					*methods[i].method, &f[side][0], &f[side][1],
					strategies->lpb[side],
					strategies->assume_prime_thresh[side],
					strategies->BBB[side]);
	break;
          case modset_t::CHOOSE_2UL2:
	res_fac = facul_doit_onefm_2ul2 (factors[side], m[side].m_2ul2,
					 *methods[i].method, &f[side][0], &f[side][1],
					 strategies->lpb[side],
					 strategies->assume_prime_thresh[side],
					 strategies->BBB[side]);
	break;
          case modset_t::CHOOSE_MPZ:
	res_fac = facul_doit_onefm_mpz (factors[side], m[side].m_mpz,
					*methods[i].method, &f[side][0], &f[side][1],
					strategies->lpb[side],
					strategies->assume_prime_thresh[side],
					strategies->BBB[side]);
	break;
      default:
	ASSERT_ALWAYS(0);
      }
      // check our result
      // res_fac contains the number of factors found, or -1 if not smooth
      if (res_fac == -1)
	{
	  /*
	    The cofactor m[side] is not smooth. So, one stops the
	    cofactorization.
	  */
	  found[side] = -1;
	  break;
	}
      if (res_fac == 0)
	{
	  /* No factor found. If it was the last method for this
	     side, then one stops the cofactorization. Otherwise, one
	     tries with an other method.
	  */
	  if (methods[i].is_the_last)
	    break;
	  else
	    continue;
	}
      found[side] = res_fac;
      
      if (res_fac == 2)
	{
	  /*
            Indeed, if using only one factoring method we found two
            prime factors of m (f, m/f) then m is factored and work is
            finished for this cofactor.
	  */
	  is_smooth[side] = FACUL_SMOOTH;
	  continue;
	}
      /*
	res_fac == 1. Only one factor has been found. Hence, an
	auxiliary factorization will be necessary.
       */
      is_smooth[side] = FACUL_AUX;
    }
  // begin the auxiliary factorization
  if (is_smooth[0] >= 1 && is_smooth[1] >= 1)
    for (int side = 0; side < 2; side++)
      if (is_smooth[side] == FACUL_AUX)
	for (int ind_cof = 0; ind_cof < 2; ind_cof++)
	  {
	    // factor f[side][0] or/and f[side][1]
	    if (f[side][ind_cof].arith != modset_t::CHOOSE_NONE)
	      {
		int found2 = facul_aux (factors[side],
					f[side][ind_cof], strategies,
					methods, last_i[side] + 1, side);
		if (found2 < 1)// FACUL_NOT_SMOOTH or FACUL_MAYBE
		  {
		    is_smooth[side] = FACUL_NOT_SMOOTH;
		    found[side] = found2;// FACUL_NOT_SMOOTH or FACUL_MAYBE
		    goto clean_up;
		  }
		else
		  {
		    is_smooth[side] = FACUL_SMOOTH;
		    found[side] += found2;
		  }
	      }
	  }

 clean_up:
  modset_clear (&f[0][0]);
  modset_clear (&f[0][1]);
  modset_clear (&f[1][0]);
  modset_clear (&f[1][1]);
  return found;
}


/*
  This function is like facul, but we will work with both norms
  together.  It returns the number of factors for each side.
*/
std::array<int, 2>
facul_both (std::array<std::vector<cxx_mpz>, 2> & factors,
            std::array<cxx_mpz, 2> & N,
	    const facul_strategies_t *strategies, int* is_smooth)
{
  int cof[2];
  size_t bits;
  std::array<int, 2> found;
  found.fill(0);

  modset_t n[2];
  n[0].arith = modset_t::CHOOSE_NONE;
  n[1].arith = modset_t::CHOOSE_NONE;

#ifdef PARI
  gmp_fprintf (stderr, "(%Zd %Zd)", N[0], N[1]);
#endif

  /* cofactors should be positive */
  ASSERT (mpz_sgn (N[0]) > 0 && mpz_sgn (N[1]) > 0);

  if (mpz_cmp_ui (N[0], 1UL) == 0)
    is_smooth[0] = FACUL_SMOOTH;
  if (mpz_cmp_ui (N[1], 1UL) == 0)
    is_smooth[1] = FACUL_SMOOTH;

  for (int side = 0; side < 2; side++)
    {
      /* If the composite does not fit into our modular arithmetic, return
	 no factor */
      bits = mpz_sizeinbase (N[side], 2);
      cof[side] = bits;
      if (bits > MODMPZ_MAXBITS)
	return found;

      /* Use the fastest modular arithmetic that's large enough for
	 this input */
      if (bits <= MODREDCUL_MAXBITS)
	{
	  ASSERT(mpz_fits_ulong_p(N[side]));
	  modredcul_initmod_ul (n[side].m_ul, mpz_get_ui(N[side]));
	  n[side].arith = modset_t::CHOOSE_UL;
	}
      else if (bits <= MODREDC15UL_MAXBITS)
	{
	  unsigned long t[2];
	  modintredc15ul_t m;
	  size_t written;
	  mpz_export (t, &written, -1, sizeof(unsigned long), 0, 0, N[side]);
	  ASSERT_ALWAYS(written <= 2);
	  modredc15ul_intset_uls (m, t, written);
	  modredc15ul_initmod_int (n[side].m_15ul, m);
	  n[side].arith = modset_t::CHOOSE_15UL;
	}
      else if (bits <= MODREDC2UL2_MAXBITS)
	{
	  unsigned long t[2];
	  modintredc2ul2_t m;
	  size_t written;
	  mpz_export (t, &written, -1, sizeof(unsigned long), 0, 0, N[side]);
	  ASSERT_ALWAYS(written <= 2);
	  modredc2ul2_intset_uls (m, t, written);
	  modredc2ul2_initmod_int (n[side].m_2ul2, m);
	  n[side].arith = modset_t::CHOOSE_2UL2;
	}
      else
	{
	  modmpz_initmod_int (n[side].m_mpz, N[side]);
	  n[side].arith = modset_t::CHOOSE_MPZ;
	}
      ASSERT (n[side].arith != modset_t::CHOOSE_NONE);
    }

  found = facul_both_src (factors, n, strategies, cof, is_smooth);
  for (int side = 0; side < 2; side++)
    {
      if (found[side] > 1)
	{
	  /* Sort the factors we found */
          ASSERT_ALWAYS(factors[side].size() == (size_t) found[side]);
          std::sort(factors[side].begin(), factors[side].end(), cxx_mpz_cmp());
	}
    }

  // Free
  modset_clear (&n[0]);
  modset_clear (&n[1]);

  return found;
}


/********************************************/
/*            modset_t                      */
/********************************************/


void
modset_clear (modset_t *modset)
{
  switch (modset->arith) {
      case modset_t::CHOOSE_NONE: /* already clear */
    break;
      case modset_t::CHOOSE_UL:
    modredcul_clearmod (modset->m_ul);
    break;
      case modset_t::CHOOSE_15UL:
    modredc15ul_clearmod (modset->m_15ul);
    break;
      case modset_t::CHOOSE_2UL2:
    modredc2ul2_clearmod (modset->m_2ul2);
    break;
      case modset_t::CHOOSE_MPZ:
    modmpz_clearmod (modset->m_mpz);
    break;
  default:
    ASSERT_ALWAYS(0);
  }
  modset->arith = modset_t::CHOOSE_NONE;
}<|MERGE_RESOLUTION|>--- conflicted
+++ resolved
@@ -701,19 +701,6 @@
   pp1_make_plan ((pp1_plan_t*) methods[i].plan, 525, 3255, verbose);
   i++;
 
-<<<<<<< HEAD
-  /* run one ECM curve with Montgomery parameterization, B1=105, B2=3255 */
-  methods[2].method = EC_METHOD;
-  methods[2].plan = (ecm_plan_t*) malloc (sizeof (ecm_plan_t));
-  ecm_make_plan ((ecm_plan_t*) methods[2].plan, 105, 3255, MONTY12, 2, 1, verbose);
-
-  if (n > 0)
-    {
-      methods[3].method = EC_METHOD;
-      methods[3].plan = (ecm_plan_t*) malloc (sizeof (ecm_plan_t));
-      ecm_make_plan ((ecm_plan_t*) methods[3].plan, 315, 5355, MONTYTWED12, 1, 1, verbose);
-
-=======
   /* run one ECM curve with Montgomery parametrization, B1=105, B2=3255 */
   methods[i].method = EC_METHOD;
   methods[i].plan = (ecm_plan_t*) malloc (sizeof (ecm_plan_t));
@@ -724,9 +711,8 @@
     {
       methods[i].method = EC_METHOD;
       methods[i].plan = (ecm_plan_t*) malloc (sizeof (ecm_plan_t));
-      ecm_make_plan ((ecm_plan_t*) methods[i].plan, 315, 5355, BRENT12, 11, 1, verbose);
+      ecm_make_plan ((ecm_plan_t*) methods[i].plan, 315, 5355, MONTYTWED12, 11, 1, verbose);
       i++;
->>>>>>> 676c0396
     }
 
   /* heuristic strategy where B1 is increased by c*sqrt(B1) at each curve */
