#include "cado.h" // IWYU pragma: keep

#include <climits>
#include <cstdio>
#include <cstdlib>
#include <cstdint>

#include <list>
#include <sstream>
#include <utility>
#include <vector>

#include <gmp.h>
#include "fmt/base.h"

#include "batch.hpp"
#include "cado_poly.h"
#include "cxx_mpz.hpp"
#include "gzip.h"
#include "las-side-config.hpp"
#include "las-special-q.hpp"
#include "macros.h"
#include "memusage.h"
#include "mpz_poly.h"
#include "params.h"
#include "relation.hpp"
#include "verbose.h"

static void declare_usage(cxx_param_list & pl)
{
    param_list_decl_usage(pl, "in", "input file");
    param_list_decl_usage(pl, "poly", "poly file");
    param_list_decl_usage(pl, "t", "number of threads");
    siever_side_config::declare_usage(pl);
    batch_side_config::declare_usage(pl);
    param_list_decl_usage(pl, "doecm", "finish with ECM [default = no]");
    param_list_decl_usage(pl, "dont_recomp_norm", "given integers are the norms themselves (w/ sq) [default = no]");
    param_list_decl_usage(pl, "ncurves", "number of curves to be used in ECM [default = 50]");

    verbose_decl_usage(pl);
}

// coverity[root_function]
int
main (int argc, char const *argv[])
{
  cxx_param_list pl;
  cxx_cado_poly cpoly;
  char const * argv0 = argv[0];
  unsigned long nb_threads = 1;
  int doecm = 0;
  int no_recomp_norm = 0;
  int const ncurves = 50;

  declare_usage(pl);

  param_list_configure_switch(pl, "-doecm", &doecm);
  param_list_configure_switch(pl, "-dont_recomp_norm", &no_recomp_norm);

  argv++, argc--;
  for( ; argc ; ) {
      FILE *f;
      if (param_list_update_cmdline(pl, &argc, &argv)) { continue; }

      /* Could also be a file */
      if ((f = fopen(argv[0], "r")) != NULL) {
          param_list_read_stream(pl, f, 0);
          fclose(f);
          argv++,argc--;
          continue;
      }

      fprintf(stderr, "Unhandled parameter %s\n", argv[0]);
      param_list_print_usage(pl, argv0, stderr);
      exit (EXIT_FAILURE);
  }
  verbose_interpret_parameters(pl);
  param_list_print_command_line(stdout, pl);

  const char * filename;
  if ((filename = param_list_lookup_string(pl, "poly")) == NULL) {
      fprintf(stderr, "Error: parameter -poly is mandatory\n");
      param_list_print_usage(pl, argv0, stderr);
      exit(EXIT_FAILURE);
  }
  if (!cado_poly_read(cpoly, filename)) {
      fprintf (stderr, "Error reading polynomial file %s\n", filename);
      exit (EXIT_FAILURE);
  }

  const char * infilename;
  if ((infilename = param_list_lookup_string(pl, "in")) == NULL) {
      fprintf(stderr, "Error: parameter -in is mandatory\n");
      param_list_print_usage(pl, argv0, stderr);
      exit(EXIT_FAILURE);
  }
  param_list_parse_ulong(pl, "t"   , &nb_threads);
  
  int const nsides = cpoly->nb_polys;

  std::vector<siever_side_config> sides;
  siever_side_config::parse(pl, sides, nsides, { "lpb", "mfb" });

  std::vector<batch_side_config> bsides;
  batch_side_config::parse(pl, bsides, nsides, { "batchlpb", "batchmfb" });

  std::vector<cxx_mpz> batchP;

  double extra_time = 0;

  auto lpb = siever_side_config::collect_lpb(sides);
  auto batchlpb = batch_side_config::collect_batchlpb(bsides);
  auto batchmfb = batch_side_config::collect_batchmfb(bsides);

  for (int side = 0; side < 2; ++side) {
      batchP.push_back(0);
      create_batch_file (bsides[side].batchfilename,
              batchP[side],
              sides[side].lim,
              1UL << bsides[side].batchlpb,
              cpoly->pols[side],
              stdout,
              nb_threads,
              extra_time);
  }

  // Read list from the input file.
  std::list<std::pair<special_q, std::list<cofac_candidate>>> List;
  FILE * inp = fopen_maybe_compressed(infilename, "r");
  ASSERT_ALWAYS(inp);

#define MAX_SIZE 2048
  char str[MAX_SIZE];

  // If the special-q info is present, we will use it. Otherwise, the
  // fake sq will be used everywhere. This list keeps in memory all the
  // special q encountered.
  // Create a fake special-q
  special_q sq(1, 1, 0);

  long a;
  unsigned long b;
  std::list<cofac_candidate> for_this_q;

  for(int lnum = 0; fgets(str, MAX_SIZE, inp) ; lnum++) {
      cxx_mpz q;
      if (str[0] == '#') {
          cxx_mpz r;
          int side;
          int const ret = gmp_sscanf(str, "# q = (%Zd, %Zd, %d)",
                  &q, &r, &side);
          if (ret == 3) {
              if (!for_this_q.empty())
                  List.emplace_back(sq, std::move(for_this_q));
              for_this_q.clear();
              /* make sure we don't try to factor q */
              const std::vector<uint64_t> primes { uint64_t(q) };
              sq = special_q(q, r, side, primes);
          }
          continue;
      }
      std::vector<cxx_mpz> norms(nsides, 0);
      std::istringstream ss(str);
      ss >> a >> b;
      for(int side = 0 ; side < nsides ; side++)
          ss >> norms[side];
      if (!ss) {
          fprintf(stderr, "parse error at line %d in cofactor input file\n", lnum);
          exit(EXIT_FAILURE);
      }
      for_this_q.emplace_back(a, b, norms);
  }
  if (!for_this_q.empty())
      List.emplace_back(sq, std::move(for_this_q));
  fclose_maybe_compressed(inp, infilename);

  find_smooth(List, batchP, batchlpb, lpb, batchmfb, stdout, nb_threads, extra_time);
  
  if (doecm) {
      for(auto const & lq : List) {
          fmt::print("# {}\n", lq.first);
          std::list<relation> const smooth = factor(lq.second, cpoly, lq.first, batchlpb, lpb, ncurves, stdout, nb_threads, extra_time, !no_recomp_norm);
          for(auto const & rel : smooth)
              fmt::print("{}\n", rel);
      }
  } else {
<<<<<<< HEAD
      for (auto const & lq : List) {
          for (auto const & x : lq.second) {
              fmt::print("{} {} {} {}\n",
                      x.a, x.b,
                      x.cofactor[0],
                      x.cofactor[1]);
          }
=======
      for (auto const & x : List) {
          gmp_printf("%" PRIi64 " %" PRIu64, x.a, x.b);
          for (auto const & c : x.cofactor)
              gmp_printf(" %Zd", (mpz_srcptr) c);
          printf("\n");
>>>>>>> b082645b
      }
  }

    const size_t peakmem = PeakMemusage();
    if (peakmem > 0)
        printf ("# PeakMemusage (MB) = %zu \n",
                peakmem >> 10);

  return EXIT_SUCCESS;
}<|MERGE_RESOLUTION|>--- conflicted
+++ resolved
@@ -184,21 +184,12 @@
               fmt::print("{}\n", rel);
       }
   } else {
-<<<<<<< HEAD
       for (auto const & lq : List) {
           for (auto const & x : lq.second) {
-              fmt::print("{} {} {} {}\n",
+              fmt::print("{} {} {}\n",
                       x.a, x.b,
-                      x.cofactor[0],
-                      x.cofactor[1]);
+                      join(x.cofactor, " "));
           }
-=======
-      for (auto const & x : List) {
-          gmp_printf("%" PRIi64 " %" PRIu64, x.a, x.b);
-          for (auto const & c : x.cofactor)
-              gmp_printf(" %Zd", (mpz_srcptr) c);
-          printf("\n");
->>>>>>> b082645b
       }
   }
 
