--- conflicted
+++ resolved
@@ -258,11 +258,7 @@
     }
 }
 
-<<<<<<< HEAD
-static void
-=======
 static void MAYBE_UNUSED
->>>>>>> 9f7818a0
 smallFreeRelations (char *fbfilename)
 {
     int deg;
@@ -274,26 +270,7 @@
 }
 
 /* generate all free relations up to the large prime bound */
-<<<<<<< HEAD
-static void
-FreeRelations (cado_poly pol)
-{
-  unsigned long lpb, p, *roots;
-  int d = pol->alg->degree, i;
-
-  lpb = (pol->rat->lpb > pol->alg->lpb) ? pol->rat->lpb : pol->alg->lpb;
-  roots = (unsigned long*) malloc (d * sizeof (unsigned long));
-  for (p = 2; p <= lpb; p = getprime (p))
-    {
-      if (poly_roots_ulong (roots, pol->alg->f, d, p) == d)
-        {
-          printf ("%lu,0:%lx", p, roots[0]);
-          for (i = 1; i < d; i++)
-            printf (",%lx", roots[i]);
-          printf ("\n");
-        }
-    }
-=======
+
 static void MAYBE_UNUSED
 allFreeRelations (cado_poly pol)
 {
@@ -319,7 +296,6 @@
         }
     }
   getprime (0);
->>>>>>> 9f7818a0
   free (roots);
 }
 
@@ -385,21 +361,13 @@
     /* check that n divides Res(f,g) [might be useful to factor n...] */
     cado_poly_check (cpoly);
 
-<<<<<<< HEAD
 #if 0
-=======
-#if 1
->>>>>>> 9f7818a0
     if (nfic == 0)
 	smallFreeRelations(fbfilename);
     else
       largeFreeRelations(cpoly, fic, verbose);
 #else
-<<<<<<< HEAD
-    FreeRelations (cpoly);
-=======
     allFreeRelations (cpoly);
->>>>>>> 9f7818a0
 #endif
 
     cado_poly_clear (cpoly);
