--- conflicted
+++ resolved
@@ -91,11 +91,7 @@
 }
 /* }}} */
 
-<<<<<<< HEAD
-static void fb_linear_root (fbroot_t & root, bool & proj, cxx_mpz_poly const & poly, const fbprime_t q);
-=======
 static fb_root_p1 fb_linear_root (cxx_mpz_poly const & poly, const fbprime_t q);
->>>>>>> d048d71d
 
 // Adapted from utils/ularith.h
 // TODO: this function should go somewhere else...
@@ -162,9 +158,6 @@
 fb_general_root fb_general_root::fb_linear_root (fbprime_t q, cxx_mpz_poly const & poly,
         const unsigned char nexp, const unsigned char oldexp)
 {
-<<<<<<< HEAD
-  fb_linear_root (r, proj, poly, q);
-=======
     fb_general_root R;
     R.exp = nexp;
     R.oldexp = oldexp;
@@ -172,7 +165,6 @@
     R.proj = L.proj;
     R.r = L.r;
     return R;
->>>>>>> d048d71d
 }
 
 
@@ -451,19 +443,6 @@
 }
 
 /* Make one factor base entry for a linear polynomial poly[1] * x + poly[0]
-<<<<<<< HEAD
- * and the prime (power) q. We assume that poly[0] and poly[1] are coprime.
- * Non-projective roots a/b such that poly[1] * a + poly[0] * b == 0 (mod q)
- * with gcd(poly[1], q) = 1 are stored as a/b mod q.
- * projective roots (with b and q not coprime) are stored as q + (b/a mod q)
- */
-
-static void
-fb_linear_root (fbroot_t & root, bool & proj, cxx_mpz_poly const & poly, const fbprime_t q)
-{
-  modulusul_t m;
-  residueul_t r0, r1;
-=======
    and the prime (power) q. We assume that poly[0] and poly[1] are coprime.
    Non-projective roots a/b such that poly[1] * a + poly[0] * b == 0 (mod q)
    with gcd(poly[1], q) = 1 are stored as a/b mod q.
@@ -477,7 +456,6 @@
   modulusul_t m;
   residueul_t r0, r1;
   fb_root_p1 R = 0;
->>>>>>> d048d71d
 
   modul_initmod_ul (m, q);
   modul_init_noset0 (r0, m);
@@ -489,49 +467,26 @@
 
   /* We want poly[1] * a + poly[0] * b == 0 <=>
      a/b == - poly[0] / poly[1] */
-<<<<<<< HEAD
-
-  if ((proj = (modul_inv (r1, r1, m) == 0))) { /* can't invert ! */
-=======
   R.proj = (modul_inv (r1, r1, m) == 0); /* r1 = 1 / poly[1] */
 
   if (R.proj)
     {
->>>>>>> d048d71d
       ASSERT_ALWAYS(mpz_gcd_ui(NULL, poly->coeff[1], q) > 1);
       /* invert r0 instead. */
       int rc = modul_inv (r0, r0, m);
       ASSERT_ALWAYS(rc != 0);
-<<<<<<< HEAD
-      modul_mul (r0, r0, r1, m);
-      modul_neg (r0, r0, m);
-      /* This encodes the projective root. */
-      /* Note that we can't handle projective roots of 32-bit primes and
-       * prime powers this way. Is it a problem ?
-       */
-      root = q + modul_get_ul (r0, m);
-  } else {
-      modul_mul (r1, r0, r1, m); /* r1 = poly[0] / poly[1] */
-      modul_neg (r1, r1, m); /* r1 = - poly[0] / poly[1] */
-      root = modul_get_ul (r1, m);
-  }
-=======
     }
 
   modul_mul (r1, r0, r1, m); /* r1 = poly[0] / poly[1] */
   modul_neg (r1, r1, m); /* r1 = - poly[0] / poly[1] */
 
   R.r = modul_get_ul (r1, m);
->>>>>>> d048d71d
 
   modul_clear (r0, m);
   modul_clear (r1, m);
   modul_clearmod (m);
-<<<<<<< HEAD
-=======
 
   return R;
->>>>>>> d048d71d
 }
 
 std::ostream& operator<<(std::ostream& o, fb_factorbase::key_type const & k)
@@ -1341,18 +1296,11 @@
             next_prime = getprime_mt(pi);
         }
         fb_cur.nr_roots = 1;
-<<<<<<< HEAD
-        fb_general_root & R = fb_cur.roots[0];
-        R.exp = fb_cur.k;
-        R.oldexp = fb_cur.k - 1U;
-        fb_linear_root (R.r, R.proj, poly, fb_cur.q);
-=======
         auto R = fb_linear_root (poly, fb_cur.q);
         fb_cur.roots[0].exp = fb_cur.k;
         fb_cur.roots[0].oldexp = fb_cur.k - 1U;
         fb_cur.roots[0].proj = R.proj;
         fb_cur.roots[0].r = R.r;
->>>>>>> d048d71d
         fb_cur.invq = compute_invq(fb_cur.q);
         pool.push_back(fb_cur);
         if (++pool_size >= 1024) {
@@ -1417,13 +1365,9 @@
         static_cast<make_linear_thread_param *>(_param);
     task_info_t *T = param->T;
     for (unsigned int i = 0; i < T->n; ++i) {
-<<<<<<< HEAD
-        fb_linear_root (T->r[i], T->proj[i], T->poly, T->q[i]);
-=======
         auto R = fb_linear_root (T->poly, T->q[i]);
         T->proj[i] = R.proj;
         T->r[i] = R.r;
->>>>>>> d048d71d
         T->invq[i] = compute_invq(T->q[i]);
     }
     return new make_linear_thread_result(T, param);
