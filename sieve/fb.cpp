--- conflicted
+++ resolved
@@ -496,15 +496,8 @@
   if (R.proj)
     {
       ASSERT_ALWAYS(mpz_gcd_ui(NULL, mpz_poly_coeff_const(poly, 1), q) > 1);
-<<<<<<< HEAD
       /* invert r0 instead. */
-      int rc = modul_inv (r0, r0, m);
-=======
-      /* Set r1 = poly[0] % q, r0 = poly[1] (mod q) */
-      modul_set (r1, r0, m);
-      modul_set_ul_reduced (r0, mpz_fdiv_ui (mpz_poly_coeff_const(poly, 1), q), m);
-      int const rc = modul_inv (r1, r1, m);
->>>>>>> 94b998a7
+      int const rc = modul_inv (r0, r0, m);
       ASSERT_ALWAYS(rc != 0);
     }
 
