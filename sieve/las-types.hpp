--- conflicted
+++ resolved
@@ -49,15 +49,8 @@
     /* For a given logA, we may trigger configurations for various logI
      * values. logI_adjusted is a sieving-only parameter. */
     int logI_adjusted;
-<<<<<<< HEAD
-    int logA;
-#else
-    int logI;
-#endif
     sublat_t sublat;
 
-=======
->>>>>>> 36211544
     unsigned long bucket_thresh;    // bucket sieve primes >= bucket_thresh
     unsigned long bucket_thresh1;   // primes above are 2-level bucket-sieved
     unsigned int td_thresh;
