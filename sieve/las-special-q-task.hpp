#ifndef SIEVE_LAS_SPECIAL_Q_TASK_HPP_
#define SIEVE_LAS_SPECIAL_Q_TASK_HPP_

#include <utility>

#include "special-q.hpp"
<<<<<<< HEAD
#include "relation.hpp"
=======
// #include "relation.hpp"
>>>>>>> d84ae397

struct las_info;

/* A special-q task is either a special_q_task_simple or a
 * special_q_task_tree.
 */
struct special_q_task : public special_q {
    special_q const & sq() const { return *this; }

    enum status_code {
        PENDING,
        IN_PROGRESS,
        IN_RECURSION,
        DONE,
        ABANDONED
    };

    status_code status = PENDING;

    protected:
    special_q_task() = default;
    explicit special_q_task(special_q q)
        : special_q(std::move(q))
    { }


    public:
    special_q_task(special_q_task const &) = default;
    special_q_task(special_q_task &&) = default;
    special_q_task& operator=(special_q_task const &) = default;
    special_q_task& operator=(special_q_task &&) = default;

    // NOLINTBEGIN(readability-convert-member-functions-to-static)
    int depth() const { return 0; }
    // NOLINTEND(readability-convert-member-functions-to-static)

    virtual void update_status(status_code, status_code) = 0;
    virtual bool must_take_decision() const = 0;
    virtual ~special_q_task() = default;
};
#endif	/* SIEVE_LAS_SPECIAL_Q_TASK_HPP_ */<|MERGE_RESOLUTION|>--- conflicted
+++ resolved
@@ -4,11 +4,7 @@
 #include <utility>
 
 #include "special-q.hpp"
-<<<<<<< HEAD
-#include "relation.hpp"
-=======
 // #include "relation.hpp"
->>>>>>> d84ae397
 
 struct las_info;
 
