--- conflicted
+++ resolved
@@ -549,6 +549,20 @@
 
     }
 
+    // Sublattices?
+    sc.sublat.m = 0; // no sublattices by default.
+    param_list_parse_uint(pl, "sublat", &(sc.sublat.m));
+    if (sc.sublat.m) {
+        int ok = 1;
+        ok &= param_list_parse_uint(pl, "sublat-i0", &(sc.sublat.i0));
+        ok &= param_list_parse_uint(pl, "sublat-j0", &(sc.sublat.j0));
+        ok &= (sc.sublat.i0 < sc.sublat.m);
+        ok &= (sc.sublat.j0 < sc.sublat.m);
+        if (!ok) {
+            fprintf(stderr, "Error: with sublat mod m, please provide i0 and j0 in [0,m[");
+            ASSERT_ALWAYS(0);
+        }
+    }
 
     /* Parse optional siever configuration parameters */
     sc.td_thresh = 1024;	/* default value */
@@ -675,113 +689,11 @@
 	param_list_clear(pl);
 	exit(EXIT_FAILURE);
     }
-<<<<<<< HEAD
     gmp_randinit_default(rstate);
     unsigned long seed = 0;
     if (param_list_parse_ulong(pl, "seed", &seed))
         gmp_randseed_ui(rstate, seed);
     // }}}
-=======
-    /* }}} */
-
-    /* {{{ Parse default siever config (fill all possible fields) */
-    {
-        siever_config_ptr sc = las->config_base;
-        memset(sc, 0, sizeof(siever_config));
-
-
-        /* The default config is not necessarily a complete bit of
-         * information.
-         *
-         * The field with the bitsize of q is here filled with q0 as found in
-         * the command line. Note though that this is only one choice among
-         * several possible (q1, or just no default).
-         * For the descent, we do not intend to have a default config, thus
-         * specifying q0 makes no sense. Likewise, for file-based todo lists,
-         * we have no default either, and no siever is configured to provide
-         * this ``default'' behaviour (yet, the default bits here are used to
-         * pre-fill the config data later on).
-         */
-        mpz_t q0;
-        mpz_init(q0);
-        if (param_list_parse_mpz(pl, "q0", q0)) {
-            sc->bitsize = mpz_sizeinbase(q0, 2);
-        }
-        mpz_clear(q0);
-        sc->side = 1; // Legacy.
-        if (!param_list_parse_int(pl, "sqside", &sc->side)) {
-            verbose_output_print(0, 1, "# Warning: sqside not given, "
-                    "assuming side 1 for backward compatibility.\n");
-        }
-        param_list_parse_double(pl, "lambda0", &(sc->sides[0]->lambda));
-        param_list_parse_double(pl, "lambda1", &(sc->sides[1]->lambda));
-        int complete = 1;
-        complete &= param_list_parse_int  (pl, "I",    &(sc->logI));
-        complete &= param_list_parse_ulong(pl, "lim0", &(sc->sides[0]->lim));
-        complete &= param_list_parse_ulong(pl, "lim1", &(sc->sides[1]->lim));
-        if (!complete) {
-            /* ok. Now in fact, for the moment we really need these to be
-             * specified, because the call to "new fb_interface" of
-             * course depends on the factor base limits. For the very
-             * reason that presently, we want these to be common across
-             * several siever config values in the hint table, we cannot
-             * leave default_config half-baked.
-             *
-             * since bucket_thresh depends on I, we need I too.
-             */
-            fprintf(stderr, "Error: as long as per-qrange factor bases are not fully supported, we need to know at least the I and lim[01] fields\n");
-            exit(EXIT_FAILURE);
-        }
-	if (sc->sides[0]->lim > 2147483647UL || sc->sides[1]->lim > 2147483647UL)
-	  {
-	    fprintf (stderr, "Error, lim0/lim1 should not exceed 2^31 (bug #21094)\n");
-	    exit (EXIT_FAILURE);
-	  }
-
-        complete &= param_list_parse_int(pl, "lpb0",  &(sc->sides[0]->lpb));
-        complete &= param_list_parse_int(pl, "mfb0",  &(sc->sides[0]->mfb));
-        complete &= param_list_parse_int(pl, "lpb1",  &(sc->sides[1]->lpb));
-        complete &= param_list_parse_int(pl, "mfb1",  &(sc->sides[1]->mfb));
-        if (!complete) {
-            verbose_output_print(0, 1, "# default siever configuration is incomplete ; required parameters are I, lim[01], lpb[01], mfb[01]\n");
-
-        }
-
-        // Sublattices?
-        sc->sublat.m = 0; // no sublattices by default.
-        param_list_parse_uint(pl, "sublat", &(sc->sublat.m));
-        if (sc->sublat.m) {
-            int ok = 1;
-            ok &= param_list_parse_uint(pl, "sublat-i0", &(sc->sublat.i0));
-            ok &= param_list_parse_uint(pl, "sublat-j0", &(sc->sublat.j0));
-            ok &= (sc->sublat.i0 < sc->sublat.m);
-            ok &= (sc->sublat.j0 < sc->sublat.m);
-            if (!ok) {
-                fprintf(stderr, "Error: with sublat mod m, please provide i0 and j0 in [0,m[");
-                ASSERT_ALWAYS(0);
-            }
-        }
-
-        /* Parse optional siever configuration parameters */
-        sc->td_thresh = 1024;	/* default value */
-        sc->skipped = 1;	/* default value */
-        param_list_parse_uint(pl, "tdthresh", &(sc->td_thresh));
-        param_list_parse_uint(pl, "skipped", &(sc->skipped));
-
-        sc->unsieve_thresh = 100;
-        if (param_list_parse_uint(pl, "unsievethresh", &(sc->unsieve_thresh))) {
-            verbose_output_print(0, 1, "# Un-sieving primes > %u\n",
-                    sc->unsieve_thresh);
-        }
-
-        sc->bucket_thresh = 1 << sc->logI;	/* default value */
-        sc->bucket_thresh1 = 0;	/* default value */
-        sc->bk_multiplier = 0.0;
-        /* overrides default only if parameter is given */
-        param_list_parse_ulong(pl, "bkthresh", &(sc->bucket_thresh));
-        param_list_parse_ulong(pl, "bkthresh1", &(sc->bucket_thresh1));
-        param_list_parse_double(pl, "bkmult", &(sc->bk_multiplier));
->>>>>>> da831d18
 
     // ----- default config and adaptive configs {{{
     if (parse_default_siever_config(config_base, pl)) {
@@ -2056,15 +1968,9 @@
         };
         size_t old_size = survivors.size();
         search_survivors_in_line(both_S, both_bounds,
-<<<<<<< HEAD
                                  si.logI, j + first_j, N,
                                  si.j_div, si.conf.unsieve_thresh,
-                                 si.us, survivors);
-=======
-                                 si->conf->logI, j + first_j, N,
-                                 si->j_div, si->conf->unsieve_thresh,
-                                 si->us, survivors, si->conf->sublat.m);
->>>>>>> da831d18
+                                 si.us, survivors, si.conf.sublat.m);
         /* Survivors written by search_survivors_in_line() have index
            relative to their j-line. We need to convert to index within
            the bucket region by adding line offsets. */
@@ -2311,7 +2217,6 @@
         if (las.cof_stats_file) {
             cof_bitsize[0] = mpz_sizeinbase (norm[0], 2);
             cof_bitsize[1] = mpz_sizeinbase (norm[1], 2);
-<<<<<<< HEAD
             /* no need to use a mutex here: either we use one thread only
                to compute the cofactorization data and if several threads
                the order is irrelevant. The only problem that can happen
@@ -2323,16 +2228,6 @@
 
         SIBLING_TIMER(timer, "factor_both_leftover_norms");
 
-=======
-		/* no need to use a mutex here: either we use one thread only
-		   to compute the cofactorization data and if several threads
-		   the order is irrelevant. The only problem that can happen
-		   is when two threads increase the value at the same time,
-		   and it is increased by 1 instead of 2, but this should
-		   happen rarely. */
-            cof_call[cof_bitsize[0]][cof_bitsize[1]] ++;
-        }
->>>>>>> da831d18
         rep->ttcof -= microseconds_thread ();
         pass = factor_both_leftover_norms(norm, lps, lps_m, si);
         rep->ttcof += microseconds_thread ();
@@ -2609,16 +2504,11 @@
 	    init_norms_bucket_region(S[side], i, si, side, 0);
 #endif
             // Invalidate the first row except (1,0)
-<<<<<<< HEAD
-            if (side == 0 && i == 0) {
-                int pos10 = 1+((si.I)>>1);
-=======
             // TODO: in sublat mod, we keep all the (i0,0), which is useless.
             if (side == 0 && i == 0 && 
-                 ((si->conf->sublat.m == 0) || si->conf->sublat.j0 == 0))
+                 ((si.conf.sublat.m == 0) || si.conf.sublat.j0 == 0))
             {
-                int pos10 = 1+((si->I)>>1);
->>>>>>> da831d18
+                int pos10 = 1+((si.I)>>1);
                 unsigned char n10 = S[side][pos10];
                 memset(S[side], 255, si.I);
                 S[side][pos10] = n10;
@@ -2782,15 +2672,11 @@
   param_list_decl_usage(pl, "t",   "number of threads to use");
   param_list_decl_usage(pl, "sqside", "put special-q on this side");
 
-<<<<<<< HEAD
   param_list_decl_usage(pl, "I",    "set sieving region to 2^I times J");
   param_list_decl_usage(pl, "A",    "set sieving region to 2^A");
-=======
-  param_list_decl_usage(pl, "I",    "set sieving region to 2^I");
   param_list_decl_usage(pl, "sublat", "modulus for sublattice sieving");
   param_list_decl_usage(pl, "sublat-i0", "i-congruence for sublattice");
   param_list_decl_usage(pl, "sublat-j0", "j-congruence for sublattice");
->>>>>>> da831d18
   param_list_decl_usage(pl, "skew", "(alias S) skewness");
   param_list_decl_usage(pl, "lim0", "factor base bound on side 0");
   param_list_decl_usage(pl, "lim1", "factor base bound on side 1");
@@ -3277,11 +3163,7 @@
                             (slice = fb->get_slice(slice_index)) != NULL; 
                             slice_index++) {  
                         precomp_plattice[side][level].push_back(
-<<<<<<< HEAD
-                                slice->make_lattice_bases(si.qbasis, si.logI));
-=======
-                                slice->make_lattice_bases(si->qbasis, si->conf->logI, si->conf->sublat));
->>>>>>> da831d18
+                                slice->make_lattice_bases(si.qbasis, si.logI, si.conf.sublat));
                     }
                 }
             }
