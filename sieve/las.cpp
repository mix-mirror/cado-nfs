#include "cado.h"
#define __STDCPP_MATH_SPEC_FUNCS__ 201003L
#define __STDCPP_WANT_MATH_SPEC_FUNCS__ 1       /* for expint() */
/* the macro above is for #include <cmath> -- however it must happen
 * first, because it may well be that one of the intermediary headers
 * pull stuff that is dependent on this flag.
 */
#include <stdint.h>     /* AIX wants it first (it's a bug) */
#include <stdio.h>
#include <stdlib.h>
#include <string.h>
#include <inttypes.h> /* for PRIx64 macro and strtoumax */
#include <cmath>   // for ceiling, floor in cfrac
#include <ctype.h>
#include <float.h>
#include <fcntl.h>   /* for _O_BINARY */
#include <stdarg.h> /* Required so that GMP defines gmp_vfprintf() */
#include <algorithm>
#include <vector>
#include "threadpool.hpp"
#include "fb.hpp"
#include "portability.h"
#include "utils.h"           /* lots of stuff */
#include "relation.h"
#include "ecm/facul.hpp"
#include "bucket.hpp"
#include "trialdiv.h"
#include "las-config.h"
#include "las-types.hpp"
#include "las-coordinates.hpp"
#include "las-debug.hpp"
#include "las-duplicate.hpp"
#include "las-report-stats.hpp"
#include "las-norms.hpp"
#include "las-unsieve.hpp"
#include "las-arith.hpp"
#include "las-plattice.hpp"
#include "las-qlattice.hpp"
#include "las-smallsieve.hpp"
#include "las-descent-trees.hpp"
#include "las-cofactor.hpp"
#include "las-fill-in-buckets.hpp"
#include "las-threads.hpp"
#include "las-todo-entry.hpp"
#include "las-choose-sieve-area.hpp"
#include "las-auxiliary-data.hpp"
#include "las-process-bucket-region.hpp"

#include "memusage.h"
#include "tdict.hpp"
#ifdef  DLP_DESCENT
#include "las-dlog-base.hpp"
#endif

#ifdef HAVE_SSE41
/* #define SSE_SURVIVOR_SEARCH 1 */
#include <smmintrin.h>
#endif

int recursive_descent = 0;
int prepend_relation_time = 0;
int exit_after_rel_found = 0;
int allow_largesq = 0;
int adjust_strategy = 0;

double general_grace_time_ratio = DESCENT_DEFAULT_GRACE_TIME_RATIO;

double tt_qstart;

/*****************************/

void las_todo_push_withdepth(las_info & las, cxx_mpz const & p, cxx_mpz const & r, int side, int depth, int iteration = 0)/*{{{*/
{
    las.todo.push(las_todo_entry(p, r, side, depth, iteration));
}
void las_todo_push(las_info & las, cxx_mpz const & p, cxx_mpz const & r, int side)
{
    las_todo_push_withdepth(las, p, r, side, 0);
}
void las_todo_push_closing_brace(las_info & las, int depth)
{
    las.todo.push(las_todo_entry(-1, depth));
}
las_todo_entry las_todo_pop(las_info & las)
{
    las_todo_entry r = las.todo.top();
    las.todo.pop();
    return r;
}
int las_todo_pop_closing_brace(las_info & las)
{
    if (las.todo.top().side >= 0)
        return 0;
    las.todo.pop();
    return 1;
}



/*}}}*/


// FIXME: This should go to utils/rootfinder.c and be merged with
// mpz_poly_roots_gen().

/* Compute the roots of f modulo q, where q is a composite number whose
 * factorization is given. Returns the number of roots.
 * The array roots must be pre-allocated with sufficient space (degree of
 * f raised to the power of the maximum number of factors of q).
 * Note: q is supposed to be squarefree, so that all elements of fac_q
 * are distinct primes. The end of the list of prime factors is marked by
 * a terminating 0 in fac_q.
 */
static int roots_for_composite_q(mpz_t* roots, mpz_poly_srcptr f,
        const mpz_t q, const unsigned long * fac_q)
{
    ASSERT_ALWAYS(fac_q[0] != 0);
    // only one prime left ?
    if (fac_q[1] == 0) {
        ASSERT(mpz_cmp_ui(q, fac_q[0]) == 0);
        return mpz_poly_roots(roots, f, q);
    }
    // First, a recursive call with q' = q / fac_q[0]
    mpz_t qp;
    mpz_init(qp);
    ASSERT(mpz_divisible_ui_p(q, fac_q[0]));
    mpz_divexact_ui(qp, q, fac_q[0]);
    int nr = roots_for_composite_q(roots, f, qp, fac_q+1);
    if (nr == 0) { // no roots modulo q'; we have finished.
        mpz_clear(qp);
        return 0;
    }

    // Second, compute the roots modulo fac_q[0]
    mpz_t fac_q0;
    mpz_init_set_ui(fac_q0, fac_q[0]);
    mpz_t roots2[MAX_DEGREE];
    for (int i = 0; i < MAX_DEGREE; ++i)
        mpz_init(roots2[i]);
    int nr2 = mpz_poly_roots(roots2, f, fac_q0);

    // Combine by CRT
    if (nr2 > 0) {
        mpz_t new_root, aux;
        mpz_init(new_root);
        mpz_init(aux);
        // pre-compute the coefficients of the CRT
        mpz_t c, c2;
        mpz_init(c);
        mpz_init(c2);
        int ret = mpz_invert(c, fac_q0, qp);
        ASSERT_ALWAYS(ret > 0);
        mpz_mul(c, c, fac_q0);
        ret = mpz_invert(c2, qp, fac_q0);
        ASSERT_ALWAYS(ret > 0);
        mpz_mul(c2, c2, qp);

        // reverse order to avoid erasing the input in roots[]
        for (int i = nr2-1; i >= 0; --i) {
            for (int j = 0; j < nr; ++j) {
                mpz_mul(new_root, roots[j], c);
                mpz_mul(aux, roots2[i], c2);
                mpz_add(new_root, new_root, aux);
                mpz_mod(new_root, new_root, q);
                mpz_set(roots[i*nr+j], new_root);
            }
        }
        mpz_clear(new_root);
        mpz_clear(aux);
    }

    for (int i = 0; i < MAX_DEGREE; ++i)
        mpz_clear(roots2[i]);
    mpz_clear(fac_q0);
    mpz_clear(qp);

    return nr*nr2; // can be 0.
}


/* Put in r the smallest legitimate special-q value that it at least
   s + diff (note that if s+diff is already legitimate, then r = s+diff
   will result.
   In case of composite sq, also store the factorization of r in fac_r,
   with 0 marking the end of the list of factors.
   */
static void
next_legitimate_specialq(mpz_t r, unsigned long fac_r[], const mpz_t s,
        const unsigned long diff, las_info const & las)
{
    if (las.allow_composite_q) {
        int nf = next_mpz_with_factor_constraints(r, &fac_r[0],
                s, diff, las.qfac_min, las.qfac_max);
        fac_r[nf] = 0;
    } else {
        mpz_add_ui(r, s, diff);
        /* mpz_nextprime() returns a prime *greater than* its input argument,
           which we don't always want, so we subtract 1 first. */
        mpz_sub_ui(r, r, 1);
        mpz_nextprime(r, r);
    }
}


static void
parse_command_line_q0_q1(las_info & las, cxx_mpz & q0, unsigned long fac_q0 [],
        cxx_mpz & q1, param_list pl, const int qside)
{
    ASSERT_ALWAYS(param_list_parse_mpz(pl, "q0", q0));
    if (param_list_parse_mpz(pl, "q1", q1)) {
        next_legitimate_specialq(q0, fac_q0, q0, 0, las);
        return;
    }

    /* We don't have -q1. If we have -rho, we sieve only <q0, rho>. */
    cxx_mpz t;
    if (param_list_parse_mpz(pl, "rho", (mpz_ptr) t)) {
        las_todo_push(las, q0, t, qside);
        /* Set empty interval [q0 + 1, q0] as special-q interval */
        mpz_set(q1, q0);
        mpz_add_ui (q0, q0, 1);
    } else {
    /* If we don't have -rho, we sieve only q0, but all roots of it.
       If -q0 does not give a legitimate special-q value, advance to the
       next legitimate one. */
        mpz_set(t, q0);
        next_legitimate_specialq(q0, fac_q0, q0, 0, las);
        mpz_set(q1, q0);
    }
}

static int
skip_galois_roots(const int orig_nroots, const mpz_t q, mpz_t *roots,
		  const char *galois_autom)
{
    int imat[4];
    residueul_t mat[4];
    int nroots = orig_nroots, ord;

    if(nroots == 0)
	return 0;
    automorphism_init(&ord, imat, galois_autom);
    modulusul_t mm;
    unsigned long qq = mpz_get_ui(q);
    modul_initmod_ul(mm, qq);
    for(int i = 0; i < 4; i++){
	modul_init(mat[i], mm);
	modul_set_int64(mat[i], imat[i], mm);
    }
    if (nroots % ord) {
        fprintf(stderr, "Number of roots modulo q is not divisible by %d. Don't know how to interpret -galois.\n", ord);
        ASSERT_ALWAYS(0);
    }
    // Keep only one root among sigma-orbits.
    residueul_t r2, r3;
    modul_init(r2, mm);
    modul_init(r3, mm);
    residueul_t conj[ord]; // where to put conjugates
    for(int k = 0; k < ord; k++)
	modul_init(conj[k], mm);
    char used[nroots];     // used roots: non-principal conjugates
    memset(used, 0, nroots);
    for(int k = 0; k < nroots; k++){
	if(used[k]) continue;
	unsigned long rr0 = mpz_get_ui(roots[k]), rr;
	rr = rr0;
	// build ord-1 conjugates for roots[k]
	for(int l = 0; l < ord; l++){
	    rr = automorphism_apply(mat, rr, mm, qq);
	    modul_set_ul(conj[l], rr, mm);
	}
#if 0 // debug. 
	printf("orbit for %lu: %lu", qq, rr);
	for(int l = 0; l < ord-1; l++)
	    printf(" -> %lu", conj[l][0]);
	printf("\n");
#endif
	// check: sigma^ord(rr0) should be rr0
	ASSERT_ALWAYS(rr == rr0);
	// look at roots
	for(int l = k+1; l < nroots; l++){
	    unsigned long ss = mpz_get_ui(roots[l]);
	    modul_set_ul(r2, ss, mm);
	    for(int i = 0; i < ord-1; i++)
		if(modul_equal(r2, conj[i], mm)){
		    ASSERT_ALWAYS(used[l] == 0);
		    // l is some conjugate, we erase it
		    used[l] = (char)1;
		    break;
		}
	}
    }
    // now, compact roots
    int kk = 0;
    for(int k = 0; k < nroots; k++)
	if(used[k] == 0){
	    if(k > kk)
		mpz_set(roots[kk], roots[k]);
	    kk++;
	}
    ASSERT_ALWAYS(kk == (nroots/ord));
    nroots = kk;
    for(int k = 0; k < ord; k++)
	modul_clear(conj[k], mm);
    for(int i = 0; i < 4; i++)
	modul_clear(mat[i], mm);
    modul_clear(r2, mm);
    modul_clear(r3, mm);
    modul_clearmod(mm);
    return nroots;
}

static void adwg(FILE *output, const char *comment, unsigned long *cpt,
		 relation &rel, int64_t a, int64_t b){
    if(b < 0) { a = -a; b = -b; }
    rel.a = a; rel.b = (uint64_t)b;
    rel.print(output, comment);
    *cpt += (*comment != '\0');
}

/* removing p^vp from the list of factors in rel. */
static void remove_galois_factors(relation &rel, int p, int vp){
    int ok = 0;

    for(int side = 0 ; side < 2 ; side++){
	for(unsigned int i = 0 ; i < rel.sides[side].size(); i++)
	    if(mpz_cmp_ui(rel.sides[side][i].p, p) == 0){
		ok = 1;
		ASSERT_ALWAYS(rel.sides[side][i].e >= vp);
		rel.sides[side][i].e -= vp;
	    }
    }
    /* indeed, p was present */
    ASSERT_ALWAYS(ok == 1);
}

/* adding p^vp to the list of factors in rel. */
static void add_galois_factors(relation &rel, int p, int vp){
    int ok[2] = {0, 0};

    for(int side = 0 ; side < 2 ; side++){
	for(unsigned int i = 0 ; i < rel.sides[side].size(); i++)
	    if(mpz_cmp_ui(rel.sides[side][i].p, p) == 0){
		ok[side] = 1;
		rel.sides[side][i].e += vp;
	    }
    }
    // FIXME: are we sure this is safe?
    for(int side = 0 ; side < 2 ; side++)
	if(ok[side] == 0)
	    /* we must add p^vp */
	    for(int i = 0; i < vp; i++)
		rel.add(side, p);
}

/* adding relations on the fly in Galois cases */
static void add_relations_with_galois(const char *galois, FILE *output, 
				      const char *comment, unsigned long *cpt,
				      relation &rel){
    int64_t a0, b0, a1, b1, a2, b2, a3, b3, a5, b5, aa, bb, a;
    uint64_t b;
    int d;

    a = rel.a; b = rel.b; // should be obsolete one day
    // (a0, b0) = sigma^0((a, b)) = (a, b)
    a0 = rel.a; b0 = (int64_t)rel.b;
    if(strcmp(galois, "autom2.1") == 0)
	// remember, 1/x is for plain autom
	// 1/y is for Galois filtering: x^4+1 -> DO NOT DUPLICATE RELATIONS!
	// (a-b/x) = 1/x*(-b+a*x)
	adwg(output, comment, cpt, rel, -b0, -a0);
    else if(strcmp(galois, "autom2.2") == 0)
	// remember, -x is for plain autom
	// -y is for Galois filtering: x^4+1 -> DO NOT DUPLICATE RELATIONS!
	// (a-(-b)*x) ~ (-a-b*x)
	adwg(output, comment, cpt, rel, -a0, b0);
    else if(strcmp(galois, "autom3.1") == 0){
	// x -> 1-1/x; hence 1/x*(b-(b-a)*x)
	a1 = a; b1 = (int64_t)b;
	a2 = b1; b2 = b1-a1;
	adwg(output, comment, cpt, rel, a2, b2);
	a3 = b2; b3 = b2-a2;
	adwg(output, comment, cpt, rel, a3, b3);
    }
    else if(strcmp(galois, "autom3.2") == 0){
	// x -> -1-1/x; hence 1/x*(b-(-a-b)*x)
	a1 = a; b1 = (int64_t)b;
	a2 = b1; b2 = -a1-b1;
	adwg(output, comment, cpt, rel, a2, b2);
	a3 = b2; b3 = -a2-b2;
	adwg(output, comment, cpt, rel, a3, b3);
    }
    else if(strcmp(galois, "autom4.1") == 0){
	// FIXME: rewrite and check
	a1 = a; b1 = (int64_t)b;
	// tricky: sig^2((a, b)) = (2b, -2a) ~ (b, -a)
	aa = b1; bb = -a1;
	if(bb < 0){ aa = -aa; bb = -bb; }
	rel.a = aa; rel.b = (uint64_t)bb;
	// same factorization as for (a, b)
	rel.print(output, comment);
	*cpt += (*comment != '\0');
	// sig((a, b)) = (-(a+b), a-b)
	aa = -(a1+b1);
	bb = a1-b1;
	int am2 = a1 & 1, bm2 = b1 & 1;
	if(am2+bm2 == 1){
	    // (a, b) = (1, 0) or (0, 1) mod 2
	    // aa and bb are odd, aa/bb = 1 mod 2
	    // we must add "2,2" in front of f and g
	    add_galois_factors(rel, 2, 2);
	}
	else{
	    // (a, b) = (1, 1), aa and bb are even
	    // we must remove "2,2" in front of f and g
	    // taken from relation.cpp
	    remove_galois_factors(rel, 2, 2);
	    // remove common powers of 2
	    do {
		aa >>= 1;
		bb >>= 1;
	    } while((aa & 1) == 0 && (bb & 1) == 0);
	}
	if(bb < 0){ aa = -aa; bb = -bb; }
	rel.a = aa; rel.b = (uint64_t)bb;
	rel.print(output, comment);
	*cpt += (*comment != '\0');
	// sig^3((a, b)) = sig((b, -a)) = (a-b, a+b)
	aa = -aa; // FIXME: check!
	if(aa < 0){ aa = -aa; bb = -bb; }
	rel.a = bb; rel.b = (uint64_t)aa;
	rel.print(output, comment);
	*cpt += (*comment != '\0');
    }
    else if(strcmp(galois, "autom6.1") == 0){
	// fact do not change
	adwg(output, comment, cpt, rel, a0 + b0, -a0); // (a2, b2)
	adwg(output, comment, cpt, rel, b0, -(a0+b0)); // (a4, b4)

	// fact do change
        a1 = -(2*a0+b0); b1= a0-b0;
	d = 0;
	while(((a1 % 3) == 0) && ((b1 % 3) == 0)){
	    a1 /= 3;
	    b1 /= 3;
	    d++;
	}
	fprintf(output, "# d1=%d\n", d);
	a3 =-(2*b0+a0); b3 = 2*a0+b0;
	a5 = a0-b0;     b5 = 2*b0+a0;
	if(d == 0)
	    // we need to add 3^3
	    add_galois_factors(rel, 3, 3);
	else
	    // we need to remove 3^3
	    remove_galois_factors(rel, 3, 3);
	adwg(output, comment, cpt, rel, a1, b1); // (a1/3^d, b1/3^d)
	for(int i = 0; i < d; i++){
	    a3 /= 3;
	    b3 /= 3;
	    a5 /= 3;
	    b5 /= 3;
	}
	adwg(output, comment, cpt, rel, a3, b3); // (a3/3^d, b3/3^d)
	adwg(output, comment, cpt, rel, a5, b5); // (a5/3^d, b5/3^d)
    }
}

cxx_mpz bound_following_previous_legitimate_specialq_withroots(cxx_mpz const& q1_orig, mpz_poly_srcptr f, las_info const & las)
{
    /* For random sampling, it's important that for all integers in
     * the range [q0, q1[, their nextprime() is within the range, and
     * that at least one such has roots mod f. Make sure that
     * this is the case.
     */
    // FIXME: only 3 factors in composite q !!!!
    cxx_mpz roots[MAX_DEGREE*MAX_DEGREE*MAX_DEGREE];

    cxx_mpz q, q1 = q1_orig;
    /* we need to know the limit of the q range */
    for(unsigned long i = 1 ; ; i++) {
        mpz_sub_ui(q, q1, i);
        unsigned long facq[10];
        next_legitimate_specialq(q, facq, q, 0, las);
        if (mpz_cmp(q, q1) >= 0)
            continue;
        int nroots;
        if (!las.allow_composite_q) {
            nroots = mpz_poly_roots ((mpz_t*)roots, f, q);
        } else {
            nroots = roots_for_composite_q((mpz_t *)roots, f, q, facq);
        }
        if (nroots > 0)
            break;
        /* small optimization: avoid redoing root finding
         * several times */
        mpz_set (q1, q);
        i = 1;
    }
    /* now q is the largest prime < q1 with f having roots mod q */
    mpz_add_ui (q1, q, 1);

    return q1;
}


/* {{{ Populating the todo list */
/* See below in main() for documentation about the q-range and q-list
 * modes */
/* These functions return non-zero if the todo list is not empty.
 * Note: contrary to the qlist mode, here the q-range will be pushed at
 * once (but the caller doesn't need to know that).
 * */
int las_todo_feed_qrange(las_info & las, param_list pl)
{
    /* If we still have entries in the stack, don't add more now */
    if (!las.todo.empty())
        return 1;

    cxx_mpz & q0 = las.todo_q0;
    cxx_mpz & q1 = las.todo_q1;

    int qside = las.config_pool.base.side;

    mpz_poly_ptr f = las.cpoly->pols[qside];

    // FIXME: only 3 factors in composite q !!!!
    cxx_mpz roots[MAX_DEGREE*MAX_DEGREE*MAX_DEGREE];
    unsigned long fac_q[10];

    if (mpz_cmp_ui(q0, 0) == 0) {
        parse_command_line_q0_q1(las, q0, fac_q, q1, pl, qside);
        if (las.random_sampling) {
            cxx_mpz q1_restrict = bound_following_previous_legitimate_specialq_withroots(q1, f, las);
            /* so now if we pick an integer in [q0, q1[, then its nextprime(x-1)
             * will be in [q0, q1_orig[, which is what we look for,
             * really.
             */
            if (mpz_cmp(q0, q1_restrict) > 0) {
                gmp_fprintf(stderr, "Error: range [%Zd,%Zd[ contains no prime with roots mod f\n",
                        (mpz_srcptr) q0,
                        (mpz_srcptr) q1);
                exit(EXIT_FAILURE);
            }
            q1 = q1_restrict;
        }
    }

    if (!las.random_sampling) {
        /* We're going to process the sq's and put them into the list
           The loop processes all special-q in [q0, q1]. On loop entry, the value
           in q0 is known to be a legitimate special-q and its factorization is in
           fac_q. */

        /* handy aliases */
        mpz_ptr q = q0;

        struct q_r_pair {
            cxx_mpz q;
            cxx_mpz r;
            q_r_pair(const mpz_t _q, const mpz_t _r) {
                mpz_set(q, _q);
                mpz_set(r, _r);
            }
        };

        std::vector<q_r_pair> my_list;

        /* If nq_max is specified, then q1 has no effect, even though it
         * has been set equal to q */
        for ( ; (las.nq_max < UINT_MAX || mpz_cmp(q, q1) < 0) &&
                las.nq_pushed + my_list.size() < las.nq_max ; )
        {
            int nroots;
            if (!las.allow_composite_q) {
                nroots = mpz_poly_roots ((mpz_t*)roots, f, q);
            } else {
                nroots = roots_for_composite_q((mpz_t *)roots, f, q, &fac_q[0]);
            }
            if (nroots == 0) {
                verbose_output_vfprint(0, 1, gmp_vfprintf, "# polynomial has no roots for q = %Zu\n", q);
            }

            if (las.galois != NULL)
                nroots = skip_galois_roots(nroots, q, (mpz_t*)roots, las.galois);

            for (int i = 0; i < nroots; ++i) {
                q_r_pair qr(q, roots[i]);
                my_list.push_back(qr);
            }
            next_legitimate_specialq(q, fac_q, q, 1, las);
        }
        // Truncate to nq_max if necessary and push the sq in reverse
        // order, because they are processed via a stack (required for
        // the descent).
        int push_here = my_list.size();
        if (las.nq_max < UINT_MAX)
            push_here = std::min(push_here, int(las.nq_max - las.nq_pushed));
        for(int i = 0 ; i < push_here ; i++) {
            las.nq_pushed++;
            int ind = push_here-i-1;
            las_todo_push(las, my_list[ind].q, my_list[ind].r, qside);
        }
    } else { /* random sampling case */
        /* we care about being uniform here */
        cxx_mpz q;
        cxx_mpz diff;
        mpz_sub(diff, q1, q0);
        ASSERT_ALWAYS(las.nq_pushed == 0 || las.nq_pushed == las.nq_max);
	unsigned long n = las.nq_max;
        for ( ; las.nq_pushed < n ; ) {
            /* try in [q0 + k * (q1-q0) / n, q0 + (k+1) * (q1-q0) / n[ */
            cxx_mpz q0l, q1l;
	    /* we use k = n-1-nq_pushed instead of k=nq_pushed so that
	       special-q's are sieved in increasing order */
	    unsigned long k = n - 1 - las.nq_pushed;
            mpz_mul_ui(q0l, diff, k);
            mpz_mul_ui(q1l, diff, k + 1);
            mpz_fdiv_q_ui(q0l, q0l, n);
            mpz_fdiv_q_ui(q1l, q1l, n);
            mpz_add(q0l, q0, q0l);
            mpz_add(q1l, q0, q1l);

            mpz_sub(q, q1l, q0l);
            mpz_urandomm(q, las.rstate, q);
            mpz_add(q, q, q0l);
            next_legitimate_specialq(q, fac_q, q, 0, las);
            int nroots;
            if (!las.allow_composite_q) {
                nroots = mpz_poly_roots ((mpz_t*)roots, f, q);
            } else {
                nroots = roots_for_composite_q((mpz_t *)roots, f, q, fac_q);
            }
            if (!nroots) continue;
            if (las.galois != NULL)
                nroots = skip_galois_roots(nroots, q, (mpz_t*)roots, las.galois);
            unsigned long i = gmp_urandomm_ui(las.rstate, nroots);
            las.nq_pushed++;
            las_todo_push(las, q, roots[i], qside);
        }
    }

    return las.todo.size();
}

/* Format of a file with a list of special-q (-todo option):
 *   - Comments are allowed (start line with #)
 *   - Blank lines are ignored
 *   - Each valid line must have the form
 *       s q r
 *     where s is the side (0 or 1) of the special q, and q and r are as usual.
 */
int las_todo_feed_qlist(las_info & las, param_list pl)
{
    if (!las.todo.empty())
        return 1;

    char line[1024];
    FILE * f = las.todo_list_fd;
    /* The fgets call below is blocking, so flush las.output here just to
     * be sure. */
    fflush(las.output);
    char * x;
    for( ; ; ) {
        x = fgets(line, sizeof(line), f);
        /* Tolerate comments and blank lines */
        if (x == NULL) return 0;
        if (*x == '#') continue;
        for( ; *x && isspace(*x) ; x++) ;
        if (!*x) continue;
        break;
    }

    /* We have a new entry to parse */
    cxx_mpz p, r;
    int side = -1;
    int rc;
    switch(*x++) {
        case '0':
        case '1':
        case '2':
        case '3':
        case '4':
        case '5':
        case '6':
        case '7':
        case '8':
        case '9':
                   x--;
                   errno = 0;
                   side = strtoul(x, &x, 0);
                   ASSERT_ALWAYS(!errno);
                   ASSERT_ALWAYS(side < 2);
                   break;
        default:
                   fprintf(stderr, "%s: parse error at %s\n",
                           param_list_lookup_string(pl, "todo"), line);
                   /* We may as well default on the command-line switch */
                   exit(1);
    }

    int nread1 = 0;
    int nread2 = 0;

    mpz_set_ui(r, 0);
    for( ; *x && !isdigit(*x) ; x++) ;
    rc = gmp_sscanf(x, "%Zi%n %Zi%n", (mpz_ptr) p, &nread1, (mpz_ptr) r, &nread2);
    ASSERT_ALWAYS(rc == 1 || rc == 2); /* %n does not count */
    x += (rc==1) ? nread1 : nread2;
    ASSERT_ALWAYS(mpz_probab_prime_p(p, 2));
    {
        mpz_poly_ptr f = las.cpoly->pols[side];
        /* specifying the rational root as <0
         * means that it must be recomputed. Putting 0 does not have this
         * effect, since it is a legitimate value after all.
         */
        if (rc < 2 || (f->deg == 1 && rc == 2 && mpz_cmp_ui(r, 0) < 0)) {
            // For rational side, we can compute the root easily.
            ASSERT_ALWAYS(f->deg == 1);
            /* ugly cast, yes */
            int nroots = mpz_poly_roots ((mpz_t*) &r, f, p);
            ASSERT_ALWAYS(nroots == 1);
        }
    }

    for( ; *x ; x++) ASSERT_ALWAYS(isspace(*x));
    las_todo_push(las, p, r, side);
    return 1;
}


int las_todo_feed(las_info & las, param_list pl)
{
    if (!las.todo.empty())
        return 1;
    if (las.todo_list_fd)
        return las_todo_feed_qlist(las, pl);
    else
        return las_todo_feed_qrange(las, pl);
}
/* }}} */


/* {{{ apply_buckets */
template <typename HINT>
#ifndef TRACE_K
/* backtrace display can't work for static symbols (see backtrace_symbols) */
NOPROFILE_STATIC
#endif
void
apply_one_update (unsigned char * const S,
        const bucket_update_t<1, HINT> * const u,
        const unsigned char logp, where_am_I & w)
{
  WHERE_AM_I_UPDATE(w, h, u->hint);
  WHERE_AM_I_UPDATE(w, x, u->x);
  sieve_increase(S + (u->x), logp, w);
}

template <typename HINT>
#ifndef TRACE_K
/* backtrace display can't work for static symbols (see backtrace_symbols) */
NOPROFILE_STATIC
#endif
void
apply_one_bucket (unsigned char *S,
        const bucket_array_t<1, HINT> &BA, const int i,
        fb_factorbase::slicing::part const & fbp, where_am_I & w)
{
  WHERE_AM_I_UPDATE(w, p, 0);

  for (slice_index_t i_slice = 0; i_slice < BA.get_nr_slices(); i_slice++) {
    const bucket_update_t<1, HINT> *it = BA.begin(i, i_slice);
    const bucket_update_t<1, HINT> * const it_end = BA.end(i, i_slice);
    const slice_index_t slice_index = BA.get_slice_index(i_slice);
    const unsigned char logp = fbp[slice_index].get_logp();

    /* TODO: the code below is quite possibly correct, except perhaps for the
     * treatment of where_am_I stuff. I get inconsistent
     * reports, esp when I vary the number of threads.
     */
#if 1
    const bucket_update_t<1, HINT> *next_align;
    if (sizeof(bucket_update_t<1, HINT>) == 4) {
      next_align = (bucket_update_t<1, HINT> *) (((size_t) it + 0x3F) & ~((size_t) 0x3F));
      if (UNLIKELY(next_align > it_end)) next_align = it_end;
    } else {
      next_align = it_end;
    }

    while (it != next_align)
      apply_one_update<HINT> (S, it++, logp, w);

    while (it + 16 <= it_end) {
      uint64_t x0, x1, x2, x3, x4, x5, x6, x7;
      uint16_t x;
#ifdef HAVE_SSE2
#if defined(__ICC) || defined(__INTEL_COMPILER)
      /* https://gcc.gnu.org/bugzilla/show_bug.cgi?id=45414 */
      _mm_prefetch(((const char *) it)+256, _MM_HINT_NTA);
#else
      _mm_prefetch(((unsigned char *) it)+256, _MM_HINT_NTA);
#endif
#endif
      x0 = ((uint64_t *) it)[0];
      x1 = ((uint64_t *) it)[1];
      x2 = ((uint64_t *) it)[2];
      x3 = ((uint64_t *) it)[3];
      x4 = ((uint64_t *) it)[4];
      x5 = ((uint64_t *) it)[5];
      x6 = ((uint64_t *) it)[6];
      x7 = ((uint64_t *) it)[7];
      it += 16;
      __asm__ __volatile__ (""); /* To be sure all x? are read together in one operation */
#ifdef CADO_LITTLE_ENDIAN
#define INSERT_2_VALUES(X) do {						\
	(X) >>= 16; x = (uint16_t) (X);					\
	WHERE_AM_I_UPDATE(w, x, x); sieve_increase(S + x, logp, w);	\
	(X) >>= 32;							\
	WHERE_AM_I_UPDATE(w, x, X); sieve_increase(S + (X), logp, w);	\
      } while (0);
#else
#define INSERT_2_VALUES(X) do {						\
	x = (uint16_t) (X);						\
	WHERE_AM_I_UPDATE(w, x, x); sieve_increase(S + x, logp, w);	\
	(X) >>= 32; x = (uint16_t) (X);					\
	WHERE_AM_I_UPDATE(w, x, x); sieve_increase(S + x, logp, w);	\
      } while (0);

#endif
      INSERT_2_VALUES(x0);
      INSERT_2_VALUES(x1);
      INSERT_2_VALUES(x2);
      INSERT_2_VALUES(x3);
      INSERT_2_VALUES(x4);
      INSERT_2_VALUES(x5);
      INSERT_2_VALUES(x6);
      INSERT_2_VALUES(x7);
    }
#endif
    while (it != it_end)
      apply_one_update<HINT> (S, it++, logp, w);
  }
}

// Create the two instances, the longhint_t being specialized.
template 
void apply_one_bucket<shorthint_t> (unsigned char *S,
        const bucket_array_t<1, shorthint_t> &BA, const int i,
        fb_factorbase::slicing::part const & fbp, where_am_I & w);

template <>
void apply_one_bucket<longhint_t> (unsigned char *S,
        const bucket_array_t<1, longhint_t> &BA, const int i,
        fb_factorbase::slicing::part const & fbp, where_am_I & w) {
  WHERE_AM_I_UPDATE(w, p, 0);

  // There is only one fb_slice.
  slice_index_t i_slice = 0;
  const bucket_update_t<1, longhint_t> *it = BA.begin(i, i_slice);
  const bucket_update_t<1, longhint_t> * const it_end = BA.end(i, i_slice);

  // FIXME: Computing logp for each and every entry seems really, really
  // inefficient. Could we add it to a bucket_update_t of "longhint"
  // type?
  while (it != it_end) {
    slice_index_t index = it->index;
    const unsigned char logp = fbp[index].get_logp();
    apply_one_update<longhint_t> (S, it++, logp, w);
  }
}
/* }}} */

/* {{{ Trial division */
typedef std::vector<uint64_t> factor_list_t;

static void 
factor_list_add(factor_list_t & fl, const uint64_t p)
{
    fl.push_back(p);
}

bool
factor_list_contains(factor_list_t const & fl, const uint64_t p)
{
    return std::find(fl.begin(), fl.end(), p) != fl.end();
}

// print a comma-separated list of factors.
// returns the number of factor printed (in particular, a comma is needed
// after this output only if the return value is non zero)
int factor_list_fprint(FILE *f, factor_list_t const & fl) {
    for(size_t i = 0; i < fl.size(); ++i) {
        if (i) fprintf(f, ",");
        fprintf(f, "%" PRIx64, fl[i]);
    }
    return fl.size();
}


static const int bucket_prime_stats = 0;
static long nr_bucket_primes = 0;
static long nr_bucket_longhints = 0;
static long nr_div_tests = 0;
static long nr_composite_tests = 0;
static long nr_wrap_was_composite = 0;
/* The entries in BP must be sorted in order of increasing x */
static void
divide_primes_from_bucket (factor_list_t & fl, mpz_t norm, const unsigned int N, const unsigned int x,
                           bucket_primes_t *BP, const int very_verbose)
{
  while (!BP->is_end()) {
      const bucket_update_t<1, primehint_t> prime = BP->get_next_update();
      if (prime.x > x)
        {
          BP->rewind_by_1();
          break;
        }
      if (prime.x == x) {
          if (bucket_prime_stats) nr_bucket_primes++;
          const unsigned long p = prime.p;
          if (very_verbose) {
              verbose_output_vfprint(0, 1, gmp_vfprintf,
                                     "# N = %u, x = %d, dividing out prime hint p = %lu, norm = %Zd\n",
                                     N, x, p, norm);
          }
          /* If powers of a prime p get bucket-sieved and more than one such
              power hits, then the second (and later) hints will find a
              cofactor that already had all powers of p divided out by the
              loop below that removes multiplicities. Thus, if a prime does
              not divide, we check whether it was divided out before (and thus
              is in the factors list) */
          if (UNLIKELY(!mpz_divisible_ui_p (norm, p))) {
              if(!factor_list_contains(fl, p)) {
                  verbose_output_print(1, 0,
                           "# Error, p = %lu does not divide at (N,x) = (%u,%d)\n",
                           p, N, x);
                  abort();
              } else {
                  verbose_output_print(0, 2,
                           "# Note (harmless): p = %lu does not divide at (N,x) = (%u,%d), was divided out before\n",
                           p, N, x);
              }
          } else do {
              /* Remove powers of prime divisors */
              factor_list_add(fl, p);
              mpz_divexact_ui (norm, norm, p);
              /* Lacking bucket-sieving for powers, we have to check for
               * divisibility once again */
          } while (mpz_divisible_ui_p (norm, p));
      }
  }
}


/* The entries in BP must be sorted in order of increasing x */
static void
divide_hints_from_bucket (factor_list_t &fl, mpz_t norm, const unsigned int N, const unsigned int x,
                          bucket_array_complete *purged,
                          fb_factorbase::slicing const & fbs,
                          const int very_verbose)
{
  while (!purged->is_end()) {
      const bucket_update_t<1, longhint_t> complete_hint = purged->get_next_update();
      if (complete_hint.x > x)
        {
          purged->rewind_by_1();
          break;
        }
      if (complete_hint.x == x) {
          if (bucket_prime_stats) nr_bucket_longhints++;
          fb_slice_interface const & fb_slice = fbs[complete_hint.index];
          const unsigned long p = fb_slice.get_prime(complete_hint.hint);
          if (very_verbose) {
              const unsigned char k = fb_slice.get_k(complete_hint.hint);
              verbose_output_print(0, 1,
                                   "# N = %u, x = %d, dividing out fb_slice hint, "
                                   "index = %lu offset = %lu ",
                                   N, x, (unsigned long) complete_hint.index,
                                   (unsigned long) complete_hint.hint);
              if (fb_slice.is_general()) {
                  verbose_output_print(0, 1, "(general)");
              } else {
                  verbose_output_print(0, 1, "(%d roots)", fb_slice.get_nr_roots());
              }
              verbose_output_vfprint(0, 1, gmp_vfprintf,
                                     ", q = %lu^%hhu, norm = %Zd\n",
                                     p, k, norm);
          }
          if (UNLIKELY(!mpz_divisible_ui_p (norm, p))) {
              if (!factor_list_contains(fl, p)) {
                  verbose_output_print(1, 0,
                           "# Error, p = %lu does not divide at (N,x) = (%u,%d)\n",
                           p, N, x);
                  abort();
              } else {
                  verbose_output_print(0, 2,
                           "# Note (harmless): p = %lu (from hint) does not divide at (N,x) = (%u,%d), was divided out before\n",
                           p, N, x);
              }
          } else do {
              factor_list_add(fl, p);
              mpz_divexact_ui (norm, norm, p);
          } while (mpz_divisible_ui_p (norm, p));
      }
  }
}

/* Extract all known primes (from bucket and small sieves) from the norm.
 * It also removes all the tiny factors that were not resieved and are
 * therefore trial-divided. (see -ththresh parameter)
 *
 * Note: there is another function trialdiv() without underscore that
 * does just the second step.
 *
 * TODO: find a better name for this function.
 */
NOPROFILE_STATIC void
trial_div (std::vector<uint64_t> & fl, mpz_t norm, const unsigned int N, unsigned int x,
           const bool handle_2, bucket_primes_t *primes,
           bucket_array_complete *purged,
	   trialdiv_divisor_t *trialdiv_data,
           int64_t a, uint64_t b,
           fb_factorbase::slicing const & fbs)
{
#ifdef TRACE_K
    const int trial_div_very_verbose = trace_on_spot_ab(a,b);
#else
    const int trial_div_very_verbose = 0;
#endif
    int nr_factors;
    fl.clear();

    if (trial_div_very_verbose) {
        verbose_output_start_batch();
        verbose_output_print(TRACE_CHANNEL, 0, "# trial_div() entry, N = %u, x = %d, a = %" PRId64 ", b = %" PRIu64 ", norm = ", N, x, a, b);
        verbose_output_vfprint(TRACE_CHANNEL, 0, gmp_vfprintf, "%Zd\n", norm);
    }

    // handle 2 separately, if it is in fb
    if (handle_2) {
        int bit = mpz_scan1(norm, 0);
        for (int i = 0; i < bit; ++i)
            fl.push_back(2);
        if (trial_div_very_verbose)
            verbose_output_vfprint(TRACE_CHANNEL, 0, gmp_vfprintf, "# x = %d, dividing out 2^%d, norm = %Zd\n", x, bit, norm);
        mpz_tdiv_q_2exp(norm, norm, bit);
    }

    // remove primes in "primes" that map to x
    divide_primes_from_bucket (fl, norm, N, x, primes, trial_div_very_verbose);

    // now remove prime hints in "purged". If we had no factor base, then
    // we really should have an empty list here.
    divide_hints_from_bucket (fl, norm, N, x, purged, fbs, trial_div_very_verbose);
    if (trial_div_very_verbose)
        verbose_output_vfprint(TRACE_CHANNEL, 0, gmp_vfprintf, "# x = %d, after dividing out bucket/resieved norm = %Zd\n", x, norm);

    do {
      /* Trial divide primes with precomputed tables */
#define TRIALDIV_MAX_FACTORS 32
      int i;
      unsigned long factors[TRIALDIV_MAX_FACTORS];
      if (trial_div_very_verbose) {
          verbose_output_print(TRACE_CHANNEL, 0, "# Trial division by");
          for (i = 0; trialdiv_data[i].p != 1; i++)
              verbose_output_print(TRACE_CHANNEL, 0, " %lu", trialdiv_data[i].p);
          verbose_output_print(TRACE_CHANNEL, 0, "\n# Factors found: ");
      }

      nr_factors = trialdiv (factors, norm, trialdiv_data, TRIALDIV_MAX_FACTORS);

      for (i = 0; i < MIN(nr_factors, TRIALDIV_MAX_FACTORS); i++)
      {
          if (trial_div_very_verbose)
              verbose_output_print (TRACE_CHANNEL, 0, " %lu", factors[i]);
          factor_list_add (fl, factors[i]);
      }
      if (trial_div_very_verbose) {
          verbose_output_vfprint(TRACE_CHANNEL, 0, gmp_vfprintf, "\n# After trialdiv(): norm = %Zd\n", norm);
      }
    } while (nr_factors == TRIALDIV_MAX_FACTORS + 1);

    if (trial_div_very_verbose)
        verbose_output_end_batch();
}
/* }}} */

#ifdef  DLP_DESCENT
/* This returns true only if this descent node is now done, either based
 * on the new relation we have registered, or because the previous
 * relation is better anyway */
bool register_contending_relation(las_info const & las, sieve_info const & si, relation & rel)/*{{{*/
{
    if (las.tree.must_avoid(rel)) {
        verbose_output_vfprint(0, 1, gmp_vfprintf, "# [descent] Warning: we have already used this relation, avoiding\n");
        return true;
    }

    /* compute rho for all primes, even on the rational side */
    rel.fixup_r(true);

    descent_tree::candidate_relation contender;
    contender.rel = rel;
    double time_left = 0;

    for(int side = 0 ; side < 2 ; side++) {
        for(unsigned int i = 0 ; i < rel.sides[side].size() ; i++) {
            relation::pr const & v(rel.sides[side][i]);
            if (mpz_cmp(si.doing.p, v.p) == 0)
                continue;
            unsigned long p = mpz_get_ui(v.p);
            if (mpz_fits_ulong_p(v.p)) {
                unsigned long r = mpz_get_ui(v.r);
                if (las.dlog_base.is_known(side, p, r))
                    continue;
            }

            unsigned int n = mpz_sizeinbase(v.p, 2);
            siever_config_pool::key_type K(side, n);
            double e = las.config_pool.hint_expected_time(K);
            if (e < 0) {
                /* This is not worrysome per se. We just do
                 * not have the info in the descent hint table,
                 * period.
                 */
                verbose_output_vfprint(0, 1, gmp_vfprintf, "# [descent] Warning: cannot estimate refactoring time for relation involving %d@%d (%Zd,%Zd)\n", n, side, (mpz_srcptr) v.p, (mpz_srcptr) v.r);
                time_left = INFINITY;
            } else {
                if (std::isfinite(time_left))
                    time_left += e;
            }
            contender.outstanding.push_back(std::make_pair(side, v));
        }
    }
    verbose_output_print(0, 1, "# [descent] This relation entails an additional time of %.2f for the smoothing process (%zu children)\n",
            time_left, contender.outstanding.size());

    /* when we're re-examining this special-q because of a previous
     * failure, there's absolutely no reason to hurry up on a relation */
    contender.set_time_left(time_left, si.doing.iteration ? INFINITY : general_grace_time_ratio);

    return las.tree.new_candidate_relation(contender);
}/*}}}*/
#endif /* DLP_DESCENT */

struct factor_survivors_data {/*{{{*/
    worker_thread * worker;
    nfs_work & ws;
    std::shared_ptr<nfs_work_cofac> wc_p;
    std::shared_ptr<nfs_aux> aux_p;
    where_am_I & w;

    sieve_info & si;

    std::vector<uint32_t> survivors;
    std::vector<bucket_update_t<1, shorthint_t>::br_index_t> survivors2;

    unsigned char * SS;
    int N;
    int cpt;
    int copr;

    struct side_data {/*{{{*/
        unsigned char * S;
        bucket_primes_t primes;
        bucket_array_complete purged;
        side_data() :
            primes(bucket_primes_t(BUCKET_REGION)),
            purged(bucket_array_complete(BUCKET_REGION))
        {}
    };/*}}}*/

    std::array<side_data, 2> sides;

    /* we initialize based on both the core algorithmic data, and the
     * mundane stats counting stuff.
     */
    factor_survivors_data(
            worker_thread * worker,
            nfs_work & ws,
            std::shared_ptr<nfs_work_cofac> wc_p,
            std::shared_ptr<nfs_aux> aux_p,
            sieve_info & si,
            int N)
        :
            worker(worker),
            ws(ws),
            wc_p(wc_p),
            aux_p(aux_p),
            w(aux_p->th[worker->rank()].w),
            si(si),
            N(N)
    {
        cpt = 0;
        copr = 0;
        SS = NULL;
        int id = worker->rank();
        nfs_work::thread_data & tws(ws.th[id]);
        for(int side = 0 ; side < 2 ; side++) {
            sides[side].S = tws.sides[side].bucket_region;
            if (!SS && sides[side].S)
                SS = sides[side].S;
        }
        /* SS gets the merged information in the end. This is the first
         * non-null sides[x].S array */
    }
    ~factor_survivors_data() {}
    void search_survivors ();
    void convert_survivors ();
    void prepare_cofactoring ();
    void cofactoring ();
};/*}}}*/

void factor_survivors_data::search_survivors()/*{{{*/
{
    /* Import some contextual stuff */
    int id = worker->rank();
    nfs_work::thread_data & tws(ws.th[id]);
    nfs_aux::thread_data & taux(aux_p->th[id]);
    timetree_t & timer(taux.timer);
    las_report& rep(taux.rep);
    las_info const & las(ws.las);

    CHILD_TIMER(timer, __func__);
    TIMER_CATEGORY(timer, search_survivors());

    /* change N, which is a bucket number, to
     * (i0, i1, j0, j1) */
    int logI = si.conf.logI;
    /* This bit of code is replicated from las-smallsieve.cpp */
    const unsigned int log_lines_per_region = MAX(0, LOG_BUCKET_REGION - logI);
    const unsigned int log_regions_per_line = MAX(0, logI - LOG_BUCKET_REGION);
    const unsigned int regions_per_line = 1 << log_regions_per_line;           
    const unsigned int region_rank_in_line = N & (regions_per_line - 1);       
    const unsigned int j0 = (N >> log_regions_per_line) << log_lines_per_region;    
    const unsigned int j1 MAYBE_UNUSED = j0 + (1 << log_lines_per_region);    
    const int I = 1 << logI;                                            
    const int i0 = (region_rank_in_line << LOG_BUCKET_REGION) - I/2;          
    const int i1 = i0 + (1 << MIN(LOG_BUCKET_REGION, logI));     

    ASSERT(j1 > j0); /* even when we have a line fragment */


#ifdef TRACE_K /* {{{ */
    if (trace_on_spot_Nx(N, trace_Nx.x)) {
        verbose_output_print(TRACE_CHANNEL, 0,
                "# When entering factor_survivors for bucket %u, "
                "S[0][%u]=%u, S[1][%u]=%u\n",
                trace_Nx.N, trace_Nx.x,
                sides[0].S ? sides[0].S[trace_Nx.x] : ~0u,
                trace_Nx.x,
                sides[1].S ? sides[1].S[trace_Nx.x] : ~0u);
        verbose_output_vfprint(TRACE_CHANNEL, 0, gmp_vfprintf,
                "# Remaining norms which have not been accounted for in sieving: (%Zd, %Zd)\n",
                traced_norms[0], traced_norms[1]);
    }
#endif  /* }}} */

    if (las.verbose >= 2)
        taux.update_checksums(tws);

#ifdef TRACE_K /* {{{ */
    sieve_info::side_info & side0(si.sides[0]);
    sieve_info::side_info & side1(si.sides[1]);
    for (int x = 0; x < 1 << LOG_BUCKET_REGION; x++) {
        if (trace_on_spot_Nx(N, x)) {
            verbose_output_print(TRACE_CHANNEL, 0,
                    "# side0.Bound[%u]=%u, side1.Bound[%u]=%u\n",
                    sides[0].S ? sides[0].S[trace_Nx.x] : ~0u,
                    sides[0].S ? (sides[0].S[x] <= side0.lognorms->bound ? 0 : side0.lognorms->bound) : ~0u,
                    sides[1].S ? sides[1].S[trace_Nx.x] : ~0u,
                    sides[1].S ? (sides[1].S[x] <= side1.lognorms->bound ? 0 : side1.lognorms->bound) : ~0u);
        }
    }
#endif /* }}} */

    rep.survivors.before_sieve += 1U << LOG_BUCKET_REGION;

    survivors.reserve(128);
    for (unsigned int j = j0; j < j1; j++)
    {
        int offset = (j-j0) << logI;

        unsigned char * const both_S[2] = {
            sides[0].S ? sides[0].S + offset : NULL,
            sides[1].S ? sides[1].S + offset : NULL,
        };
        /* TODO FIXME XXX that's weird. How come don't we merge that with
         * the lognorm computation that goes in the si.sides[side]
         * regions before apply_buckets + small_sieve ?? Could it help
         * save a bit of time in search_survivors_in_line ?
         */
        const unsigned char both_bounds[2] = {
            si.sides[0].lognorms->bound,
            si.sides[1].lognorms->bound,
        };
        size_t old_size = survivors.size();

        ASSERT(j < si.J);

        search_survivors_in_line(both_S, both_bounds,
                                 j,
                                 i0, i1,
                                 N,
                                 si.j_div,
                                 si.conf.unsieve_thresh,
                                 si.us, survivors, si.conf.sublat);

        /* Survivors written by search_survivors_in_line() have index
         * relative to their j-line. We need to convert to index within
         * the bucket region by adding line offsets.
         */


        /* When several bucket regions are in a line, we have nothing to
         * change. Note in particular that we must not adjust with
         * respect to the starting i -- this info is already encoded with
         * the bucket number N.
         */

        if (!offset) continue;

        for (size_t i_surv = old_size; i_surv < survivors.size(); i_surv++)
            survivors[i_surv] += offset;
    }
}/*}}}*/

void factor_survivors_data::convert_survivors()/*{{{*/
{
    int id = worker->rank();
    nfs_aux::thread_data & taux(aux_p->th[id]);
    timetree_t & timer(taux.timer);
    BOOKKEEPING_TIMER(timer);
    /* Convert data type of list from uint32_t to the correct br_index_t */
    survivors2.reserve(survivors.size());
    for (auto x : survivors)
        survivors2.push_back(x);
    survivors.clear();
}/*}}}*/

/* This is one input to the late cofactoring process (aka ECM). Here, we
 * mean the stuff that is done detached from the rest of the siever
 * stuff: we no longer care about purging buckets and so on, these may
 * safely be used for later work.
 */
struct cofac_standalone {
    std::array<uint8_t, 2> S;
    std::array<cxx_mpz, 2> norm;
    std::array<factor_list_t, 2> factors;
    std::array<std::vector<cxx_mpz>, 2> lps;
    int64_t a;
    uint64_t b;
#ifdef SUPPORT_LARGE_Q
    cxx_mpz az, bz;
#endif
    cofac_standalone() : a(0), b(0) {/*{{{*/
#ifdef SUPPORT_LARGE_Q
        mpz_set_ui(az, 0);
        mpz_set_ui(bz, 0);
#endif
    }/*}}}*/
    cofac_standalone(int N, size_t x, sieve_info const& si) {/*{{{*/
        NxToAB (&a, &b, N, x, si);
#ifdef SUPPORT_LARGE_Q
        NxToABmpz (az, bz, N, x, si);
#endif
    }/*}}}*/
#ifdef TRACE_K
    bool trace_on_spot() const {/*{{{*/
        return trace_on_spot(a, b);
    }/*}}}*/
#endif
    inline bool both_even() const {/*{{{*/
#ifndef SUPPORT_LARGE_Q
        return ((((a | b) & 1) == 0));
#else
        return ((mpz_even_p(az) && mpz_even_p(bz)));
#endif
    }/*}}}*/
    bool gcd_coprime_with_q(las_todo_entry const & E) {/*{{{*/
        /* Since the q-lattice is exactly those (a, b) with
           a == rho*b (mod q), q|b  ==>  q|a  ==>  q | gcd(a,b) */
        /* In case of composite sq, have to check all factors... */
        /* FIXME: fast divisibility test here! */
        if (E.prime_sq) {
#ifndef SUPPORT_LARGE_Q
            if (b == 0 || (mpz_cmp_ui(E.p, b) <= 0 && b % mpz_get_ui(E.p) == 0))
#else
            if ((mpz_cmp_ui(bz, 0) == 0) || 
                (mpz_cmp(E.p, bz) <= 0 &&
                 mpz_divisible_p(bz, E.p)))
#endif
                return false;
        } else {
#ifdef SUPPORT_LARGE_Q
            if (mpz_cmp_ui(bz, 0) == 0)
                return false;
            for (auto const& facq : E.prime_factors) {
                if ((mpz_cmp_ui(bz, facq) >= 0) && (mpz_divisible_ui_p(bz, facq))) {
                    return false;
                }
            }
#else
            if (b == 0)
                return false;
            for (auto const& facq : E.prime_factors) {
                if (facq <= b && b % facq == 0) {
                    return false;
                }
            }
#endif
        }
        return true;
    }/*}}}*/
    bool ab_coprime() const {/*{{{*/
#ifndef SUPPORT_LARGE_Q
        return bin_gcd_int64_safe(a,b) == 1;
#else
        cxx_mpz g;
        mpz_gcd(g, az, bz);
        return mpz_cmp_ui(g, 1) == 0;
#endif
    }/*}}}*/
    void print_as_survivor() {/*{{{*/
#ifndef SUPPORT_LARGE_Q
        gmp_printf("%" PRId64 " %" PRIu64 " %Zd %Zd\n", a, b,
                (mpz_srcptr) norm[0],
                (mpz_srcptr) norm[1]);
#else
        gmp_printf("%Zd %Zd %Zd %Zd\n",
                (mpz_srcptr) az,
                (mpz_srcptr) bz,
                (mpz_srcptr) norm[0],
                (mpz_srcptr) norm[1]);
#endif
    }/*}}}*/
    relation get_relation(las_todo_entry const & doing) {/*{{{*/
#ifndef SUPPORT_LARGE_Q
        relation rel(a, b);
#else
        relation rel(az, bz);
#endif

        /* Note that we explicitly do not bother about storing r in
         * the relations below */
        for (int side = 0; side < 2; side++) {
            for (auto const& z : factors[side])
                rel.add(side, z, 0);
            for (auto const& z : lps[side])
                rel.add(side, z, 0);
        }
        if (doing.prime_sq) {
            rel.add(doing.side, doing.p, 0);
        } else {
            for (auto const& facq : doing.prime_factors)
                rel.add(doing.side, facq, 0);
        }

        rel.compress();
        return rel;
    }/*}}}*/
    void transfer_to_cofac_list(cofac_list_t * L, las_todo_entry const & doing) {/*{{{*/
        /* make sure threads don't write the cofactor list at the
         * same time !!! */
        static pthread_mutex_t lock = PTHREAD_MUTEX_INITIALIZER;
        pthread_mutex_lock(&lock);
        cofac_list_add ((cofac_list_t*) L,
                a, b,
                /* We would like to do std::move() here. That would
                 * entail changing the prototype of cofac_list_add to
                 * have an && */
                (mpz_srcptr) norm[0],
                (mpz_srcptr) norm[1],
                doing.side,
                (mpz_srcptr) doing.p);
        pthread_mutex_unlock(&lock);
    }/*}}}*/
    int factor_both_leftover_norms(nfs_work_cofac & wc) {/*{{{*/
        /* This proxies to las-cofactor.cpp */
        return ::factor_both_leftover_norms(norm,
                lps,
                { wc.sc.sides[0].lim, wc.sc.sides[1].lim },
                wc.strategies.get());
    }/*}}}*/
};

struct detached_cofac_parameters : public cofac_standalone, public task_parameters {
    std::shared_ptr<nfs_work_cofac> wc_p;
    std::shared_ptr<nfs_aux> aux_p;
    detached_cofac_parameters(std::shared_ptr<nfs_work_cofac> wc_p, std::shared_ptr<nfs_aux> aux_p, cofac_standalone&& C) : cofac_standalone(C), wc_p(wc_p), aux_p(aux_p) {}
};

struct detached_cofac_result : public task_result {
    std::shared_ptr<relation> rel_p;
};

task_result * detached_cofac(worker_thread * worker, task_parameters * _param)
{
    auto clean_param = call_dtor([_param]() { delete _param; });

    /* We must exit by cleaning the param structure we've been given. But
     * everything we do with the objects whose life is dependent on our
     * param structure must of course be completed at this point. This
     * holds as well for the timer. Yet ACTIVATE_TIMER below registers
     * some stuff to be done at dtor time, so it's important that we
     * clean up the parameters *after* the timer cleans up.
     */
    detached_cofac_parameters *param = static_cast<detached_cofac_parameters *>(_param);

    /* Import some contextual stuff. Careful: at this point, we expect
     * that a new sieve task has begun. Therefore we cannot safely access
     * the sieve_info structure. */
    int id = worker->rank();
    nfs_work_cofac & wc(*param->wc_p);
    nfs_aux & aux(*param->aux_p);
    nfs_aux::thread_data & taux(aux.th[id]);
    las_info const & las(wc.las);
    las_report & rep(taux.rep);
    timetree_t & timer(taux.timer);
    ACTIVATE_TIMER(timer);
    nfs_aux::rel_hash_t& rel_hash(aux.get_rel_hash());

    time_bubble_chaser tt(id, time_bubble_chaser::ECM,
            { 0,0,0,0 });


    cofac_standalone & cur(*param);

    std::array<int, 2> cof_bitsize {0,0}; /* placate compiler */
    las.cofac_stats.call(cur.norm, cof_bitsize);

    SIBLING_TIMER(timer, "factor_both_leftover_norms");
    TIMER_CATEGORY(timer, cofactoring_mixed());

    rep.ttcof -= microseconds_thread ();
    rep.survivors.enter_cofactoring++;
    int pass = cur.factor_both_leftover_norms(wc);
    rep.survivors.cofactored += (pass != 0);
    rep.ttcof += microseconds_thread ();

    auto res = new detached_cofac_result;

#ifdef TRACE_K
    if (cur.trace_on_spot() && pass == 0) {
        verbose_output_print(TRACE_CHANNEL, 0,
                "# factor_leftover_norm failed for (%" PRId64 ",%" PRIu64 "), ", cur.a, cur.b);
        verbose_output_vfprint(TRACE_CHANNEL, 0, gmp_vfprintf,
                "remains %Zd, %Zd unfactored\n",
                (mpz_srcptr) cur.norm[0],
                (mpz_srcptr) cur.norm[1]);
    }
#endif
    if (pass <= 0) {
        /* a factor was > 2^lpb, or some
           factorization was incomplete */
<<<<<<< HEAD
        timer.chart.push_back(tt.put());
        return new task_result;
=======
        return res;
>>>>>>> df40872e
    }

    rep.survivors.smooth++;

    /* yippee: we found a relation! */
    SIBLING_TIMER(timer, "print relations");
    TIMER_CATEGORY(timer, bookkeeping());

    las.cofac_stats.success(cof_bitsize);

    relation rel = cur.get_relation(aux.doing);

#ifdef TRACE_K
    if (cur.trace_on_spot()) {
        verbose_output_print(TRACE_CHANNEL, 0, "# Relation for (%"
                PRId64 ",%" PRIu64 ") printed\n", cur.a, cur.b);
    }
#endif

    {
        int do_check = las.suppress_duplicates;

        /* note that if we have large primes which don't fit in
         * an unsigned long, then the duplicate check will
         * quickly return "no".
         */

        static pthread_mutex_t lock = PTHREAD_MUTEX_INITIALIZER;
        pthread_mutex_lock(&lock);
        nfs_aux::abpair_t ab(cur.a, cur.b);
        bool is_new_rel = rel_hash.insert(ab).second;
        pthread_mutex_unlock(&lock);

        const char * dup_comment = NULL;

        if (!is_new_rel) {
            /* can't insert, so already there: either it's a
             * duplicate of a relation that was already printed, or a
             * relation that was already identified as a duplicate.
             * But at any rate it's not to be printed and we don't
             * even want to bother testing whether it's a duplicate
             * in the sense of relation_is_duplicate()
             */
            dup_comment = "# DUP ";
        } else if (do_check && relation_is_duplicate(rel,
                    wc.doing, wc.las, wc.sc, wc.strategies,
                    adjust_strategy)) {
            dup_comment = "# DUPE ";
        }

        FILE *output;

        verbose_output_start_batch(); /* lock I/O. */

        /* Not clear what gives when we have Galois relations.
         */
        rep.reports += !dup_comment;

        if (!dup_comment) dup_comment = "";

        if (prepend_relation_time) {
            verbose_output_print(0, 1, "(%1.4f) ", seconds() - tt_qstart);
        }
        // verbose_output_print(0, 3, "# i=%d, j=%u, lognorms = %hhu, %hhu\n", i, j, cur.S[0], cur.S[1]);
        for (size_t i_output = 0;
                (output = verbose_output_get(0, 0, i_output)) != NULL;
                i_output++) {
            rel.print(output, dup_comment);
            // once filtering is ok for all Galois cases, 
            // this entire block would have to disappear
            if(las.galois != NULL)
                // adding relations on the fly in Galois cases
                add_relations_with_galois(las.galois, output, dup_comment,
                        &rep.reports, rel);
        }
        verbose_output_end_batch();     /* unlock I/O */
#ifdef DLP_DESCENT
        res->rel_p = std::make_shared<relation>(std::move(rel));
#endif
    }

    /* Build histogram of lucky S[x] values */
    rep.mark_report(cur.S[0], cur.S[1]);
    timer.chart.push_back(tt.put());

    return (task_result*) res;
}
#if 0
#endif

void factor_survivors_data::prepare_cofactoring()/*{{{*/
{
    las_info const & las(ws.las);
    int id = worker->rank();
    nfs_aux::thread_data & taux(aux_p->th[id]);
    timetree_t & timer(taux.timer);
    nfs_work::thread_data & tws(ws.th[id]);

    /* Copy those bucket entries that belong to sieving survivors and
       store them with the complete prime */
    /* FIXME: choose a sensible size here */

    for(int side = 0 ; side < 2 ; side++) {
        if (!si.sides[side].fb) continue;

        WHERE_AM_I_UPDATE(w, side, side);

        CHILD_TIMER_PARAMETRIC(timer, "prepare_cofactoring on side ", side, "");
        TIMER_CATEGORY(timer, cofactoring(side));

        // From N we can deduce the bucket_index. They are not the same
        // when there are multiple-level buckets.
        uint32_t bucket_index = N % si.nb_buckets[1];

        SIBLING_TIMER(timer, "purge buckets");

        for (auto & BA : ws.bucket_arrays<1, shorthint_t>(side)) {
#if defined(HAVE_SSE2) && defined(SMALLSET_PURGE)
            sides[side].purged.purge(BA, bucket_index, SS, survivors2);
#else
            sides[side].purged.purge(BA, bucket_index, SS);
#endif
        }

        /* Add entries coming from downsorting, if any */
        for (auto const & BAd : ws.bucket_arrays<1, longhint_t>(side)) {
            sides[side].purged.purge(BAd, bucket_index, SS);
        }

        SIBLING_TIMER(timer, "resieve");
        
        /* Resieve small primes for this bucket region and store them 
           together with the primes recovered from the bucket updates */
        resieve_small_bucket_region (&sides[side].primes, N, SS,
                si.sides[side].ssd,
                tws.sides[side].rsdpos,
                si, las.nb_threads, w);

        SIBLING_TIMER(timer, "sort primes in purged buckets");

        /* Sort the entries to avoid O(n^2) complexity when looking for
           primes during trial division */
        sides[side].purged.sort();
        sides[side].primes.sort();
    }

#ifdef TRACE_K
    if (trace_on_spot_Nx(N, trace_Nx.x)) {
        verbose_output_print(TRACE_CHANNEL, 0, "# Slot [%u] in bucket %u has value %u\n",
                trace_Nx.x, trace_Nx.N, SS[trace_Nx.x]);
    }
#endif
}/*}}}*/

void factor_survivors_data::cofactoring ()
{
    /* Import some contextual stuff */
    las_info const & las(ws.las);
    int id = worker->rank();
    nfs_aux::thread_data & taux(aux_p->th[id]);
    las_report & rep(taux.rep);
    timetree_t & timer(taux.timer);

    CHILD_TIMER(timer, __func__);
    TIMER_CATEGORY(timer, cofactoring_mixed());

    cofac_standalone cur;

    for (size_t i_surv = 0 ; i_surv < survivors2.size(); i_surv++) {
#ifdef DLP_DESCENT
        if (las.tree.must_take_decision())
            break;
#endif
        const size_t x = survivors2[i_surv];
        ASSERT_ALWAYS (SS[x] != 255);
        ASSERT(x < ((size_t) 1 << LOG_BUCKET_REGION));

        rep.survivors.after_sieve++;

        if (sides[0].S && sides[1].S)
            rep.mark_survivor(sides[0].S[x], sides[1].S[x]);
        
        /* For factor_leftover_norm, we need to pass the information of the
         * sieve bound. If a cofactor is less than the square of the sieve
         * bound, it is necessarily prime. we implement this by keeping the
         * log to base 2 of the sieve limits on each side, and compare the
         * bitsize of the cofactor with their double.
         */

        SIBLING_TIMER(timer, "check_coprime");
        TIMER_CATEGORY(timer, cofactoring_mixed());

        /* start building a new object. This is a swap operation */
        cur = cofac_standalone(N, x, si);
        cur.S = { sides[0].S[x], sides[1].S[x] };

#ifdef TRACE_K/*{{{*/
        if (cur.trace_on_spot_ab())
          verbose_output_print(TRACE_CHANNEL, 0, "# about to start cofactorization for (%"
                   PRId64 ",%" PRIu64 ")  %zu %u\n", cur.a, cur.b, x, SS[x]);
#endif/*}}}*/

        /* since a,b both even were not sieved, either a or b should
         * be odd. However, exceptionally small norms, even without
         * sieving, may fall below the report bound (see tracker
         * issue #15437). Therefore it is safe to continue here. */
        // ASSERT((a | b) & 1);
        if (UNLIKELY(cur.both_even()))
            continue;

        rep.survivors.not_both_even++;

        if (!cur.gcd_coprime_with_q(si.doing))
            continue;

        rep.survivors.not_both_multiples_of_p++;

        BOOKKEEPING_TIMER(timer);
        int pass = 1;

        int i;
        unsigned int j;
        // Note that are, (i,j) must be true coordinates, not the
        // ones reduced to (-I/2, I/2) using sublattices.
        NxToIJ (&i, &j, N, x, si);
        adjustIJsublat(&i, &j, si);

        /* This can be changed (and should be a command line parameter)
         */
        static const int trialdiv_first_side = 0;

        for(int pside = 0 ; pass && pside < 2 ; pside++) {
            int side = trialdiv_first_side ^ pside;

            CHILD_TIMER_PARAMETRIC(timer, "checks on side ", side, "");
            TIMER_CATEGORY(timer, cofactoring(side));

            SIBLING_TIMER(timer, "recompute complete norm");

            // Trial divide norm on side 'side'
            /* Compute the norms using the polynomials transformed to 
               i,j-coordinates. The transformed polynomial on the 
               special-q side is already divided by q */
            si.sides[side].lognorms->norm(cur.norm[side], i, j);

#ifdef TRACE_K/*{{{*/
            if (cur.trace_on_spot_ab()) {
                verbose_output_vfprint(TRACE_CHANNEL, 0,
                        gmp_vfprintf, "# start trial division for norm=%Zd ", (mpz_srcptr) cur.norm[side]);
                verbose_output_print(TRACE_CHANNEL, 0,
                        "on side %d for (%" PRId64 ",%" PRIu64 ")\n", side, cur.a, cur.b);
            }
#endif/*}}}*/

            if (si.conf.sides[side].lim == 0) {
                /* This is a shortcut. We're probably replacing sieving
                 * by a product tree, there's no reason to bother doing
                 * trial division at this point (or maybe there is ?
                 * would that change the bit size significantly ?) */
                rep.survivors.check_leftover_norm_on_side[side] ++;
                continue;
            }

            SIBLING_TIMER(timer, "trial division");

            verbose_output_print(1, 2, "FIXME %s, line %d\n", __FILE__, __LINE__);
            const bool handle_2 = true; /* FIXME */
            rep.survivors.trial_divided_on_side[side]++;

            trial_div (cur.factors[side], cur.norm[side], N, x,
                    handle_2,
                    &sides[side].primes,
                    &sides[side].purged,
                    si.sides[side].trialdiv_data.get(),
                    cur.a, cur.b,
                    *si.sides[side].fbs);

            /* if q is composite, its prime factors have not been sieved.
             * Check if they divide. */
            if ((side == si.doing.side) && (!si.doing.prime_sq)) {
                for (const auto &x : si.doing.prime_factors) {
                    if (mpz_divisible_uint64_p(cur.norm[side], x)) {
                        mpz_divexact_uint64(cur.norm[side], cur.norm[side], x);
                        cur.factors[side].push_back(x);
                    }
                }
            }

            SIBLING_TIMER(timer, "check_leftover_norm");

            pass = check_leftover_norm (cur.norm[side], si.conf.sides[side]);
#ifdef TRACE_K
            if (cur.trace_on_spot_ab()) {
                verbose_output_vfprint(TRACE_CHANNEL, 0, gmp_vfprintf,
                        "# checked leftover norm=%Zd", (mpz_srcptr) cur.norm[side]);
                verbose_output_print(TRACE_CHANNEL, 0,
                        " on side %d for (%" PRId64 ",%" PRIu64 "): %d\n",
                        side, cur.a, cur.b, pass);
            }
#endif
            rep.survivors.check_leftover_norm_on_side[side] += pass;
        }

        if (!pass) continue;

        rep.survivors.enter_cofactoring++;

        if (las.batch_print_survivors) {
            // In sublat mode, some non-primitive survivors can exist.
            // The cofactoring via ECM is made aware of this, but not the
            // batch mode, so we have to ensure it.
            if (si.conf.sublat.m && !cur.ab_coprime()) continue;
            verbose_output_start_batch ();
            cur.print_as_survivor();
            verbose_output_end_batch ();
            cpt++;
            continue;
        }

        if (las.batch)
        {
            /* see above */
            if (si.conf.sublat.m && !cur.ab_coprime()) continue;
            /* make sure threads don't write the cofactor list at the
             * same time !!! */
            cur.transfer_to_cofac_list(las.L, si.doing);
            cpt++;
            continue; /* we deal with all cofactors at the end of las */
        }

        auto D = new detached_cofac_parameters(wc_p, aux_p, std::move(cur));

#ifndef  DLP_DESCENT
        worker->get_pool().add_task(detached_cofac, D, 0, 1); /* id 0, queue 1 */
#else
        /* We must proceed synchronously for the descent */
        auto res = dynamic_cast<detached_cofac_result*>(detached_cofac(worker, D));
        bool cc = false;
        if (res->rel_p) {
            cc = register_contending_relation(las, si, *res->rel_p);
        }
        delete res;
        if (cc)
            break;
#endif  /* DLP_DESCENT */
    }
}

/* Returns the number of relations.
   All the other stats (survivors, duplicates, etc) are
   updated by side-effect in th->rep.
   Note that the number of relations ends up also in th->rep,
   but this is done by the caller.
   */
int
factor_survivors (worker_thread * worker, nfs_work & ws, std::shared_ptr<nfs_work_cofac> wc_p, std::shared_ptr<nfs_aux> aux_p, sieve_info & si, int N)
{
    int id = worker->rank();
    nfs_aux & aux(*aux_p);
    nfs_aux::thread_data & taux(aux.th[id]);
    timetree_t & timer(taux.timer);
    CHILD_TIMER(timer, __func__);
    TIMER_CATEGORY(timer, cofactoring_mixed());

    factor_survivors_data F(worker, ws, wc_p, aux_p, si, N);

    F.search_survivors();
    F.convert_survivors();

    F.prepare_cofactoring();
    F.cofactoring();

    return F.cpt;
}

/* }}} */

/****************************************************************************/

MAYBE_UNUSED static inline void subusb(unsigned char *S1, unsigned char *S2, ssize_t offset)
{
    int ex = (unsigned int) S1[offset] - (unsigned int) S2[offset];
    if (UNLIKELY(ex < 0)) S1[offset] = 0; else S1[offset] = ex;	     
}

/* S1 = S1 - S2, with "-" in saturated arithmetic,
 * and memset(S2, 0, EndS1-S1).
 */
void SminusS (unsigned char *S1, unsigned char *EndS1, unsigned char *S2) {/*{{{*/
#ifndef HAVE_SSE2
    ssize_t mysize = EndS1 - S1;
    unsigned char *cS2 = S2;
    while (S1 < EndS1) {
        subusb(S1,S2,0);
        subusb(S1,S2,1);
        subusb(S1,S2,2);
        subusb(S1,S2,3);
        subusb(S1,S2,4);
        subusb(S1,S2,5);
        subusb(S1,S2,6);
        subusb(S1,S2,7);
        S1 += 8; S2 += 8;
    }
    memset(cS2, 0, mysize);
#else
    __m128i *S1i = (__m128i *) S1, *EndS1i = (__m128i *) EndS1, *S2i = (__m128i *) S2,
            z = _mm_setzero_si128();
    while (S1i < EndS1i) {
        __m128i x0, x1, x2, x3;
        __asm__ __volatile__
            ("prefetcht0 0x1000(%0)\n"
             "prefetcht0 0x1000(%1)\n"
             "movdqa (%0),%2\n"
             "movdqa 0x10(%0),%3\n"
             "movdqa 0x20(%0),%4\n"
             "movdqa 0x30(%0),%5\n"
             "psubusb (%1),%2\n"
             "psubusb 0x10(%1),%3\n"
             "psubusb 0x20(%1),%4\n"
             "psubusb 0x30(%1),%5\n"
             "movdqa %6,(%1)\n"
             "movdqa %6,0x10(%1)\n"
             "movdqa %6,0x20(%1)\n"
             "movdqa %6,0x30(%1)\n"
             "movdqa %2,(%0)\n"
             "movdqa %3,0x10(%0)\n"
             "movdqa %4,0x20(%0)\n"
             "movdqa %5,0x30(%0)\n"
             "add $0x40,%0\n"
             "add $0x40,%1\n"
             : "+&r"(S1i), "+&r"(S2i), "=&x"(x0), "=&x"(x1), "=&x"(x2), "=&x"(x3) : "x"(z));
        /* I prefer use ASM than intrinsics to be sure each 4 instructions which
         * use exactly a cache line are together. I'm 99% sure it's not useful...
         * but it's more beautiful :-)
         */
        /*
           __m128i x0, x1, x2, x3;
           _mm_prefetch(S1i + 16, _MM_HINT_T0); _mm_prefetch(S2i + 16, _MM_HINT_T0);
           x0 = _mm_load_si128(S1i + 0);         x1 = _mm_load_si128(S1i + 1);
           x2 = _mm_load_si128(S1i + 2);         x3 = _mm_load_si128(S1i + 3);
           x0 = _mm_subs_epu8(S2i[0], x0);       x1 = _mm_subs_epu8(S2i[1], x1);
           x2 = _mm_subs_epu8(S2i[2], x2);       x3 = _mm_subs_epu8(S2i[3], x3);
           _mm_store_si128(S2i + 0, z);          _mm_store_si128(S1i + 1, z);
           _mm_store_si128(S2i + 2, z);          _mm_store_si128(S1i + 3, z);
           _mm_store_si128(S1i + 0, x0);         _mm_store_si128(S1i + 1, x1);
           _mm_store_si128(S1i + 2, x2);         _mm_store_si128(S1i + 3, x3);
           S1i += 4; S2i += 4;
           */
    }
#endif 
}/*}}}*/

/* Move above ? */
/* {{{ process_bucket_region
 * th->id gives the number of the thread: it is supposed to deal with the set
 * of bucket_regions corresponding to that number, ie those that are
 * congruent to id mod nb_thread.
 *
 * The other threads are accessed by combining the thread pointer th and
 * the thread id: the i-th thread is at th - id + i
 */
task_result * process_bucket_region(worker_thread * worker, task_parameters * _param)
{
    const process_bucket_region_parameters *param = static_cast<const process_bucket_region_parameters *>(_param);

    /* Import some contextual stuff */
    int id = worker->rank();
    int nthreads = worker->nthreads();
    nfs_work & ws(param->ws);
    nfs_work::thread_data & tws(param->ws.th[id]);
    nfs_aux::thread_data & taux(param->aux_p->th[id]);
    timetree_t & timer(taux.timer);
    ACTIVATE_TIMER(timer);
    las_report& rep(taux.rep);
    sieve_info & si(param->si);
    uint32_t first_region0_index = param->first_region0_index;
    las_info const & las(ws.las);       /* a pity */

    if (si.toplevel == 1) ASSERT_ALWAYS(first_region0_index == 0);

    CHILD_TIMER(timer, __func__);


    where_am_I w MAYBE_UNUSED;
    WHERE_AM_I_UPDATE(w, psi, &si);

    unsigned char * S[2];

    /* This is local to this thread */
    for(int side = 0 ; side < 2 ; side++)
        S[side] = tws.sides[side].bucket_region;

    /* A note on SS versus S[side]
     *
     * SS is temp data. It's only used here, and it could well be defined
     * here only. We declare in at the thread_data level to avoid
     * constant malloc()/free().
     *
     * S[side] is where we compute the norm initialization. Some
     * tolerance is subtracted from these lognorms to account for
     * accepted cofactors.
     *
     * SS is the bucket region where we apply the buckets, and also later
     * where we do the small sieve.
     *
     * as long as SS[x] >= S[side][x], we are good.
     *
     */

    unsigned char *SS = tws.SS;
    memset(SS, 0, BUCKET_REGION);

    /* loop over appropriate set of sieve regions */
    for (uint32_t ii = 0; ii < si.nb_buckets[1]; ii ++)
    {
        /* N is the region index */
        uint32_t N = first_region0_index + ii;
        if ((N % nthreads) != (uint32_t) id)
            continue;

        WHERE_AM_I_UPDATE(w, N, N);
        // unsigned int first_i = (N & ((1 << log_buckets_per_line) - 1)) << LOG_BUCKET_REGION;
        // unsigned int first_j = (N >> log_buckets_per_line) << log_lines_per_bucket;

        int logI = si.conf.logI;
        /* This bit of code is replicated from las-smallsieve.cpp */
        const unsigned int log_lines_per_region = MAX(0, LOG_BUCKET_REGION - logI);
        const unsigned int log_regions_per_line = MAX(0, logI - LOG_BUCKET_REGION);
        const unsigned int j0 = (N >> log_regions_per_line) << log_lines_per_region;    
        if (j0 >= si.J) /* that's enough -- see bug #21382 */
            break;


        if (recursive_descent) {
            /* For the descent mode, we bail out as early as possible. We
             * need to do so in a multithread-compatible way, though.
             * Therefore the following access is mutex-protected within
             * las.tree. */
            if (las.tree.must_take_decision())
                break;
        } else if (exit_after_rel_found) {
            if (rep.reports)
                break;
        }

        time_bubble_chaser tt(id, time_bubble_chaser::PBR,
                {-1,int(first_region0_index / si.nb_buckets[1]),(int) ii,-1});

        for (int side = 0; side < 2; side++) {
            WHERE_AM_I_UPDATE(w, side, side);
            sieve_info::side_info & s(si.sides[side]);
            if (!s.fb) continue;

            SIBLING_TIMER_PARAMETRIC(timer, "side ", side, "");
            TIMER_CATEGORY(timer, sieving(side));

            {
                CHILD_TIMER(timer, "init norms");

                /* Init norms */
                rep.tn[side] -= seconds_thread ();

                si.sides[side].lognorms->fill(S[side], N);

                rep.tn[side] += seconds_thread ();
#if defined(TRACE_K) 
                if (trace_on_spot_N(w.N))
                    verbose_output_print(TRACE_CHANNEL, 0, "# After side %d init_norms_bucket_region, N=%u S[%u]=%u\n",
                            side, w.N, trace_Nx.x, S[side][trace_Nx.x]);
#endif
            }

            /* Apply buckets */
            rep.ttbuckets_apply -= seconds_thread();

            {
                CHILD_TIMER(timer, "apply buckets");

                for (auto const & BA : ws.bucket_arrays<1, shorthint_t>(side)) {
                    apply_one_bucket(SS, BA, ii, si.sides[side].fbs->get_part(1), w);
                }
            }

            /* Apply downsorted buckets, if necessary. */
            if (si.toplevel > 1) {
                CHILD_TIMER(timer, "apply downsorted buckets");

                for (auto const & BAd : ws.bucket_arrays<1, longhint_t>(side)) {
                    // FIXME: the updates could come from part 3 as well,
                    // not only part 2.
                    ASSERT_ALWAYS(si.toplevel <= 2);
                    apply_one_bucket(SS, BAd, ii, si.sides[side].fbs->get_part(2), w);
                }
            }

            rep.ttbuckets_apply += seconds_thread();

            {
                CHILD_TIMER(timer, "small sieve");

                auto & ts(tws.sides[side]);

                /* save start positions for resieving */
                ts.rsdpos.assign(
                        ts.ssdpos.begin() + s.ssd.resieve_start_offset,
                        ts.ssdpos.begin() + s.ssd.resieve_end_offset);

                /* Sieve small primes */
                sieve_small_bucket_region(SS, N, s.ssd,
                        ts.ssdpos, si, side,
                        las.nb_threads,
                        w);
            }

            /* compute S[side][x] = max(S[side][x] - SS[x], 0),
             * and clear SS.  */
            {
                CHILD_TIMER(timer, "S minus S (2)");

                SminusS(S[side], S[side] + BUCKET_REGION, SS);
#if defined(TRACE_K) 
                if (trace_on_spot_N(w.N))
                    verbose_output_print(TRACE_CHANNEL, 0,
                            "# Final value on side %d, N=%u rat_S[%u]=%u\n",
                            side, w.N, trace_Nx.x, S[side][trace_Nx.x]);
#endif
            }
            las.dumpfiles[side].write(S[side], BUCKET_REGION);
            BOOKKEEPING_TIMER(timer);
        }


        /* Factor survivors */
        rep.ttf -= seconds_thread ();
        rep.reports += factor_survivors (worker, ws, param->wc_p, param->aux_p, si, N);
        rep.ttf += seconds_thread ();

        timer.chart.push_back(tt.put());


        SIBLING_TIMER(timer, "reposition small (re)sieve data");
        TIMER_CATEGORY(timer, bookkeeping());

#if 0   // no longer needed
        /* Reset resieving data */
        for(int side = 0 ; side < 2 ; side++) {
            sieve_info::side_info & s(si.sides[side]);
            if (!s.fb) continue;
            thread_side_data & ts = th->sides[side];
            // small_sieve_skip_stride(s.ssd, ts.ssdpos, N, las.nb_threads, si);
        }
#endif

        BOOKKEEPING_TIMER(timer);
    }
    delete param;
    return new task_result;
}/*}}}*/

/*************************** main program ************************************/


static void declare_usage(param_list pl)/*{{{*/
{
    param_list_usage_header(pl,
            "In the names and in the descriptions of the parameters, below there are often\n"
            "aliases corresponding to the convention that 0 is the rational side and 1\n"
            "is the algebraic side. If the two sides are algebraic, then the word\n"
            "'rational' just means the side number 0. Note also that for a rational\n"
            "side, the factor base is recomputed on the fly (or cached), and there is\n"
            "no need to provide a fb0 parameter.\n"
            );

    param_list_decl_usage(pl, "poly", "polynomial file");
    param_list_decl_usage(pl, "skew", "(alias S) skewness");

    param_list_decl_usage(pl, "fb0",   "factor base file on the rational side");
    param_list_decl_usage(pl, "fb1",   "(alias fb) factor base file on the algebraic side");
    param_list_decl_usage(pl, "fbc",  "factor base cache file (not yet functional)");

    param_list_decl_usage(pl, "q0",   "left bound of special-q range");
    param_list_decl_usage(pl, "q1",   "right bound of special-q range");
    param_list_decl_usage(pl, "rho",  "sieve only root r mod q0");
    param_list_decl_usage(pl, "sqside", "put special-q on this side");
    param_list_decl_usage(pl, "random-sample", "Sample this number of special-q's at random, within the range [q0,q1]");
    param_list_decl_usage(pl, "seed", "Use this seed for the random sampling of special-q's (see random-sample)");
    param_list_decl_usage(pl, "nq", "Process this number of special-q's and stop");
    param_list_decl_usage(pl, "todo", "provide file with a list of special-q to sieve instead of qrange");
    param_list_decl_usage(pl, "allow-compsq", "(switch) allows composite special-q");
    param_list_decl_usage(pl, "qfac-min", "factors of q must be at least that");
    param_list_decl_usage(pl, "qfac-max", "factors of q must be at most that");

    param_list_decl_usage(pl, "v",    "(switch) verbose mode, also prints sieve-area checksums");
    param_list_decl_usage(pl, "out",  "filename where relations are written, instead of stdout");
    param_list_decl_usage(pl, "t",   "number of threads to use");

    param_list_decl_usage(pl, "log-bucket-region", "set bucket region to 2^x");
    param_list_decl_usage(pl, "I",    "set sieving region to 2^I times J");
    param_list_decl_usage(pl, "A",    "set sieving region to 2^A");

    siever_config::declare_usage(pl);

    param_list_decl_usage(pl, "adjust-strategy", "strategy used to adapt the sieving range to the q-lattice basis (0 = logI constant, J so that boundary is capped; 1 = logI constant, (a,b) plane norm capped; 2 = logI dynamic, skewed basis; 3 = combine 2 and then 0) ; default=0");
    param_list_decl_usage(pl, "allow-largesq", "(switch) allows large special-q, e.g. for a DL descent");
    param_list_decl_usage(pl, "exit-early", "once a relation has been found, go to next special-q (value==1), or exit (value==2)");
    param_list_decl_usage(pl, "stats-stderr", "(switch) print stats to stderr in addition to stdout/out file");
    param_list_decl_usage(pl, "stats-cofact", "write statistics about the cofactorization step in file xxx");
    param_list_decl_usage(pl, "file-cofact", "provide file with strategies for the cofactorization step");
    param_list_decl_usage(pl, "prepend-relation-time", "prefix all relation produced with time offset since beginning of special-q processing");
    param_list_decl_usage(pl, "ondemand-siever-config", "(switch) defer initialization of siever precomputed structures (one per special-q side) to time of first actual use");
    param_list_decl_usage(pl, "dup", "(switch) suppress duplicate relations");
    param_list_decl_usage(pl, "batch", "(switch) use batch cofactorization");
    param_list_decl_usage(pl, "batch0", "side-0 batch file");
    param_list_decl_usage(pl, "batch1", "side-1 batch file");
    param_list_decl_usage(pl, "batchlpb0", "large prime bound on side 0 to be considered by batch cofactorization. Primes between lim0 and 2^batchlpb0 will be extracted by product trees. Defaults to lpb0.");
    param_list_decl_usage(pl, "batchlpb1", "large prime bound on side 1 to be considered by batch cofactorization. Primes between lim1 and 2^batchlpb1 will be extracted by product trees. Defaults to lpb1.");
    param_list_decl_usage(pl, "batchmfb0", "cofactor bound on side 0 to be considered after batch cofactorization. After primes below 2^batchlpb0 have been extracted, cofactors below this bound will go through ecm. Defaults to lpb0.");
    param_list_decl_usage(pl, "batchmfb1", "cofactor bound on side 1 to be considered after batch cofactorization. After primes below 2^batchlpb1 have been extracted, cofactors below this bound will go through ecm. Defaults to lpb1.");
    param_list_decl_usage(pl, "batch-print-survivors", "(switch) just print survivors for an external cofactorization");
    param_list_decl_usage(pl, "galois", "(switch) for reciprocal polynomials, sieve only half of the q's");
#ifdef TRACE_K
    param_list_decl_usage(pl, "traceab", "Relation to trace, in a,b format");
    param_list_decl_usage(pl, "traceij", "Relation to trace, in i,j format");
    param_list_decl_usage(pl, "traceNx", "Relation to trace, in N,x format");
    param_list_decl_usage(pl, "traceout", "Output file for trace output, default: stderr");
#endif
    param_list_decl_usage(pl, "hint-table", "filename with per-special q sieving data");
#ifdef  DLP_DESCENT
    param_list_decl_usage(pl, "descent-hint-table", "Alias to hint-table");
    param_list_decl_usage(pl, "recursive-descent", "descend primes recursively");
    /* given that this option is dangerous, we enable it only for
     * las_descent
     */
    param_list_decl_usage(pl, "grace-time-ratio", "Fraction of the estimated further descent time which should be spent processing the current special-q, to find a possibly better relation");
    las_dlog_base::declare_parameter_usage(pl);
#endif /* DLP_DESCENT */
    param_list_decl_usage(pl, "never-discard", "Disable the discarding process for special-q's. This is dangerous. See bug #15617");
    param_list_decl_usage(pl, "dumpfile", "Dump entire sieve region to file for debugging.");
    param_list_decl_usage(pl, "gantt", "With -v -v, output data to generate a time chart of fill_in_buckets");
    verbose_decl_usage(pl);
    tdict_decl_usage(pl);
}/*}}}*/

double nprimes_interval(double p0, double p1)
{
#ifdef HAVE_STDCPP_MATH_SPEC_FUNCS
    return std::expint(log(p1)) - std::expint(log(p0));
#else
    /* that can't be sooo wrong... */
    double l0 = log(p0);
    double l1 = log(p1);
    double s1 = p1*(1/l1+1/pow(l1,2)+2/pow(l1,3)+6/pow(l1,4));
    double s0 = p0*(1/l0+1/pow(l0,2)+2/pow(l0,3)+6/pow(l0,4));
    return s1 - s0;
#endif
}


/* TODO: This depends on the fbK thresholds, and we should access them
 * with priority.
 *
 * Our fetching of the siever_config fields is definitely wrong here.
 */
void display_expected_memory_usage(siever_config const & sc0, cado_poly_srcptr cpoly, bkmult_specifier const & bkmult, size_t base_memory = 0)
{
    /* do the estimate based on the "average" logI. This is most often
     * going to give a reasonable rough idea anyway.
     */
    siever_config sc = sc0;
    sc.logI = (1+sc.logA)/2;
    verbose_output_print(0, 1, "# Expected memory usage (assuming logI=%d):\n", sc.logI);

    fb_factorbase::key_type K[2] {
        sc.instantiate_thresholds(0),
            sc.instantiate_thresholds(1) };

    /*
       verbose_output_print(0, 2, "# base: %zu Kb\n", Memusage());
       verbose_output_print(0, 2, "# log bucket region = %d\n", LOG_BUCKET_REGION);
       verbose_output_print(0, 2, "# A = %d\n", sc.logA);
       verbose_output_print(0, 2, "# lim0 = %lu\n", sc.sides[0].lim);
       verbose_output_print(0, 2, "# lim1 = %lu\n", sc.sides[1].lim);
       verbose_output_print(0, 2, "# bkthresh = %lu\n", sc.bucket_thresh);
       verbose_output_print(0, 2, "# bkthresh1 = %lu\n", sc.bucket_thresh1);
       */

    // size_t memory_base = Memusage() << 10;

    size_t memory = base_memory;
    size_t more;

    for(int side = 0 ; side < 2 ; side++) {
        double p1 = sc.sides[side].lim;
        double p0 = 2;
        /* in theory this should depend on the galois group and so on.
         * Here we're counting only with respect to a full symmetric
         * Galois group.
         * 
         * The average number of roots modulo primes is the average
         * number of fixed points of a permutation, and that is 1. If we
         * average over permutations with at least one fixed point, then
         * we have n! / (n! - D_n), and D_n/n! = \sum_{0\leq k\leq
         * n}(-1)^k/k!.
         */
        int d = cpoly->pols[side]->deg;
        double ideals_per_prime = 1;
        double fac=1;
        for(int k = 1 ; k <= d ; k++) {
            fac *= -k;
            ideals_per_prime += 1/fac;
        }
        ideals_per_prime = 1/(1-ideals_per_prime);
        size_t nideals = nprimes_interval(p0, p1);
        verbose_output_print(0, 1, "# side %d, %zu fb primes (d=%d, %f roots per p if G=S_d): %zuMB\n",
                side,
                nideals,
                d, ideals_per_prime,
                (more = ((sizeof(fbprime_t) + sizeof(redc_invp_t)) / ideals_per_prime + sizeof(fbroot_t)) * nideals) >> 20);
        memory += more;
    }

    // toplevel is computed by fb_factorbase::slicing::slicing, based on
    // thresholds in fbK
    int toplevel = -1;
    for(int side = 0 ; side < 2 ; side++) {
        int m;
        for(m = 0 ; m < FB_MAX_PARTS && K[side].thresholds[m] >= sc.sides[side].lim; ++m);
        if (m > toplevel)
            toplevel = m;
    }

    /* the code path is radically different depending on toplevel. */

    if (toplevel == 2) {
        // very large factor base primes, between bkthresh1 and lim = we
        // compute all bucket updates in one go. --> those updates are
        // bucket_update_t<2, shorthint_t>, that is, an XSIZE2 position
        // (should be 24 bits, is actually 32) and a short hint.
        //
        // For each big bucket region (level-2), we then transform these
        // updates into updates for the lower-level buckets. We thus
        // create bucket_update_t<1, longhint_t>'s with the downsort<>
        // function. The long hint is because we have the full fb_slice
        // index. the position in such a bucket update is shorter, only
        // XSIZE1.

        // For moderately large factor base primes (between bkthresh and
        // bkthresh1), we precompute the FK lattices (at some cost), and we
        // fill the buckets locally with short hints (and short positions:
        // bucket_update_t<1, shorthint_t>)

        for(int side = 0 ; side < 2 ; side++) {
            /* In truth, I sort of know it isn't valid. We've built most
             * of the stuff on the idea that there's a global "toplevel"
             * notion, but that barely applies when on e of the factor
             * bases happens to be much smaller than the other one */
            ASSERT_ALWAYS(K[side].thresholds[2] == sc.sides[side].lim);
            double p1 = K[side].thresholds[2];
            double p0 = K[side].thresholds[1];
            p0 = std::min(p1, p0);
            size_t nprimes = nprimes_interval(p0, p1);
            size_t nupdates = 0.75 * (1UL << sc.logA) * (std::log(std::log(p1)) - std::log(std::log(p0)));
            nupdates += NB_DEVIATIONS_BUCKET_REGIONS * sqrt(nupdates);
            {
                typedef bucket_update_t<2, shorthint_t> type;
                verbose_output_print(0, 1, "# level 2, side %d: %zu primes, %zu 2-updates [2s]: %zu MB\n",
                        side, nprimes, nupdates,
                        (more = bkmult.get<type>() * nupdates * sizeof(type)) >> 20);
                memory += more;
            }
            {
                // how many downsorted updates are alive at a given point in
                // time ?
                size_t nupdates_D = nupdates >> 8;
                typedef bucket_update_t<1, longhint_t> type;
                verbose_output_print(0, 1, "# level 1, side %d: %zu downsorted 1-updates [1l]: %zu MB\n",
                        side, nupdates >> 8,
                        (more = bkmult.get<type>() * nupdates_D * sizeof(type)) >> 20);
                memory += more;
            }
        }

        for(int side = 0 ; side < 2 ; side++) {
            double p1 = K[side].thresholds[1];
            double p0 = K[side].thresholds[0];
            size_t nprimes = nprimes_interval(p0, p1);
            int A0 = LOG_BUCKET_REGION + 8;
            size_t nupdates = 0.75 * (1UL << A0) * (std::log(std::log(p1)) - std::log(std::log(p0)));
            nupdates += NB_DEVIATIONS_BUCKET_REGIONS * sqrt(nupdates);
            typedef bucket_update_t<1, shorthint_t> type;
            verbose_output_print(0, 1, "# level 1, side %d: %zu primes, %zu 1-updates [1s]: %zu MB\n",
                    side, nprimes, nupdates,
                    (more = bkmult(type()) * nupdates * sizeof(type)) >> 20);
            memory += more;
            verbose_output_print(0, 1, "# level 1, side %d: %zu primes => precomp_plattices: %zu MB\n",
                    side, nprimes,
                    (more = nprimes * sizeof(plattice_enumerate_t)) >> 20);
            memory += more;
        }
    } else if (toplevel == 1) {
        // *ALL* bucket updates are computed in one go as
        // bucket_update_t<1, shorthint_t>
        for(int side = 0 ; side < 2 ; side++) {
            ASSERT_ALWAYS(K[side].thresholds[1] == sc.sides[side].lim);
            double p1 = K[side].thresholds[1];
            double p0 = K[side].thresholds[0];
            size_t nprimes = nprimes_interval(p0, p1);
            size_t nupdates = 0.75 * (1UL << sc.logA) * (std::log(std::log(p1)) - std::log(std::log(p0)));
            typedef bucket_update_t<1, shorthint_t> type;
            nupdates += NB_DEVIATIONS_BUCKET_REGIONS * sqrt(nupdates);
            verbose_output_print(0, 1, "# level 1, side %d: %zu primes, %zu 1-updates [1s]: %zu MB\n",
                    side, nprimes, nupdates,
                    (more = bkmult.get<type>() * nupdates * sizeof(type)) >> 20);
            memory += more;
        }
    }

    // TODO: multiplier
    verbose_output_print(0, 1, "# Expected memory use, counting %zu MB of base footprint: %zu MB\n",
            base_memory >> 20, memory >> 20);
}

#ifdef  DLP_DESCENT
void postprocess_specialq_descent(las_info & las, las_todo_entry const & doing, timetree_t & timer_special_q)
{
    SIBLING_TIMER(timer_special_q, "descent");
    TIMER_CATEGORY(timer_special_q, bookkeeping());

    descent_tree::candidate_relation const & winner(las.tree.current_best_candidate());
    if (winner) {
        /* Even if not going for recursion, store this as being a
         * winning relation. This is useful for preparing the hint
         * file, and also for the initialization of the descent.
         */
        las.tree.take_decision();
        verbose_output_start_batch();
        FILE * output;
        for (size_t i = 0;
                (output = verbose_output_get(0, 0, i)) != NULL;
                i++) {
            winner.rel.print(output, "Taken: ");
        }
        verbose_output_end_batch();
        {
            unsigned int n = mpz_sizeinbase(doing.p, 2);
            verbose_output_start_batch();
            verbose_output_print (0, 1, "# taking path: ");
            for(int i = 0 ; i < doing.depth ; i++) {
                verbose_output_print (0, 1, " ");
            }
            verbose_output_print (0, 1, "%d@%d ->", n, doing.side);
            for(unsigned int i = 0 ; i < winner.outstanding.size() ; i++) {
                int side = winner.outstanding[i].first;
                relation::pr const & v(winner.outstanding[i].second);
                unsigned int n = mpz_sizeinbase(v.p, 2);
                verbose_output_print (0, 1, " %d@%d", n, side);
            }
            if (winner.outstanding.empty()) {
                verbose_output_print (0, 1, " done");
            }
            verbose_output_vfprint (0, 1, gmp_vfprintf, " \t%d %Zd %Zd\n", doing.side,
                    (mpz_srcptr) doing.p,
                    (mpz_srcptr) doing.r);
            verbose_output_end_batch();
        }
        if (recursive_descent) {
            /* reschedule the possibly still missing large primes in the
             * todo list */
            for(unsigned int i = 0 ; i < winner.outstanding.size() ; i++) {
                int side = winner.outstanding[i].first;
                relation::pr const & v(winner.outstanding[i].second);
                unsigned int n = mpz_sizeinbase(v.p, 2);
                verbose_output_vfprint(0, 1, gmp_vfprintf, "# [descent] " HILIGHT_START "pushing side-%d (%Zd,%Zd) [%d@%d]" HILIGHT_END " to todo list\n", side, (mpz_srcptr) v.p, (mpz_srcptr) v.r, n, side);
                las_todo_push_withdepth(las, v.p, v.r, side, doing.depth + 1);
            }
        }
    } else {
        las.tree.mark_try_again(doing.iteration + 1);
        unsigned int n = mpz_sizeinbase(doing.p, 2);
        verbose_output_print (0, 1, "# taking path: %d@%d -> loop (#%d)", n, doing.side, doing.iteration + 1);
        verbose_output_vfprint (0, 1, gmp_vfprintf, " \t%d %Zd %Zd\n", doing.side,
                (mpz_srcptr) doing.p,
                (mpz_srcptr) doing.r);
        verbose_output_vfprint(0, 1, gmp_vfprintf, "# [descent] Failed to find a relation for " HILIGHT_START "side-%d (%Zd,%Zd) [%d@%d]" HILIGHT_END " (iteration %d). Putting back to todo list.\n", doing.side,
                (mpz_srcptr) doing.p,
                (mpz_srcptr) doing.r, n, doing.side, doing.iteration);
        las_todo_push_withdepth(las, doing.p, doing.r, doing.side, doing.depth + 1, doing.iteration + 1);
    }
}
#endif  /* DLP_DESCENT */

/* This is the core of the sieving routine. We do fill-in-buckets,
 * downsort, apply-buckets, lognorm computation, small sieve computation,
 * and survivor search and detection, all from here.
 */
void do_one_special_q_sublat(las_info const & las, sieve_info & si, nfs_work & ws, std::shared_ptr<nfs_work_cofac> wc_p, std::shared_ptr<nfs_aux> aux_p, thread_pool & pool)/*{{{*/
{
    nfs_aux & aux(*aux_p);
    timetree_t & timer_special_q(aux.timer_special_q);
    las_report& rep(aux.rep);
    where_am_I & w(aux.w);

    /* essentially update the fij polynomials and the max log bounds */

    if (las.verbose >= 2) {
        verbose_output_print (0, 1, "# f_0'(x) = ");
        mpz_poly_fprintf(las.output, si.sides[0].lognorms->fij);
        verbose_output_print (0, 1, "# f_1'(x) = ");
        mpz_poly_fprintf(las.output, si.sides[1].lognorms->fij);
    }

#ifdef TRACE_K
    trace_per_sq_init(si);
#endif

    /* TODO why this second call to sieve_info::update ?? */
    si.update(las.nb_threads);

    plattice_x_t max_area = plattice_x_t(si.J)<<si.conf.logI;
    plattice_enumerate_area<1>::value =
        MIN(max_area, plattice_x_t(BUCKET_REGIONS[2]));
    plattice_enumerate_area<2>::value =
        MIN(max_area, plattice_x_t(BUCKET_REGIONS[3]));
    plattice_enumerate_area<3>::value = max_area;

    /* This count _only_ works if we do completely synchronous stuff. As
     * soon as we begin dropping synchronization points, it will be
     * completely impossible to do such hacks.
     */
    rep.ttbuckets_fill -= seconds();
    
    /* Allocate buckets */
    ws.allocate_bucket_regions(si);

    /* TODO: is there a way to share this in sublat mode ? */
    precomp_plattice_t precomp_plattice;

    for(int side = 0 ; side < 2 ; side++) {
        if (!si.sides[side].fb) continue;

        fill_in_buckets_toplevel(ws, aux, pool, si, side, w);

        // Prepare plattices at internal levels.
        for (int level = 1; level < si.toplevel; ++level) {
            fill_in_buckets_prepare_precomp_plattice(
                    aux, pool, side, level, si, precomp_plattice);
        }
    }

    /* Note: we haven't done any downsorting yet ! */

    pool.drain_queue(0);

    ws.check_buckets_max_full(si.toplevel, shorthint_t());
    auto exc = pool.get_exceptions<buckets_are_full>(0);
    if (!exc.empty())
        throw *std::max_element(exc.begin(), exc.end());

    rep.ttbuckets_fill += seconds();

    /* Prepare small sieve and re-sieve */
    BOOKKEEPING_TIMER(timer_special_q);
    for(int side = 0 ; side < 2 ; side++) {
        sieve_info::side_info & s(si.sides[side]);

        if (!s.fb) continue;

        small_sieve_init(s.ssd, las.nb_threads,
                s.fb_smallsieved.get()->begin(),
                s.fb_smallsieved.get()->end(),
                s.fb_smallsieved.get()->begin() + s.resieve_start_offset,
                s.fb_smallsieved.get()->begin() + s.resieve_end_offset,
                si, side);
        small_sieve_info("small sieve", side, s.ssd);

        // Initialize small sieve data at the first region of level 0
        // TODO: multithread this? Probably useless...
        for (int i = 0; i < las.nb_threads; ++i) {
            sieve_info::side_info & s(si.sides[side]);
            nfs_work::thread_data::side_data & ts = ws.th[i].sides[side];

            /* because bucket regions are interleaved across threads,
             * the first region index considered by thread of index
             * i is simply i.
             */
            small_sieve_start(ts.ssdpos, s.ssd, i, si);
        }
    }

    BOOKKEEPING_TIMER(timer_special_q);
    if (si.toplevel == 1) {
        CHILD_TIMER(timer_special_q, "process_bucket_region outer container");
        TIMER_CATEGORY(timer_special_q, bookkeeping());

        /* Process bucket regions in parallel */
        for(int i = 0 ; i < las.nb_threads ; i++) {
            auto P = new process_bucket_region_parameters(ws, wc_p, aux_p, si, w);
            /* first_region0_index is always 0 for toplevel==1 */
            task_function_t f = process_bucket_region;
            pool.add_task(f, P, i, 0);
        }
    } else {
        SIBLING_TIMER(timer_special_q, "process_bucket_region outer container");
        TIMER_CATEGORY(timer_special_q, bookkeeping());

        pool.drain_queue(0);

        SIBLING_TIMER(timer_special_q, "process_bucket_region outer container (MT)");
        TIMER_CATEGORY(timer_special_q, bookkeeping());

        // Prepare plattices at internal levels

        // Visit the downsorting tree depth-first.
        // If toplevel = 1, then this is just processing all bucket
        // regions.
        size_t (&BRS)[FB_MAX_PARTS] = BUCKET_REGIONS;
        for (uint32_t i = 0; i < si.nb_buckets[si.toplevel]; i++) {
            switch (si.toplevel) {
                case 2:
                    downsort_tree<1>(ws, wc_p, aux_p, pool, i, i*BRS[2]/BRS[1],
                            si, precomp_plattice, w);
                    break;
                case 3:
                    downsort_tree<2>(ws, wc_p, aux_p, pool, i, i*BRS[3]/BRS[1],
                            si, precomp_plattice, w);
                    break;
                default:
                    ASSERT_ALWAYS(0);
            }
        }
    }

    /* This ensures proper serialization of stuff that is in queue 0.
     * Maybe we could be looser about this.
     */
    pool.drain_queue(0);
}/*}}}*/

/* This returns false if the special-q was discarded */
bool do_one_special_q(las_info & las, nfs_work & ws, std::shared_ptr<nfs_aux> aux_p, thread_pool & pool, cxx_param_list & pl)
{
    nfs_aux & aux(*aux_p);
    las_todo_entry const & doing(aux.doing);
    timetree_t& timer_special_q(aux.timer_special_q);
    las_report& rep(aux.rep);
    where_am_I & w MAYBE_UNUSED(aux.w);

    time_bubble_chaser tt(0, time_bubble_chaser::INIT, {-1,-1,-1,-1});
    
    /* Check whether q is larger than the large prime bound.
     * This can create some problems, for instance in characters.
     * By default, this is not allowed, but the parameter
     * -allow-largesq is a by-pass to this test.
     */
    if (!allow_largesq) {
        siever_config const & config = las.config_pool.base;
        if ((int)mpz_sizeinbase(doing.p, 2) >
                config.sides[config.side].lpb) {
            fprintf(stderr, "ERROR: The special q (%d bits) is larger than the "
                    "large prime bound on side %d (%d bits).\n",
                    (int) mpz_sizeinbase(doing.p, 2),
                    config.side,
                    config.sides[config.side].lpb);
            fprintf(stderr, "       You can disable this check with "
                    "the -allow-largesq argument,\n");
            fprintf(stderr, "       It is for instance useful for the "
                    "descent.\n");
            exit(EXIT_FAILURE);
        }
    }

    ASSERT_ALWAYS(mpz_poly_is_root(las.cpoly->pols[doing.side], doing.r, doing.p));

    SIBLING_TIMER(timer_special_q, "skew Gauss");

    siever_config conf;
    qlattice_basis Q;
    uint32_t J;
    if (!choose_sieve_area(las, aux_p, adjust_strategy, doing, conf, Q, J))
        return false;

    BOOKKEEPING_TIMER(timer_special_q);

    sieve_info * psi;

    {


    /* Maybe create a new siever ? */
    sieve_info & si(sieve_info::get_sieve_info_from_config(conf, las.cpoly, las.sievers, pl));
    psi = &si;
    /* for some reason get_sieve_info_from_config does not access the
     * full las_info structure, so we have a few adjustments to make
     */
    si.bk_multiplier = &las.bk_multiplier;
    si.set_for_new_q(doing, Q, J);
    si.init_j_div();
    si.init_unsieve_data();
    /* Now we're ready to sieve. We have to refresh some fields
     * in the sieve_info structure, otherwise we'll be polluted by
     * the leftovers from earlier runs.
     */
    /* precompute the skewed polynomials of f(x) and g(x), and also
     * their floating-point versions */
    si.update_norm_data();
    /* This function should really be renamed ! It embodies, in
     * particular, the creation of the different slices in the factor
     * base. */


    }

    sieve_info & si(*psi);



    si.update(las.nb_threads);



    std::shared_ptr<nfs_work_cofac> wc_p;

    {

    wc_p = std::make_shared<nfs_work_cofac>(las, si);

    rep.total_logI += si.conf.logI;
    rep.total_J += si.J;

    WHERE_AM_I_UPDATE(w, psi, &si);

    for(int side = 0 ; side < 2 ; side++)
        las.dumpfiles[side].setname(las.dump_filename, doing);

    verbose_output_vfprint(0, 1, gmp_vfprintf,
            "# "
            HILIGHT_START
            "Sieving side-%d q=%Zd; rho=%Zd;"
            HILIGHT_END,
            si.doing.side,
            (mpz_srcptr) si.doing.p,
            (mpz_srcptr) si.doing.r);

    verbose_output_print(0, 1, " a0=%" PRId64 "; b0=%" PRId64 "; a1=%" PRId64 "; b1=%" PRId64 "; J=%u;",
            si.qbasis.a0, si.qbasis.b0,
            si.qbasis.a1, si.qbasis.b1,
            si.J);

    if (si.doing.depth) {
        verbose_output_print(0, 1, " # within descent, currently at depth %d", si.doing.depth);
    }
    verbose_output_print(0, 1, "\n");

    if (!las.allow_composite_q && !mpz_probab_prime_p(doing.p, 1)) {
        verbose_output_vfprint(0, 1, gmp_vfprintf,
                "# Warning, q=%Zd is not prime\n",
                (mpz_srcptr) doing.p);
    }

    verbose_output_print(0, 2, "# I=%u; J=%u\n", si.I, si.J);

<<<<<<< HEAD
    timer_special_q.chart.push_back(tt.put());
=======
    }
>>>>>>> df40872e

    unsigned int sublat_bound = si.conf.sublat.m;
    if (sublat_bound == 0)
        sublat_bound = 1;

    for (unsigned int i_cong = 0; i_cong < sublat_bound; ++i_cong) {
        for (unsigned int j_cong = 0; j_cong < sublat_bound; ++j_cong) {
            if (si.conf.sublat.m) {
                if (i_cong == 0 && j_cong == 0)
                    continue;
                si.conf.sublat.i0 = i_cong;
                si.conf.sublat.j0 = j_cong;
                verbose_output_print(0, 1, "# Sublattice (i,j) == (%u, %u) mod %u\n",
                        si.conf.sublat.i0, si.conf.sublat.j0, si.conf.sublat.m);
            }
            do_one_special_q_sublat(las, si, ws, wc_p, aux_p, pool);
        }
    }

    /* It's better than before, but still. We're going to keep this data
     * around for more longer than we think if we get an exception above. 
     */
    for(int side = 0 ; side < 2 ; side++)
        si.sides[side].precomp_plattice_dense.clear();

#ifdef DLP_DESCENT
    postprocess_specialq_descent(las, doing, timer_special_q);
#endif

    return true;
}

int main (int argc0, char *argv0[])/*{{{*/
{
    double t0, tts, wct;
    unsigned long nr_sq_processed = 0;
    unsigned long nr_sq_discarded = 0;
    int argc = argc0;
    char **argv = argv0;

#ifdef HAVE_MINGW
    _fmode = _O_BINARY;     /* Binary open for all files */
#endif
    setbuf(stdout, NULL);
    setbuf(stderr, NULL);

    cxx_param_list pl;

    declare_usage(pl);

    /* Passing NULL is allowed here. Find value with
     * param_list_parse_switch later on */
    param_list_configure_switch(pl, "-v", NULL);
    param_list_configure_switch(pl, "-ondemand-siever-config", NULL);
    param_list_configure_switch(pl, "-allow-largesq", &allow_largesq);
    param_list_configure_switch(pl, "-allow-compsq", NULL);
    param_list_configure_switch(pl, "-stats-stderr", NULL);
    param_list_configure_switch(pl, "-prepend-relation-time", &prepend_relation_time);
    param_list_configure_switch(pl, "-dup", NULL);
    param_list_configure_switch(pl, "-batch", NULL);
    param_list_configure_switch(pl, "-batch-print-survivors", NULL);
    //    param_list_configure_switch(pl, "-galois", NULL);
    param_list_configure_alias(pl, "skew", "S");
    // TODO: All these aliases should disappear, someday.
    // This is just legacy.
    param_list_configure_alias(pl, "fb1", "fb");
#ifdef  DLP_DESCENT
    param_list_configure_switch(pl, "-recursive-descent", &recursive_descent);
#endif
    param_list_configure_switch(pl, "-never-discard", &never_discard);
    param_list_configure_switch(pl, "-gantt", &time_bubble_chaser::enable);
    tdict_configure_switch(pl);

    argv++, argc--;
    for( ; argc ; ) {
        if (param_list_update_cmdline(pl, &argc, &argv)) { continue; }
        /* Could also be a file */
        FILE * f;
        if ((f = fopen(argv[0], "r")) != NULL) {
            param_list_read_stream(pl, f, 0);
            fclose(f);
            argv++,argc--;
            continue;
        }
        fprintf(stderr, "Unhandled parameter %s\n", argv[0]);
        param_list_print_usage(pl, argv0[0], stderr);
        exit(EXIT_FAILURE);
    }

    param_list_parse_int(pl, "adjust-strategy", &adjust_strategy);
    param_list_parse_int(pl, "exit-early", &exit_after_rel_found);
#if DLP_DESCENT
    param_list_parse_double(pl, "grace-time-ratio", &general_grace_time_ratio);
#endif
    param_list_parse_int(pl, "log-bucket-region", &LOG_BUCKET_REGION);
    set_LOG_BUCKET_REGION();

    las_info las(pl);    /* side effects: prints cmdline and flags */

#ifdef TRACE_K
    init_trace_k(pl);
#endif

    /* experimental. */
    size_t base_memory = Memusage() << 10;
    if (las.verbose >= 1 && las.config_pool.default_config_ptr) {
        siever_config const & sc(*las.config_pool.default_config_ptr);
        display_expected_memory_usage(sc, las.cpoly, las.bk_multiplier, base_memory);
    }

    /* We have the following dependency chain (not sure the account below
     * is exhaustive).
     *
     * q0 -> q0d (double) -> si.sides[*]->{scale,logmax}
     * q0 -> (I, lpb, lambda) for the descent
     * 
     * scale -> logp's in factor base.
     *
     * I -> splittings of the factor base among threads.
     *
     * This is probably enough to justify having separate sieve_info's
     * for the given sizes.
     */

    if (!param_list_parse_switch(pl, "-ondemand-siever-config")) {
        /* Create a default siever instance among las.sievers if needed */
        if (las.config_pool.default_config_ptr) {
            siever_config const & sc(*las.config_pool.default_config_ptr);
            sieve_info::get_sieve_info_from_config(sc, las.cpoly, las.sievers, pl, true);
        }
        /* Create all siever configurations from the preconfigured hints */
        /* This can also be done dynamically if needed */
        for(siever_config_pool::hint_table_t::const_iterator it = las.config_pool.hints.begin() ; it != las.config_pool.hints.end() ; ++it) {
            siever_config const & sc(it->second);
            sieve_info::get_sieve_info_from_config(sc, las.cpoly, las.sievers, pl);
        }
        verbose_output_print(0, 1, "# Done creating cached siever configurations\n");
    }

    if (las.batch) {
        ASSERT_ALWAYS(las.config_pool.default_config_ptr);
        siever_config const & sc0(*las.config_pool.default_config_ptr);
        int lpb[2] = { sc0.sides[0].lpb, sc0.sides[1].lpb, };
        param_list_parse_int(pl, "batchlpb0", &(lpb[0]));
        param_list_parse_int(pl, "batchlpb1", &(lpb[1]));
        for(int side = 0 ; side < 2 ; side++) {
            // the product of primes up to B takes \log2(B)-\log\log 2 /
            // \log 2 bits. The added constant is 0.5287.
            if (lpb[side] + 0.5287 >= 31 + log2(GMP_LIMB_BITS)) {
                fprintf(stderr, "Gnu MP cannot deal with primes product that large (max 37 bits, asked for batchlpb%d=%d)\n", side, lpb[side]);
                abort();
            } else if (lpb[side] + 0.5287 >= 34) {
                fprintf(stderr, "Gnu MP's mpz_inp_raw and mpz_out_raw functions are limited to integers of at most 34 bits (asked for batchlpb%d=%d)\n",side,lpb[side]);
                abort();
            }
        }
    }

    t0 = seconds ();
    wct = wct_seconds();

    where_am_I w MAYBE_UNUSED;
    WHERE_AM_I_UPDATE(w, plas, &las);

    /* The global timer and global report structures are not active for
     * now.  Most of the accounting is done per special_q, and this will
     * be summarized once we're done with the multithreaded run.
     */
    las_report global_report;
    timetree_t global_timer;

    /* A pointer just to control when the dtor is called... */
    thread_pool *pool = new thread_pool(las.nb_threads, 2);

    nfs_work workspaces(las);

    std::list<std::pair<las_report, timetree_t>> aux_good;
    std::list<std::pair<las_report, timetree_t>> aux_botched;

    /* {{{ Doc on todo list handling
     * The function las_todo_feed behaves in different
     * ways depending on whether we're in q-range mode or in q-list mode.
     *
     * q-range mode: the special-q's to be handled are specified as a
     * range. Then, whenever the las.todo list almost runs out, it is
     * refilled if possible, up to the limit q1 (-q0 & -rho just gives a
     * special case of this).
     *
     * q-list mode: the special-q's to be handled are always read from a
     * file. Therefore each new special-q to be handled incurs a
     * _blocking_ read on the file, until EOF. This mode is also used for
     * the descent, which has the implication that the read occurs if and
     * only if the todo list is empty. }}} */

    for( ; las_todo_feed(las, pl) ; ) {
        /* If the next special-q to try is a special marker, it means
         * that we're done with a special-q we started before, including
         * all its spawned sub-special-q's. Indeed, each time we start a
         * special-q from the todo list, we replace it by a special
         * marker. But newer special-q's may enver the todo list in turn
         * (pushed with las_todo_push_withdepth).
         */
        if (las_todo_pop_closing_brace(las)) {
            las.tree.done_node();
            if (las.tree.depth() == 0) {
                if (recursive_descent) {
                    /* BEGIN TREE / END TREE are for the python script */
                    fprintf(las.output, "# BEGIN TREE\n");
                    las.tree.display_last_tree(las.output);
                    fprintf(las.output, "# END TREE\n");
                }
                las.tree.visited.clear();
            }
            continue;
        }

        /* pick a new entry from the stack, and do a few sanity checks */
        las_todo_entry doing = las_todo_pop(las);
        las_todo_push_closing_brace(las, doing.depth);
        /* We set this aside because we may have to rollback our changes
         * if we catch an exception because of full buckets. */
        std::stack<las_todo_entry> saved_todo(las.todo);

        las.tree.new_node(doing);

        /* We'll convert that to a shared_ptr later on, because this is
         * to be kept by the cofactoring tasks that will linger on quite
         * late.
         * Note that we must construct this object *outside* the try
         * block, because we want this list to be common to all attempts
         * for this q.
         */
        auto rel_hash_p = std::make_shared<nfs_aux::rel_hash_t>();

        for(;;) {
            /* We're playing a very dangerous game here. rep and timer
             * below are created here, at the end of a temp list. When
             * exiting this loop, they will still be live somewhere,
             * either in aux_good or aux_botched. The nfs_aux data holds
             * references to this stuff. But this nfs_aux is expected to
             * live slightly longer, so it will tinker with these structs
             * at a time where they've already been moved to aux_good (or
             * even aux_botched, if an exception occurs late during 1l
             * downsorting). We must be sure that all threads are done
             * when we finally consume the aux_good and aux_botched
             * lists!
             */
            std::list<std::pair<las_report, timetree_t>> aux_pending;
            aux_pending.push_back(std::pair<las_report, timetree_t>());
            las_report & rep(aux_pending.back().first);
            timetree_t & timer_special_q(aux_pending.back().second);

            /* ready to start over if we encounter an exception */
            try {
                auto aux_p = std::make_shared<nfs_aux>(las, doing, rel_hash_p, rep, timer_special_q, las.nb_threads);
                nfs_aux & aux(*aux_p);

                bool done = do_one_special_q(las, workspaces, aux_p, *pool, pl);


                if (!done) {
                    /* Then we don't even keep track of the time, it's
                     * totally insignificant.
                     */
                    nr_sq_discarded++;
                    break;
                }

                /* for statistics */
                nr_sq_processed++;

                aux.complete = true;
                aux_good.splice(aux_good.end(), aux_pending);

                /* We used to display timer_special_q ; now it makes little
                 * sense, in fact, because we've started to aggressively
                 * desynchronize some of the tasks */
                // global_timer += timer_special_q;

                if (exit_after_rel_found > 1 && rep.reports > 0)
                    break;

                break;
            } catch (buckets_are_full const & e) {
                aux_botched.splice(aux_good.end(), aux_pending);
                verbose_output_vfprint (2, 1, gmp_vfprintf,
                        "# redoing q=%Zd, rho=%Zd because buckets are full\n"
                        "# %s\n"
                        "# Maybe you have too many threads compared to the size of the factor bases.\n"
                        "# Please try less threads, or a larger -bkmult parameter (at some cost!).\n"
                        "# The code will now try to adapt by allocating more memory for buckets.\n",
                        (mpz_srcptr) doing.p, (mpz_srcptr) doing.r, e.what());

                // I no longer have access to si at this point. Should I
                // move the diagnosis call deeper down ? It wouldn't too
                // hard, in fact.
                // verbose_output_print (2, 3,
                // "# Diagnostic info: processed slices per bucket array (per thread, so to say) follows\n");
                // e.diagnosis({si.sides[0].fbs, si.sides[1].fbs});
                double old = las.bk_multiplier.get(e.key);
                double ratio = (double) e.reached_size / e.theoretical_max_size * 1.1;
                double new_bk_multiplier = old * ratio;
                verbose_output_print(0, 1, "# Updating %s bucket multiplier to %.3f*%d/%d*1.1=%.3f\n",
                        bkmult_specifier::printkey(e.key).c_str(),
                        old,
                        e.reached_size,
                        e.theoretical_max_size,
                        new_bk_multiplier
                        );
                las.grow_bk_multiplier(e.key, ratio);
                if (las.verbose >= 1 && las.config_pool.default_config_ptr) {
                    verbose_output_print(0, 1, "# Displaying again expected memory usage since multipliers changed.\n");
                    siever_config const & sc(*las.config_pool.default_config_ptr);
                    display_expected_memory_usage(sc, las.cpoly, las.bk_multiplier, base_memory);
                }
                /* we have to roll back the updates we made to
                 * this structure. */
                std::swap(las.todo, saved_todo);
                // las.tree.ditch_node();
                continue;
            }
            break;
        }
      } // end of loop over special q ideals.

    /* This is a synchronization point */
    delete pool;

    verbose_output_print(0, 1, "# Cumulated wait time over all threads %.2f\n", thread_pool::cumulated_wait_time);

    for(auto & P : aux_good) {
        global_report.accumulate_and_clear(std::move(P.first));
        global_timer += P.second;
    }
    for(auto & P : aux_botched) {
        global_timer.append_botched_chart(P.second);
    }
    if (time_bubble_chaser::enable) {
        verbose_output_print (0, 2, "# displaying time chart for %d threads\n", las.nb_threads);
        global_timer.display_chart();
    }

    if (recursive_descent) {
        verbose_output_print(0, 1, "# Now displaying again the results of all descents\n");
        las.tree.display_all_trees(las.output);
    }

    global_timer.start();

    if (las.batch)
      {
        ASSERT_ALWAYS(las.config_pool.default_config_ptr);
        siever_config const & sc0(*las.config_pool.default_config_ptr);
        SIBLING_TIMER(global_timer, "batch cofactorization (time is wrong because of openmp)");
        TIMER_CATEGORY(global_timer, batch_mixed());

	const char *batch0_file, *batch1_file;
	batch0_file = param_list_lookup_string (pl, "batch0");
	batch1_file = param_list_lookup_string (pl, "batch1");
	unsigned long lim[2] = { sc0.sides[0].lim, sc0.sides[1].lim };
	int lpb[2] = { sc0.sides[0].lpb, sc0.sides[1].lpb };
	int batchlpb[2] = { lpb[0], lpb[1]};
	int batchmfb[2] = { sc0.sides[0].lpb, sc0.sides[1].lpb};
        param_list_parse_int(pl, "batchlpb0", &(batchlpb[0]));
        param_list_parse_int(pl, "batchlpb1", &(batchlpb[1]));
        param_list_parse_int(pl, "batchmfb0", &(batchmfb[0]));
        param_list_parse_int(pl, "batchmfb1", &(batchmfb[1]));
	mpz_t batchP[2];
	mpz_init (batchP[0]);
	mpz_init (batchP[1]);
	create_batch_file (batch0_file, batchP[0], lim[0], 1UL << batchlpb[0],
			   las.cpoly->pols[0], las.output, las.nb_threads);
	create_batch_file (batch1_file, batchP[1], lim[1], 1UL << batchlpb[1],
			   las.cpoly->pols[1], las.output, las.nb_threads);
	double tcof_batch = seconds ();
	cofac_list_realloc (las.L, las.L->size);

        mpz_t B[2], L[2], M[2];

        for(int side = 0 ; side < 2 ; side++) {
            mpz_init(B[side]);
            mpz_init(L[side]);
            mpz_init(M[side]);
            mpz_ui_pow_ui(B[side], 2, batchlpb[side]);
            mpz_ui_pow_ui(L[side], 2, lpb[side]);
            mpz_ui_pow_ui(M[side], 2, batchmfb[side]);
        }

	global_report.reports = find_smooth (las.L, batchP, B, L, M, las.output,
				       las.nb_threads);

        for(int side = 0 ; side < 2 ; side++) {
            mpz_clear (batchP[side]);
            mpz_clear (B[side]);
            mpz_clear (L[side]);
            mpz_clear (M[side]);
        }
	global_report.reports = factor (las.L, global_report.reports, las.cpoly, batchlpb, lpb,
		las.output, las.nb_threads);
	tcof_batch = seconds () - tcof_batch;
	global_report.ttcof += tcof_batch;
	/* add to ttf since the remaining time will be computed as ttf-ttcof */
	global_report.ttf += tcof_batch;
      }

    t0 = seconds () - t0;
    wct = wct_seconds() - wct;
    if (adjust_strategy < 2) {
        verbose_output_print (2, 1, "# Average J=%1.0f for %lu special-q's, max bucket fill -bkmult %s\n",
                global_report.total_J / (double) nr_sq_processed, nr_sq_processed, las.bk_multiplier.print_all().c_str());
    } else {
        verbose_output_print (2, 1, "# Average logI=%1.1f for %lu special-q's, max bucket fill -bkmult %s\n",
                global_report.total_logI / (double) nr_sq_processed, nr_sq_processed, las.bk_multiplier.print_all().c_str());
    }
    verbose_output_print (2, 1, "# Discarded %lu special-q's out of %u pushed\n",
            nr_sq_discarded, las.nq_pushed);
    tts = t0;
    tts -= global_report.tn[0];
    tts -= global_report.tn[1];
    tts -= global_report.ttf;

    global_timer.stop();
    if (tdict::global_enable >= 1) {
        verbose_output_print (0, 1, "%s", global_timer.display().c_str());

        double t = 0;
        for(auto const &c : global_timer.filter_by_category()) {
            verbose_output_print (0, 1, "# %s: %.2f\n", 
                    coarse_las_timers::explain(c.first).c_str(),
                    c.second);
            t += c.second;
        }
        verbose_output_print (0, 1, "# total counted time: %.2f\n", t);
    }
    global_report.display_survivor_counters();


    if (las.verbose)
        facul_print_stats (las.output);

    /*{{{ Display tally */
#ifdef HAVE_RUSAGE_THREAD
    int dont_print_tally = 0;
#else
    int dont_print_tally = 1;
#endif
    if (bucket_prime_stats) {
        verbose_output_print(2, 1, "# nr_bucket_primes = %lu, nr_div_tests = %lu, nr_composite_tests = %lu, nr_wrap_was_composite = %lu\n",
                 nr_bucket_primes, nr_div_tests, nr_composite_tests, nr_wrap_was_composite);
    }

    if (dont_print_tally && las.nb_threads > 1) 
        verbose_output_print (2, 1, "# Total cpu time %1.2fs [tally available only in mono-thread]\n", t0);
    else
        verbose_output_print (2, 1, "# Total cpu time %1.2fs [norm %1.2f+%1.1f, sieving %1.1f"
                " (%1.1f + %1.1f + %1.1f),"
                " factor %1.1f (%1.1f + %1.1f)]\n", t0,
                global_report.tn[0],
                global_report.tn[1],
                tts,
                global_report.ttbuckets_fill,
                global_report.ttbuckets_apply,
                tts-global_report.ttbuckets_fill-global_report.ttbuckets_apply,
		global_report.ttf, global_report.ttf - global_report.ttcof, global_report.ttcof);

    verbose_output_print (2, 1, "# Total elapsed time %1.2fs, per special-q %gs, per relation %gs\n",
                 wct, wct / (double) nr_sq_processed, wct / (double) global_report.reports);

    /* memory usage */
    if (las.verbose >= 1 && las.config_pool.default_config_ptr) {
        siever_config const & sc(*las.config_pool.default_config_ptr);
        display_expected_memory_usage(sc, las.cpoly, las.bk_multiplier,
				      base_memory);
    }
    const long peakmem = PeakMemusage();
    if (peakmem > 0)
        verbose_output_print (2, 1, "# PeakMemusage (MB) = %ld \n",
                peakmem >> 10);
    if (las.suppress_duplicates) {
        verbose_output_print(2, 1, "# Total number of eliminated duplicates: %lu\n", global_report.duplicates);
    }
    verbose_output_print (2, 1, "# Total %lu reports [%1.3gs/r, %1.1fr/sq]\n",
            global_report.reports, t0 / (double) global_report.reports,
            (double) global_report.reports / (double) nr_sq_processed);


    print_slice_weight_estimator_stats();

    /*}}}*/

    las.cofac_stats.print();

    return 0;
}/*}}}*/
<|MERGE_RESOLUTION|>--- conflicted
+++ resolved
@@ -1554,12 +1554,8 @@
     if (pass <= 0) {
         /* a factor was > 2^lpb, or some
            factorization was incomplete */
-<<<<<<< HEAD
         timer.chart.push_back(tt.put());
-        return new task_result;
-=======
         return res;
->>>>>>> df40872e
     }
 
     rep.survivors.smooth++;
@@ -2821,11 +2817,8 @@
 
     verbose_output_print(0, 2, "# I=%u; J=%u\n", si.I, si.J);
 
-<<<<<<< HEAD
     timer_special_q.chart.push_back(tt.put());
-=======
-    }
->>>>>>> df40872e
+    }
 
     unsigned int sublat_bound = si.conf.sublat.m;
     if (sublat_bound == 0)
