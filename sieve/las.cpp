--- conflicted
+++ resolved
@@ -1985,133 +1985,6 @@
 }/*}}}*/
 void process_bucket_region_run::operator()() {/*{{{*/
 
-<<<<<<< HEAD
-/* Move above ? */
-/* {{{ process_bucket_region
- * th->id gives the number of the thread: it is supposed to deal with the set
- * of bucket_regions corresponding to that number, ie those that are
- * congruent to id mod nb_thread.
- *
- * The other threads are accessed by combining the thread pointer th and
- * the thread id: the i-th thread is at th - id + i
- */
-task_result * process_bucket_region(worker_thread * worker, task_parameters * _param)
-{
-    const process_bucket_region_parameters *param = static_cast<const process_bucket_region_parameters *>(_param);
-
-    /* Import some contextual stuff */
-    int id = worker->rank();
-    int nthreads = worker->nthreads();
-    nfs_work & ws(param->ws);
-    nfs_work::thread_data & tws(param->ws.th[id]);
-    nfs_aux::thread_data & taux(param->aux_p->th[id]);
-    timetree_t & timer(taux.timer);
-    ACTIVATE_TIMER(timer);
-    las_report& rep(taux.rep);
-    sieve_info & si(param->si);
-    uint32_t first_region0_index = param->first_region0_index;
-    las_info const & las(ws.las);       /* a pity */
-
-    if (si.toplevel == 1) ASSERT_ALWAYS(first_region0_index == 0);
-
-    CHILD_TIMER(timer, __func__);
-
-
-    where_am_I w MAYBE_UNUSED;
-    WHERE_AM_I_UPDATE(w, psi, &si);
-
-    unsigned char * S[2];
-
-    /* This is local to this thread */
-    for(int side = 0 ; side < 2 ; side++)
-        S[side] = tws.sides[side].bucket_region;
-
-    /* A note on SS versus S[side]
-     *
-     * SS is temp data. It's only used here, and it could well be defined
-     * here only. We declare in at the thread_data level to avoid
-     * constant malloc()/free().
-     *
-     * S[side] is where we compute the norm initialization. Some
-     * tolerance is subtracted from these lognorms to account for
-     * accepted cofactors.
-     *
-     * SS is the bucket region where we apply the buckets, and also later
-     * where we do the small sieve.
-     *
-     * as long as SS[x] >= S[side][x], we are good.
-     *
-     */
-
-    unsigned char *SS = tws.SS;
-    memset(SS, 0, BUCKET_REGION);
-
-    /* loop over appropriate set of sieve regions */
-    for (uint32_t ii = 0; ii < si.nb_buckets[1]; ii ++)
-    {
-        /* N is the region index */
-        uint32_t N = first_region0_index + ii;
-        if ((N % nthreads) != (uint32_t) id)
-            continue;
-
-        WHERE_AM_I_UPDATE(w, N, N);
-        // unsigned int first_i = (N & ((1 << log_buckets_per_line) - 1)) << LOG_BUCKET_REGION;
-        // unsigned int first_j = (N >> log_buckets_per_line) << log_lines_per_bucket;
-
-        int logI = si.conf.logI;
-        /* This bit of code is replicated from las-smallsieve.cpp */
-        const unsigned int log_lines_per_region = MAX(0, LOG_BUCKET_REGION - logI);
-        const unsigned int log_regions_per_line = MAX(0, logI - LOG_BUCKET_REGION);
-        const unsigned int j0 = (N >> log_regions_per_line) << log_lines_per_region;    
-        if (j0 >= si.J) /* that's enough -- see bug #21382 */
-            break;
-
-
-        if (recursive_descent) {
-            /* For the descent mode, we bail out as early as possible. We
-             * need to do so in a multithread-compatible way, though.
-             * Therefore the following access is mutex-protected within
-             * las.tree. */
-            if (las.tree.must_take_decision())
-                break;
-        } else if (exit_after_rel_found) {
-            if (rep.reports)
-                break;
-        }
-
-        time_bubble_chaser tt(id, time_bubble_chaser::PBR,
-                {-1,int(first_region0_index / si.nb_buckets[1]),(int) ii,-1});
-
-        for (int side = 0; side < 2; side++) {
-            WHERE_AM_I_UPDATE(w, side, side);
-            sieve_info::side_info & s(si.sides[side]);
-            if (!s.fb) continue;
-
-            SIBLING_TIMER_PARAMETRIC(timer, "side ", side, "");
-            TIMER_CATEGORY(timer, sieving(side));
-
-            {
-                CHILD_TIMER(timer, "init norms");
-
-                /* Init norms */
-                rep.tn[side] -= seconds_thread ();
-
-                si.sides[side].lognorms->fill(S[side], N);
-
-                rep.tn[side] += seconds_thread ();
-#if defined(TRACE_K) 
-                if (trace_on_spot_N(w.N))
-                    verbose_output_print(TRACE_CHANNEL, 0, "# After side %d init_norms_bucket_region, N=%u S[%u]=%u\n",
-                            side, w.N, trace_Nx.x, S[side][trace_Nx.x]);
-#endif
-            }
-
-            /* Apply buckets */
-            rep.ttbuckets_apply -= seconds_thread();
-
-            {
-                CHILD_TIMER(timer, "apply buckets");
-=======
     /* first check some early abort conditions. */
     if (recursive_descent) {
         /* For the descent mode, we bail out as early as possible. We
@@ -2125,11 +1998,13 @@
             return;
     }
 
+    time_bubble_chaser tt(worker->rank(), time_bubble_chaser::PBR,
+            {-1,int(first_region0_index / si.nb_buckets[1]),(int) bucket_relative_index,-1});
+
     for (int side = 0; side < 2; side++) {
         WHERE_AM_I_UPDATE(w, side, side);
         sieve_info::side_info & s(si.sides[side]);
         if (!s.fb) continue;
->>>>>>> 06bd0a6a
 
         SIBLING_TIMER_PARAMETRIC(timer, "side ", side, "");
         TIMER_CATEGORY(timer, sieving(side));
@@ -2166,27 +2041,10 @@
                 trace_Nx.x, trace_Nx.N, Sx[trace_Nx.x]);
     }
 #endif
-<<<<<<< HEAD
-            }
-            las.dumpfiles[side].write(S[side], BUCKET_REGION);
-            BOOKKEEPING_TIMER(timer);
-        }
-
-
-        /* Factor survivors */
-        rep.ttf -= seconds_thread ();
-        rep.reports += factor_survivors (worker, ws, param->wc_p, param->aux_p, si, N);
-        rep.ttf += seconds_thread ();
-
-        timer.chart.push_back(tt.put());
-
-
-        SIBLING_TIMER(timer, "reposition small (re)sieve data");
-        TIMER_CATEGORY(timer, bookkeeping());
-=======
->>>>>>> 06bd0a6a
 
     cofactoring_sync(survivors2);
+
+    timer.chart.push_back(tt.put());
 
     rep.ttf += seconds_thread ();
 }/*}}}*/
