--- conflicted
+++ resolved
@@ -7,7 +7,6 @@
  * The WHERE_AM_I_UPDATE macro itself is defined in las-where-am-i.hpp
  */
 
-<<<<<<< HEAD
 #include <climits>
 #include <cmath>
 #include <cstdarg>
@@ -21,7 +20,6 @@
 #include <fstream>
 #include <functional>
 #include <iomanip>
-#include <istream>
 #include <list>
 #include <map>
 #include <memory>
@@ -32,31 +30,6 @@
 #include <thread>
 #include <utility>
 #include <vector>
-=======
-#include <algorithm>                      // for min, max, max_element
-#include <array>                          // for array, array<>::value_type
-#include <climits>                        // for ULONG_MAX
-#include <cmath>                          // for log, pow, sqrt
-#include <condition_variable>             // for condition_variable
-#include <cstdarg>             // IWYU pragma: keep
-#include <cstdint>     /* AIX wants it first (it's a bug) */
-#include <cstdio>                         // for size_t, fprintf, stderr
-#include <cstdlib>                        // for exit, EXIT_FAILURE, EXIT_SU...
-#include <fstream>                        // for ifstream
-#include <functional>                     // for ref
-#include <iomanip>                        // for operator<<, setprecision
-#include <iostream>                       // for std::cerr
-#include <istream>                        // for operator>>
-#include <list>                           // for list, _List_iterator
-#include <map>                            // for map
-#include <memory>                         // for allocator, shared_ptr, make...
-#include <mutex>                          // for mutex, lock_guard, unique_lock
-#include <ostream>                        // for operator<<, ostringstream
-#include <string>                         // for string, basic_string, opera...
-#include <thread>                         // for thread
-#include <utility>                        // for move, pair
-#include <vector>                         // for vector<>::iterator, vector
->>>>>>> b082645b
 
 #include <dirent.h>
 
@@ -1033,7 +1006,6 @@
             }
         }
 
-<<<<<<< HEAD
         auto const f = fmt::format("{}.{}", B.filename, B.counter++);
 
         /* Now we temporarily unlock foo. */
@@ -1046,26 +1018,7 @@
                     doing.p, doing.r, doing.side);
             for(auto const & s : m.second) {
                 fmt::print(out.get(),
-                        "{} {} {} {}\n", s.a, s.b,
-                        s.cofactor[0],
-                        s.cofactor[1]);
-=======
-            FILE * out = fopen(f_part.c_str(), "w");
-            las_todo_entry const * curr_sq = NULL;
-            for (auto const &s : M) {
-                if (s.doing_p != curr_sq) {
-                    curr_sq = s.doing_p;
-                    fmt::print(out,
-                            "# q = ({}, {}, {})\n",
-                            s.doing_p->p,
-                            s.doing_p->r,
-                            s.doing_p->side);
-                }
-                fmt::print(out, "{} {}", s.a, s.b);
-                for(auto const &c: s.cofactor)
-                    fmt::print(out, " {}", c);
-                fmt::print(out, "\n");
->>>>>>> b082645b
+                        "{} {} {}\n", s.a, s.b, join(s.cofactor, " "));
             }
         }
         int const rc = rename(f_part.c_str(), f.c_str());
@@ -1512,7 +1465,7 @@
 #endif
 
     if (las.cpoly->nb_polys > 2) {
-        std::cerr << "las is only working with poly files with 1 or 2 sides\n";
+        fmt::print(stderr, "las is only working with poly files with 1 or 2 sides\n");
         return EXIT_FAILURE;
     }
 
