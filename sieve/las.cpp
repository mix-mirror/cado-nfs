#include "cado.h"
#include <stdint.h>     /* AIX wants it first (it's a bug) */
#include <stdio.h>
#include <stdlib.h>
#include <string.h>
#include <inttypes.h> /* for PRIx64 macro and strtoumax */
#include <cmath>   // for ceiling, floor in cfrac
#include <ctype.h>
#include <float.h>
#include <fcntl.h>   /* for _O_BINARY */
#include <stdarg.h> /* Required so that GMP defines gmp_vfprintf() */
#include <algorithm>
#include <vector>
#include "threadpool.hpp"
#include "fb.hpp"
#include "portability.h"
#include "utils.h"           /* lots of stuff */
#include "relation.h"
#include "ecm/facul.h"
#include "bucket.hpp"
#include "trialdiv.h"
#include "las-config.h"
#include "las-types.hpp"
#include "las-coordinates.hpp"
#include "las-debug.hpp"
#include "las-duplicate.hpp"
#include "las-report-stats.hpp"
#include "las-norms.hpp"
#include "las-unsieve.hpp"
#include "las-arith.hpp"
#include "las-plattice.hpp"
#include "las-qlattice.hpp"
#include "las-smallsieve.hpp"
#include "las-descent-trees.hpp"
#include "las-cofactor.hpp"
#include "las-fill-in-buckets.hpp"
#include "las-threads.hpp"
#include "las-todo-entry.hpp"

#include "memusage.h"
#include "tdict.hpp"
#ifdef  DLP_DESCENT
#include "las-dlog-base.hpp"
#endif

#ifdef HAVE_SSE41
/* #define SSE_SURVIVOR_SEARCH 1 */
#include <smmintrin.h>
#endif

// #define HILIGHT_START   "\e[01;31m"
// #define HILIGHT_END   "\e[00;30m"

#define HILIGHT_START   ""
#define HILIGHT_END   ""

int recursive_descent = 0;
int prepend_relation_time = 0;
int exit_after_rel_found = 0;
int allow_largesq = 0;
int adjust_strategy = 0;

double general_grace_time_ratio = DESCENT_DEFAULT_GRACE_TIME_RATIO;


double tt_qstart;

/*****************************/

void las_todo_push_withdepth(las_info & las, mpz_srcptr p, mpz_srcptr r, int side, int depth, int iteration = 0)/*{{{*/
{
    las.todo.push(las_todo_entry(p, r, side, depth, iteration));
}
void las_todo_push(las_info & las, mpz_srcptr p, mpz_srcptr r, int side)
{
    las_todo_push_withdepth(las, p, r, side, 0);
}
void las_todo_push_closing_brace(las_info & las, int depth)
{
    las.todo.push(las_todo_entry(-1, depth));
}
las_todo_entry las_todo_pop(las_info & las)
{
    las_todo_entry r = las.todo.top();
    las.todo.pop();
    return r;
}
int las_todo_pop_closing_brace(las_info & las)
{
    if (las.todo.top().side >= 0)
        return 0;
    las.todo.pop();
    return 1;
}



/*}}}*/


/* Put in r the smallest legitimate special-q value that it at least
   s + diff (note that if s+diff is already legitimate, then r = s+diff
   will result. */
static void
next_legitimate_specialq(mpz_t r, const mpz_t s, const unsigned long diff)
{
    mpz_add_ui(r, s, diff);
    /* At some point in the future, we might want to allow prime-power or 
       composite special-q here. */
    /* mpz_nextprime() returns a prime *greater than* its input argument,
       which we don't always want, so we subtract 1 first. */
    mpz_sub_ui(r, r, 1);
    mpz_nextprime(r, r);
}

static void
parse_command_line_q0_q1(las_info & las, mpz_ptr q0, mpz_ptr q1, param_list pl, const int qside)
{
    ASSERT_ALWAYS(param_list_parse_mpz(pl, "q0", q0));
    if (param_list_parse_mpz(pl, "q1", q1)) {
        next_legitimate_specialq(q0, q0, 0);
        return;
    }

    /* We don't have -q1. If we have -rho, we sieve only <q0, rho>. */
    mpz_t t;
    mpz_init(t);
    if (param_list_parse_mpz(pl, "rho", t)) {
        las_todo_push(las, q0, t, qside);
        /* Set empty interval [q0 + 1, q0] as special-q interval */
        mpz_set(q1, q0);
        mpz_add_ui (q0, q0, 1);
    } else {
    /* If we don't have -rho, we sieve only q0, but all roots of it.
       If -q0 does not give a legitimate special-q value, advance to the
       next legitimate one. */
        mpz_set(t, q0);
        next_legitimate_specialq(q0, q0, 0);
        mpz_set(q1, q0);
    }
    mpz_clear(t);
}

static int
skip_galois_roots(const int orig_nroots, const mpz_t q, mpz_t *roots,
		  const char *galois_autom)
{
    int imat[4];
    residueul_t mat[4];
    int nroots = orig_nroots, ord;

    if(nroots == 0)
	return 0;
    automorphism_init(&ord, imat, galois_autom);
    modulusul_t mm;
    unsigned long qq = mpz_get_ui(q);
    modul_initmod_ul(mm, qq);
    for(int i = 0; i < 4; i++){
	modul_init(mat[i], mm);
	modul_set_int64(mat[i], imat[i], mm);
    }
    if (nroots % ord) {
        fprintf(stderr, "Number of roots modulo q is not divisible by %d. Don't know how to interpret -galois.\n", ord);
        ASSERT_ALWAYS(0);
    }
    // Keep only one root among sigma-orbits.
    residueul_t r2, r3;
    modul_init(r2, mm);
    modul_init(r3, mm);
    residueul_t conj[ord]; // where to put conjugates
    for(int k = 0; k < ord; k++)
	modul_init(conj[k], mm);
    char used[nroots];     // used roots: non-principal conjugates
    memset(used, 0, nroots);
    for(int k = 0; k < nroots; k++){
	if(used[k]) continue;
	unsigned long rr0 = mpz_get_ui(roots[k]), rr;
	rr = rr0;
	// build ord-1 conjugates for roots[k]
	for(int l = 0; l < ord; l++){
	    rr = automorphism_apply(mat, rr, mm, qq);
	    modul_set_ul(conj[l], rr, mm);
	}
#if 0 // debug. 
	printf("orbit for %lu: %lu", qq, rr);
	for(int l = 0; l < ord-1; l++)
	    printf(" -> %lu", conj[l][0]);
	printf("\n");
#endif
	// check: sigma^ord(rr0) should be rr0
	ASSERT_ALWAYS(rr == rr0);
	// look at roots
	for(int l = k+1; l < nroots; l++){
	    unsigned long ss = mpz_get_ui(roots[l]);
	    modul_set_ul(r2, ss, mm);
	    for(int i = 0; i < ord-1; i++)
		if(modul_equal(r2, conj[i], mm)){
		    ASSERT_ALWAYS(used[l] == 0);
		    // l is some conjugate, we erase it
		    used[l] = (char)1;
		    break;
		}
	}
    }
    // now, compact roots
    int kk = 0;
    for(int k = 0; k < nroots; k++)
	if(used[k] == 0){
	    if(k > kk)
		mpz_set(roots[kk], roots[k]);
	    kk++;
	}
    ASSERT_ALWAYS(kk == (nroots/ord));
    nroots = kk;
    for(int k = 0; k < ord; k++)
	modul_clear(conj[k], mm);
    for(int i = 0; i < 4; i++)
	modul_clear(mat[i], mm);
    modul_clear(r2, mm);
    modul_clear(r3, mm);
    modul_clearmod(mm);
    return nroots;
}

static void adwg(FILE *output, const char *comment, int *cpt,
		 relation &rel, int64_t a, int64_t b){
    if(b < 0) { a = -a; b = -b; }
    rel.a = a; rel.b = (uint64_t)b;
    rel.print(output, comment);
    *cpt += 1;
}

/* removing p^vp from the list of factors in rel. */
static void remove_galois_factors(relation &rel, int p, int vp){
    int ok = 0;

    for(int side = 0 ; side < 2 ; side++){
	for(unsigned int i = 0 ; i < rel.sides[side].size(); i++)
	    if(mpz_cmp_ui(rel.sides[side][i].p, p) == 0){
		ok = 1;
		ASSERT_ALWAYS(rel.sides[side][i].e >= vp);
		rel.sides[side][i].e -= vp;
	    }
    }
    /* indeed, p was present */
    ASSERT_ALWAYS(ok == 1);
}

/* adding p^vp to the list of factors in rel. */
static void add_galois_factors(relation &rel, int p, int vp){
    int ok[2] = {0, 0};

    for(int side = 0 ; side < 2 ; side++){
	for(unsigned int i = 0 ; i < rel.sides[side].size(); i++)
	    if(mpz_cmp_ui(rel.sides[side][i].p, p) == 0){
		ok[side] = 1;
		rel.sides[side][i].e += vp;
	    }
    }
    // FIXME: are we sure this is safe?
    for(int side = 0 ; side < 2 ; side++)
	if(ok[side] == 0)
	    /* we must add p^vp */
	    for(int i = 0; i < vp; i++)
		rel.add(side, p);
}

/* adding relations on the fly in Galois cases */
static void add_relations_with_galois(const char *galois, FILE *output, 
				      const char *comment, int *cpt,
				      relation &rel){
    int64_t a0, b0, a1, b1, a2, b2, a3, b3, a5, b5, aa, bb, a;
    uint64_t b;
    int d;

    a = rel.a; b = rel.b; // should be obsolete one day
    // (a0, b0) = sigma^0((a, b)) = (a, b)
    a0 = rel.a; b0 = (int64_t)rel.b;
    if(strcmp(galois, "autom2.1") == 0)
	// remember, 1/x is for plain autom
	// 1/y is for Galois filtering: x^4+1 -> DO NOT DUPLICATE RELATIONS!
	// (a-b/x) = 1/x*(-b+a*x)
	adwg(output, comment, cpt, rel, -b0, -a0);
    else if(strcmp(galois, "autom2.2") == 0)
	// remember, -x is for plain autom
	// -y is for Galois filtering: x^4+1 -> DO NOT DUPLICATE RELATIONS!
	// (a-(-b)*x) ~ (-a-b*x)
	adwg(output, comment, cpt, rel, -a0, b0);
    else if(strcmp(galois, "autom3.1") == 0){
	// x -> 1-1/x; hence 1/x*(b-(b-a)*x)
	a1 = a; b1 = (int64_t)b;
	a2 = b1; b2 = b1-a1;
	adwg(output, comment, cpt, rel, a2, b2);
	a3 = b2; b3 = b2-a2;
	adwg(output, comment, cpt, rel, a3, b3);
    }
    else if(strcmp(galois, "autom3.2") == 0){
	// x -> -1-1/x; hence 1/x*(b-(-a-b)*x)
	a1 = a; b1 = (int64_t)b;
	a2 = b1; b2 = -a1-b1;
	adwg(output, comment, cpt, rel, a2, b2);
	a3 = b2; b3 = -a2-b2;
	adwg(output, comment, cpt, rel, a3, b3);
    }
    else if(strcmp(galois, "autom4.1") == 0){
	// FIXME: rewrite and check
	a1 = a; b1 = (int64_t)b;
	// tricky: sig^2((a, b)) = (2b, -2a) ~ (b, -a)
	aa = b1; bb = -a1;
	if(bb < 0){ aa = -aa; bb = -bb; }
	rel.a = aa; rel.b = (uint64_t)bb;
	// same factorization as for (a, b)
	rel.print(output, comment);
	*cpt += 1;
	// sig((a, b)) = (-(a+b), a-b)
	aa = -(a1+b1);
	bb = a1-b1;
	int am2 = a1 & 1, bm2 = b1 & 1;
	if(am2+bm2 == 1){
	    // (a, b) = (1, 0) or (0, 1) mod 2
	    // aa and bb are odd, aa/bb = 1 mod 2
	    // we must add "2,2" in front of f and g
	    add_galois_factors(rel, 2, 2);
	}
	else{
	    // (a, b) = (1, 1), aa and bb are even
	    // we must remove "2,2" in front of f and g
	    // taken from relation.cpp
	    remove_galois_factors(rel, 2, 2);
	    // remove common powers of 2
	    do {
		aa >>= 1;
		bb >>= 1;
	    } while((aa & 1) == 0 && (bb & 1) == 0);
	}
	if(bb < 0){ aa = -aa; bb = -bb; }
	rel.a = aa; rel.b = (uint64_t)bb;
	rel.print(output, comment);
	*cpt += 1;
	// sig^3((a, b)) = sig((b, -a)) = (a-b, a+b)
	aa = -aa; // FIXME: check!
	if(aa < 0){ aa = -aa; bb = -bb; }
	rel.a = bb; rel.b = (uint64_t)aa;
	rel.print(output, comment);
	*cpt += 1;
    }
    else if(strcmp(galois, "autom6.1") == 0){
	// fact do not change
	adwg(output, comment, cpt, rel, a0 + b0, -a0); // (a2, b2)
	adwg(output, comment, cpt, rel, b0, -(a0+b0)); // (a4, b4)

	// fact do change
        a1 = -(2*a0+b0); b1= a0-b0;
	d = 0;
	while(((a1 % 3) == 0) && ((b1 % 3) == 0)){
	    a1 /= 3;
	    b1 /= 3;
	    d++;
	}
	fprintf(output, "# d1=%d\n", d);
	a3 =-(2*b0+a0); b3 = 2*a0+b0;
	a5 = a0-b0;     b5 = 2*b0+a0;
	if(d == 0)
	    // we need to add 3^3
	    add_galois_factors(rel, 3, 3);
	else
	    // we need to remove 3^3
	    remove_galois_factors(rel, 3, 3);
	adwg(output, comment, cpt, rel, a1, b1); // (a1/3^d, b1/3^d)
	for(int i = 0; i < d; i++){
	    a3 /= 3;
	    b3 /= 3;
	    a5 /= 3;
	    b5 /= 3;
	}
	adwg(output, comment, cpt, rel, a3, b3); // (a3/3^d, b3/3^d)
	adwg(output, comment, cpt, rel, a5, b5); // (a5/3^d, b5/3^d)
    }
}


/* {{{ Populating the todo list */
/* See below in main() for documentation about the q-range and q-list
 * modes */
/* These functions return non-zero if the todo list is not empty */
int las_todo_feed_qrange(las_info & las, param_list pl)
{
    /* If we still have entries in the stack, don't add more now */
    if (!las.todo.empty())
        return 1;

    const unsigned long push_at_least_this_many = 1;

    mpz_ptr q0 = las.todo_q0;
    mpz_ptr q1 = las.todo_q1;

    int qside = las.config_pool.base.side;

    mpz_poly_ptr f = las.cpoly->pols[qside];
    cxx_mpz roots[MAX_DEGREE];

    if (mpz_cmp_ui(q0, 0) == 0) {
        parse_command_line_q0_q1(las, q0, q1, pl, qside);
        if (las.random_sampling) {
            /* For random sampling, it's important that for all integers in
             * the range [q0, q1[, their nextprime() is within the range, and
             * that at least one such has roots mod f. Make sure that
             * this is the case.
             */
            mpz_t q, q1_orig;
            mpz_init(q);
            mpz_init_set(q1_orig, q1);
            /* we need to know the limit of the q range */
            for(unsigned long i = 1 ; ; i++) {
                mpz_sub_ui(q, q1, i);
                next_legitimate_specialq(q, q, 0);
                if (mpz_cmp(q, q1) >= 0)
                    continue;
                if (mpz_poly_roots ((mpz_t*) roots, f, q) > 0)
                    break;
                /* small optimization: avoid redoing root finding
                 * several times */
                mpz_set (q1, q);
                i = 1;
            }
            /* now q is the largest prime < q1 with f having roots mod q */
            mpz_add_ui (q1, q, 1);
            /* so now if we pick an integer in [q0, q1[, then its nextprime()
             * will be in [q0, q1_orig[, which is what we look for,
             * really.
             */
            if (mpz_cmp(q0, q1) > 0) {
                gmp_fprintf(stderr, "Error: range [%Zd,%Zd[ contains no prime with roots mod f\n", q0, q1_orig);
                exit(EXIT_FAILURE);
            }
            mpz_clear(q);
            mpz_clear(q1_orig);
        }
    }

    /* Otherwise we're going to process the next few sq's and put them
     * into the list */
    /* The loop processes all special-q in [q, q1]. On loop entry, the value
       in q is required to be a legitimate special-q, and will be added to
       the stack. */
    if (!las.random_sampling) {
        /* handy aliases */
        mpz_ptr q = q0;

        /* If nq_max is specified, then q1 has no effect, even though it
         * has been set equal to q */
        for ( ; las.todo.size() < push_at_least_this_many &&
                (las.nq_max < UINT_MAX || mpz_cmp(q, q1) < 0) &&
                las.nq_pushed < las.nq_max ; )
        {
            int nroots = mpz_poly_roots ((mpz_t*)roots, f, q);
            if (nroots == 0) {
                verbose_output_vfprint(0, 1, gmp_vfprintf, "# polynomial has no roots for q = %Zu\n", q);
            }

            if (las.galois != NULL)
                nroots = skip_galois_roots(nroots, q, (mpz_t*)roots, las.galois);

            int push_here = nroots;
            if (las.nq_max < UINT_MAX)
                push_here = std::min(push_here, int(las.nq_max - las.nq_pushed));
            for(int i = 0 ; i < push_here ; i++) {
                las.nq_pushed++;
                las_todo_push(las, q, roots[push_here-1-i], qside);
            }

            next_legitimate_specialq(q, q, 1);
        }
    } else {
        /* we don't care much about being truly uniform here */
        mpz_t q;
        mpz_init(q);
        for ( ; las.todo.size() < push_at_least_this_many && las.nq_pushed < las.nq_max ; ) {
            mpz_sub(q, q1, q0);
            mpz_urandomm(q, las.rstate, q);
            mpz_add(q, q, q0);
            next_legitimate_specialq(q, q, 0);
            int nroots = mpz_poly_roots ((mpz_t*)roots, f, q);
            if (!nroots) continue;
            if (las.galois != NULL)
                nroots = skip_galois_roots(nroots, q, (mpz_t*)roots, las.galois);
            unsigned long i = gmp_urandomm_ui(las.rstate, nroots);
            las.nq_pushed++;
            las_todo_push(las, q, roots[i], qside);
        }
        mpz_clear(q);
    }

    return las.todo.size();
}

/* Format of a file with a list of special-q (-todo option):
 *   - Comments are allowed (start line with #)
 *   - Blank lines are ignored
 *   - Each valid line must have the form
 *       s q r
 *     where s is the side (0 or 1) of the special q, and q and r are as usual.
 */
int las_todo_feed_qlist(las_info & las, param_list pl)
{
    if (!las.todo.empty())
        return 1;

    char line[1024];
    FILE * f = las.todo_list_fd;
    /* The fgets call below is blocking, so flush las.output here just to
     * be sure. */
    fflush(las.output);
    char * x;
    for( ; ; ) {
        x = fgets(line, sizeof(line), f);
        /* Tolerate comments and blank lines */
        if (x == NULL) return 0;
        if (*x == '#') continue;
        for( ; *x && isspace(*x) ; x++) ;
        if (!*x) continue;
        break;
    }

    /* We have a new entry to parse */
    mpz_t p, r;
    int side = -1;
    mpz_init(p);
    mpz_init(r);
    int rc;
    switch(*x++) {
        case '0':
        case '1':
        case '2':
        case '3':
        case '4':
        case '5':
        case '6':
        case '7':
        case '8':
        case '9':
                   x--;
                   errno = 0;
                   side = strtoul(x, &x, 0);
                   ASSERT_ALWAYS(!errno);
                   ASSERT_ALWAYS(side < 2);
                   break;
        default:
                   fprintf(stderr, "%s: parse error at %s\n",
                           param_list_lookup_string(pl, "todo"), line);
                   /* We may as well default on the command-line switch */
                   exit(1);
    }

    int nread1 = 0;
    int nread2 = 0;

    mpz_set_ui(r, 0);
    for( ; *x && !isdigit(*x) ; x++) ;
    rc = gmp_sscanf(x, "%Zi%n %Zi%n", p, &nread1, r, &nread2);
    ASSERT_ALWAYS(rc == 1 || rc == 2); /* %n does not count */
    x += (rc==1) ? nread1 : nread2;
    ASSERT_ALWAYS(mpz_probab_prime_p(p, 2));
    {
        mpz_poly_ptr f = las.cpoly->pols[side];
        /* specifying the rational root as <0
         * means that it must be recomputed. Putting 0 does not have this
         * effect, since it is a legitimate value after all.
         */
        if (rc < 2 || (f->deg == 1 && rc == 2 && mpz_cmp_ui(r, 0) < 0)) {
            // For rational side, we can compute the root easily.
            ASSERT_ALWAYS(f->deg == 1);
            int nroots = mpz_poly_roots (&r, f, p);
            ASSERT_ALWAYS(nroots == 1);
        }
    }

    for( ; *x ; x++) ASSERT_ALWAYS(isspace(*x));
    las_todo_push(las, p, r, side);
    mpz_clear(p);
    mpz_clear(r);
    return 1;
}


int las_todo_feed(las_info & las, param_list pl)
{
    if (!las.todo.empty())
        return 1;
    if (las.todo_list_fd)
        return las_todo_feed_qlist(las, pl);
    else
        return las_todo_feed_qrange(las, pl);
}
/* }}} */

/* Only when tracing. This function gets called once per
 * special-q only. Here we compute the two norms corresponding to
 * the traced (a,b) pair, and start by dividing out the special-q
 * from the one where it should divide */
void init_trace_k(sieve_info const & si, param_list pl)
{
    struct trace_ab_t ab;
    struct trace_ij_t ij;
    struct trace_Nx_t Nx;
    int have_trace_ab = 0, have_trace_ij = 0, have_trace_Nx = 0;

    const char *abstr = param_list_lookup_string(pl, "traceab");
    if (abstr != NULL) {
        if (sscanf(abstr, "%" SCNd64",%" SCNu64, &ab.a, &ab.b) == 2)
            have_trace_ab = 1;
        else {
            fprintf (stderr, "Invalid value for parameter: -traceab %s\n",
                     abstr);
            exit (EXIT_FAILURE);
        }
    }

    const char *ijstr = param_list_lookup_string(pl, "traceij");
    if (ijstr != NULL) {
        if (sscanf(ijstr, "%d,%u", &ij.i, &ij.j) == 2) {
            have_trace_ij = 1;
        } else {
            fprintf (stderr, "Invalid value for parameter: -traceij %s\n",
                     ijstr);
            exit (EXIT_FAILURE);
        }
    }

    const char *Nxstr = param_list_lookup_string(pl, "traceNx");
    if (Nxstr != NULL) {
        if (sscanf(Nxstr, "%u,%u", &Nx.N, &Nx.x) == 2)
            have_trace_Nx = 1;
        else {
            fprintf (stderr, "Invalid value for parameter: -traceNx %s\n",
                     Nxstr);
            exit (EXIT_FAILURE);
        }
    }

    trace_per_sq_init(si, have_trace_Nx ? &Nx : NULL,
        have_trace_ab ? &ab : NULL, 
        have_trace_ij ? &ij : NULL);
}

/* {{{ apply_buckets */
template <typename HINT>
#ifndef TRACE_K
/* backtrace display can't work for static symbols (see backtrace_symbols) */
NOPROFILE_STATIC
#endif
void
apply_one_update (unsigned char * const S,
        const bucket_update_t<1, HINT> * const u,
        const unsigned char logp, where_am_I & w)
{
  WHERE_AM_I_UPDATE(w, h, u->hint);
  WHERE_AM_I_UPDATE(w, x, u->x);
  sieve_increase(S + (u->x), logp, w);
}

template <typename HINT>
#ifndef TRACE_K
/* backtrace display can't work for static symbols (see backtrace_symbols) */
NOPROFILE_STATIC
#endif
void
apply_one_bucket (unsigned char *S,
        const bucket_array_t<1, HINT> &BA, const int i,
        const fb_part *fb, where_am_I & w)
{
  WHERE_AM_I_UPDATE(w, p, 0);

  for (slice_index_t i_slice = 0; i_slice < BA.get_nr_slices(); i_slice++) {
    const bucket_update_t<1, HINT> *it = BA.begin(i, i_slice);
    const bucket_update_t<1, HINT> * const it_end = BA.end(i, i_slice);
    const slice_index_t slice_index = BA.get_slice_index(i_slice);
    const unsigned char logp = fb->get_slice(slice_index)->get_logp();

    /* TODO: the code below is quite possibly correct, except perhaps for the
     * treatment of where_am_I stuff. I get inconsistent
     * reports, esp when I vary the number of threads.
     */
#if 1
    const bucket_update_t<1, HINT> *next_align;
    if (sizeof(bucket_update_t<1, HINT>) == 4) {
      next_align = (bucket_update_t<1, HINT> *) (((size_t) it + 0x3F) & ~((size_t) 0x3F));
      if (UNLIKELY(next_align > it_end)) next_align = it_end;
    } else {
      next_align = it_end;
    }

    while (it != next_align)
      apply_one_update<HINT> (S, it++, logp, w);

    while (it + 16 <= it_end) {
      uint64_t x0, x1, x2, x3, x4, x5, x6, x7;
      uint16_t x;
#ifdef HAVE_SSE2
#if defined(__ICC) || defined(__INTEL_COMPILER)
      /* https://gcc.gnu.org/bugzilla/show_bug.cgi?id=45414 */
      _mm_prefetch(((const char *) it)+256, _MM_HINT_NTA);
#else
      _mm_prefetch(((unsigned char *) it)+256, _MM_HINT_NTA);
#endif
#endif
      x0 = ((uint64_t *) it)[0];
      x1 = ((uint64_t *) it)[1];
      x2 = ((uint64_t *) it)[2];
      x3 = ((uint64_t *) it)[3];
      x4 = ((uint64_t *) it)[4];
      x5 = ((uint64_t *) it)[5];
      x6 = ((uint64_t *) it)[6];
      x7 = ((uint64_t *) it)[7];
      it += 16;
      __asm__ __volatile__ (""); /* To be sure all x? are read together in one operation */
#ifdef CADO_LITTLE_ENDIAN
#define INSERT_2_VALUES(X) do {						\
	(X) >>= 16; x = (uint16_t) (X);					\
	WHERE_AM_I_UPDATE(w, x, x); sieve_increase(S + x, logp, w);	\
	(X) >>= 32;							\
	WHERE_AM_I_UPDATE(w, x, X); sieve_increase(S + (X), logp, w);	\
      } while (0);
#else
#define INSERT_2_VALUES(X) do {						\
	x = (uint16_t) (X);						\
	WHERE_AM_I_UPDATE(w, x, x); sieve_increase(S + x, logp, w);	\
	(X) >>= 32; x = (uint16_t) (X);					\
	WHERE_AM_I_UPDATE(w, x, x); sieve_increase(S + x, logp, w);	\
      } while (0);

#endif
      INSERT_2_VALUES(x0); INSERT_2_VALUES(x1); INSERT_2_VALUES(x2); INSERT_2_VALUES(x3);
      INSERT_2_VALUES(x4); INSERT_2_VALUES(x5); INSERT_2_VALUES(x6); INSERT_2_VALUES(x7);
    }
#endif
    while (it != it_end)
      apply_one_update<HINT> (S, it++, logp, w);
  }
}

// Create the two instances, the longhint_t being specialized.
template 
void apply_one_bucket<shorthint_t> (unsigned char *S,
        const bucket_array_t<1, shorthint_t> &BA, const int i,
        const fb_part *fb, where_am_I & w);

template <>
void apply_one_bucket<longhint_t> (unsigned char *S,
        const bucket_array_t<1, longhint_t> &BA, const int i,
        const fb_part *fb, where_am_I & w) {
  WHERE_AM_I_UPDATE(w, p, 0);

  // There is only one slice.
  slice_index_t i_slice = 0;
  const bucket_update_t<1, longhint_t> *it = BA.begin(i, i_slice);
  const bucket_update_t<1, longhint_t> * const it_end = BA.end(i, i_slice);

  // FIXME: Computing logp for each and every entry seems really, really
  // inefficient. Could we add it to a bucket_update_t of "longhint"
  // type?
  while (it != it_end) {
    slice_index_t index = it->index;
    const unsigned char logp = fb->get_slice(index)->get_logp();
    apply_one_update<longhint_t> (S, it++, logp, w);
  }
}


/* {{{ Trial division */
typedef struct {
    uint64_t *fac;
    int n;
} factor_list_t;

#define FL_MAX_SIZE 200

void factor_list_init(factor_list_t *fl) {
    fl->fac = (uint64_t *) malloc (FL_MAX_SIZE * sizeof(uint64_t));
    ASSERT_ALWAYS(fl->fac != NULL);
    fl->n = 0;
}

void factor_list_clear(factor_list_t *fl) {
    free(fl->fac);
}

static void 
factor_list_add(factor_list_t *fl, const uint64_t p)
{
  ASSERT_ALWAYS(fl->n < FL_MAX_SIZE);
  fl->fac[fl->n++] = p;
}

bool
factor_list_contains(const factor_list_t *fl, const uint64_t p)
{
  for (int i = 0; i < fl->n; i++) {
    if (fl->fac[i] == p)
      return true;
  }
  return false;
}

// print a comma-separated list of factors.
// returns the number of factor printed (in particular, a comma is needed
// after this output only if the return value is non zero)
int factor_list_fprint(FILE *f, factor_list_t fl) {
    int i;
    for (i = 0; i < fl.n; ++i) {
        if (i) fprintf(f, ",");
        fprintf(f, "%" PRIx64, fl.fac[i]);
    }
    return i;
}


static const int bucket_prime_stats = 0;
static long nr_bucket_primes = 0;
static long nr_bucket_longhints = 0;
static long nr_div_tests = 0;
static long nr_composite_tests = 0;
static long nr_wrap_was_composite = 0;
/* The entries in BP must be sorted in order of increasing x */
static void
divide_primes_from_bucket (factor_list_t *fl, mpz_t norm, const unsigned int N, const unsigned int x,
                           bucket_primes_t *BP, const int very_verbose)
{
  while (!BP->is_end()) {
      const bucket_update_t<1, primehint_t> prime = BP->get_next_update();
      if (prime.x > x)
        {
          BP->rewind_by_1();
          break;
        }
      if (prime.x == x) {
          if (bucket_prime_stats) nr_bucket_primes++;
          const unsigned long p = prime.p;
          if (very_verbose) {
              verbose_output_vfprint(0, 1, gmp_vfprintf,
                                     "# N = %u, x = %d, dividing out prime hint p = %lu, norm = %Zd\n",
                                     N, x, p, norm);
          }
          /* If powers of a prime p get bucket-sieved and more than one such
              power hits, then the second (and later) hints will find a
              cofactor that already had all powers of p divided out by the
              loop below that removes multiplicities. Thus, if a prime does
              not divide, we check whether it was divided out before (and thus
              is in the factors list) */
          if (UNLIKELY(!mpz_divisible_ui_p (norm, p))) {
              if(!factor_list_contains(fl, p)) {
                  verbose_output_print(1, 0,
                           "# Error, p = %lu does not divide at (N,x) = (%u,%d)\n",
                           p, N, x);
                  abort();
              } else {
                  verbose_output_print(0, 2,
                           "# Note: p = %lu does not divide at (N,x) = (%u,%d), was divided out before\n",
                           p, N, x);
              }
          } else do {
              /* Remove powers of prime divisors */
              factor_list_add(fl, p);
              mpz_divexact_ui (norm, norm, p);
          } while (mpz_divisible_ui_p (norm, p));
      }
  }
}


/* The entries in BP must be sorted in order of increasing x */
static void
divide_hints_from_bucket (factor_list_t *fl, mpz_t norm, const unsigned int N, const unsigned int x,
                          bucket_array_complete *purged, const fb_factorbase *fb, const int very_verbose)
{
  while (!purged->is_end()) {
      const bucket_update_t<1, longhint_t> complete_hint = purged->get_next_update();
      if (complete_hint.x > x)
        {
          purged->rewind_by_1();
          break;
        }
      if (complete_hint.x == x) {
          if (bucket_prime_stats) nr_bucket_longhints++;
          const fb_slice_interface *slice = fb->get_slice(complete_hint.index);
          ASSERT_ALWAYS(slice != NULL);
          const unsigned long p = slice->get_prime(complete_hint.hint);
          if (very_verbose) {
              const unsigned char k = slice->get_k(complete_hint.hint);
              verbose_output_print(0, 1,
                                   "# N = %u, x = %d, dividing out slice hint, "
                                   "index = %lu offset = %lu ",
                                   N, x, (unsigned long) complete_hint.index,
                                   (unsigned long) complete_hint.hint);
              if (slice->is_general()) {
                  verbose_output_print(0, 1, "(general)");
              } else {
                  verbose_output_print(0, 1, "(%d roots)", slice->get_nr_roots());
              }
              verbose_output_vfprint(0, 1, gmp_vfprintf,
                                     ", q = %lu^%hhu, norm = %Zd\n",
                                     p, k, norm);
          }
          if (UNLIKELY(!mpz_divisible_ui_p (norm, p))) {
              if (!factor_list_contains(fl, p)) {
                  verbose_output_print(1, 0,
                           "# Error, p = %lu does not divide at (N,x) = (%u,%d)\n",
                           p, N, x);
                  abort();
              } else {
                  verbose_output_print(0, 2,
                           "# Note: p = %lu does not divide at (N,x) = (%u,%d), was divided out before\n",
                           p, N, x);
              }
          } else do {
              factor_list_add(fl, p);
              mpz_divexact_ui (norm, norm, p);
          } while (mpz_divisible_ui_p (norm, p));
      }
  }
}

/* Extract all known primes (from bucket and small sieves) from the norm.
 * It also removes all the tiny factors that were not resieved and are
 * therefore trial-divided. (see -ththresh parameter)
 *
 * Note: there is another function trialdiv() without underscore that
 * does just the second step.
 *
 * TODO: find a better name for this function.
 */
NOPROFILE_STATIC void
trial_div (factor_list_t *fl, mpz_t norm, const unsigned int N, unsigned int x,
           const bool handle_2, bucket_primes_t *primes,
           bucket_array_complete *purged,
	   trialdiv_divisor_t *trialdiv_data,
           int64_t a, uint64_t b,
           const fb_factorbase *fb)
{
#ifdef TRACE_K
    const int trial_div_very_verbose = trace_on_spot_ab(a,b);
#else
    const int trial_div_very_verbose = 0;
#endif
    int nr_factors;
    fl->n = 0; /* reset factor list */

    if (trial_div_very_verbose) {
        verbose_output_start_batch();
        verbose_output_print(TRACE_CHANNEL, 0, "# trial_div() entry, N = %u, x = %d, a = %" PRId64 ", b = %" PRIu64 ", norm = ", N, x, a, b);
        verbose_output_vfprint(TRACE_CHANNEL, 0, gmp_vfprintf, "%Zd\n", norm);
    }

    // handle 2 separately, if it is in fb
    if (handle_2) {
        int bit = mpz_scan1(norm, 0);
        int i;
        for (i = 0; i < bit; ++i) {
            fl->fac[fl->n] = 2;
            fl->n++;
        }
        if (trial_div_very_verbose)
            verbose_output_vfprint(TRACE_CHANNEL, 0, gmp_vfprintf, "# x = %d, dividing out 2^%d, norm = %Zd\n", x, bit, norm);
        mpz_tdiv_q_2exp(norm, norm, bit);
    }

    // remove primes in "primes" that map to x
    divide_primes_from_bucket (fl, norm, N, x, primes, trial_div_very_verbose);
    if (fb)
    divide_hints_from_bucket (fl, norm, N, x, purged, fb, trial_div_very_verbose);
    if (trial_div_very_verbose)
        verbose_output_vfprint(TRACE_CHANNEL, 0, gmp_vfprintf, "# x = %d, after dividing out bucket/resieved norm = %Zd\n", x, norm);

    do {
      /* Trial divide primes with precomputed tables */
#define TRIALDIV_MAX_FACTORS 32
      int i;
      unsigned long factors[TRIALDIV_MAX_FACTORS];
      if (trial_div_very_verbose) {
          verbose_output_print(TRACE_CHANNEL, 0, "# Trial division by");
          for (i = 0; trialdiv_data[i].p != 1; i++)
              verbose_output_print(TRACE_CHANNEL, 0, " %lu", trialdiv_data[i].p);
          verbose_output_print(TRACE_CHANNEL, 0, "\n# Factors found: ");
      }

      nr_factors = trialdiv (factors, norm, trialdiv_data, TRIALDIV_MAX_FACTORS);

      for (i = 0; i < MIN(nr_factors, TRIALDIV_MAX_FACTORS); i++)
      {
          if (trial_div_very_verbose)
              verbose_output_print (TRACE_CHANNEL, 0, " %lu", factors[i]);
          factor_list_add (fl, factors[i]);
      }
      if (trial_div_very_verbose) {
          verbose_output_vfprint(TRACE_CHANNEL, 0, gmp_vfprintf, "\n# After trialdiv(): norm = %Zd\n", norm);
      }
    } while (nr_factors == TRIALDIV_MAX_FACTORS + 1);

    if (trial_div_very_verbose)
        verbose_output_end_batch();
}
/* }}} */

#ifdef  DLP_DESCENT
/* This returns true only if this descent node is now done, either based
 * on the new relation we have registered, or because the previous
 * relation is better anyway */
bool register_contending_relation(las_info const & las, sieve_info const & si, relation & rel)
{
    if (las.tree.must_avoid(rel)) {
        verbose_output_vfprint(0, 1, gmp_vfprintf, "# [descent] Warning: we have already used this relation, avoiding\n");
        return true;
    }

    /* compute rho for all primes, even on the rational side */
    rel.fixup_r(true);

    descent_tree::candidate_relation contender;
    contender.rel = rel;
    double time_left = 0;

    for(int side = 0 ; side < 2 ; side++) {
        for(unsigned int i = 0 ; i < rel.sides[side].size() ; i++) {
            relation::pr const & v(rel.sides[side][i]);
            if (mpz_cmp(si.doing.p, v.p) == 0)
                continue;
            unsigned long p = mpz_get_ui(v.p);
            if (mpz_fits_ulong_p(v.p)) {
                unsigned long r = mpz_get_ui(v.r);
                if (las.dlog_base.is_known(side, p, r))
                    continue;
            }

            unsigned int n = mpz_sizeinbase(v.p, 2);
            siever_config_pool::key_type K(side, n);
            double e = las.config_pool.hint_expected_time(K);
            if (e < 0) {
                /* This is not worrysome per se. We just do
                 * not have the info in the descent hint table,
                 * period.
                 */
                verbose_output_vfprint(0, 1, gmp_vfprintf, "# [descent] Warning: cannot estimate refactoring time for relation involving %d@%d (%Zd,%Zd)\n", n, side, v.p, v.r);
                time_left = INFINITY;
            } else {
                if (std::isfinite(time_left))
                    time_left += e;
            }
            contender.outstanding.push_back(std::make_pair(side, v));
        }
    }
    verbose_output_print(0, 1, "# [descent] This relation entails an additional time of %.2f for the smoothing process (%zu children)\n",
            time_left, contender.outstanding.size());

    /* when we're re-examining this special-q because of a previous
     * failure, there's absolutely no reason to hurry up on a relation */
    contender.set_time_left(time_left, si.doing.iteration ? INFINITY : general_grace_time_ratio);

    return las.tree.new_candidate_relation(contender);
}
#endif /* DLP_DESCENT */

struct factor_survivors_data {
    thread_data * th;
    std::vector<uint32_t> survivors;
    std::vector<bucket_update_t<1, shorthint_t>::br_index_t> survivors2;
    unsigned char * SS;
    int N;
    where_am_I & w;
    int cpt;
    int copr;
    uint32_t cof_bitsize[2];

    struct side_data {
        unsigned char * S;
        bucket_primes_t primes;
        bucket_array_complete purged;
        side_data() :
            primes(bucket_primes_t(BUCKET_REGION)),
            purged(bucket_array_complete(BUCKET_REGION))
        {}
    };

    side_data sdata[2];

    factor_survivors_data(thread_data *th, int N, where_am_I & w)
        : th(th), N(N), w(w)
    {
        cpt = 0;
        copr = 0;
        for(int side = 0 ; side < 2 ; side++) {
            sdata[side].S = th->sides[side].bucket_region;
            cof_bitsize[side]=0;
        }
        /* This is the one which gets the merged information in the end */
        SS = sdata[0].S;
    }
    ~factor_survivors_data() {
    }
    void search_survivors (timetree_t & timer);
    void convert_survivors (timetree_t & timer);
    void prepare_cofactoring (timetree_t & timer);
    void cofactoring (timetree_t & timer);
};

void factor_survivors_data::search_survivors(timetree_t & timer)
{
    CHILD_TIMER(timer, __func__);
    TIMER_CATEGORY(timer, search_survivors());

    las_info const & las(*th->plas);
    sieve_info & si(*th->psi);

    /* change N, which is a bucket number, to
     * (i0, i1, j0, j1) */
    int logI = si.conf.logI_adjusted;
    /* This bit of code is replicated from las-smallsieve.cpp */
    const unsigned int log_lines_per_region = MAX(0, LOG_BUCKET_REGION - logI);
    const unsigned int log_regions_per_line = MAX(0, logI - LOG_BUCKET_REGION);
    const unsigned int regions_per_line = 1 << log_regions_per_line;           
    const unsigned int region_rank_in_line = N & (regions_per_line - 1);       
    const unsigned int j0 = (N >> log_regions_per_line) << log_lines_per_region;    
    const unsigned int j1 MAYBE_UNUSED = j0 + (1 << log_lines_per_region);    
    const int I = 1 << logI;                                            
    const int i0 = (region_rank_in_line << LOG_BUCKET_REGION) - I/2;          
    const int i1 = i0 + (1 << MIN(LOG_BUCKET_REGION, logI));     

    ASSERT(j1 > j0); /* even when we have a line fragment */


#ifdef TRACE_K /* {{{ */
    if (trace_on_spot_Nx(N, trace_Nx.x)) {
        verbose_output_print(TRACE_CHANNEL, 0,
                "# When entering factor_survivors for bucket %u, "
                "S[0][%u]=%u, S[1][%u]=%u\n",
                trace_Nx.N, trace_Nx.x, sdata[0].S[trace_Nx.x], trace_Nx.x, sdata[1].S[trace_Nx.x]);
        verbose_output_vfprint(TRACE_CHANNEL, 0, gmp_vfprintf,
                "# Remaining norms which have not been accounted for in sieving: (%Zd, %Zd)\n",
                traced_norms[0], traced_norms[1]);
    }
#endif  /* }}} */

    if (las.verbose >= 2)
        th->update_checksums();


#ifdef TRACE_K /* {{{ */
    sieve_info::side_info & side0(si.sides[0]);
    sieve_info::side_info & side1(si.sides[1]);
    for (int x = 0; x < 1 << LOG_BUCKET_REGION; x++) {
        if (trace_on_spot_Nx(N, x)) {
            verbose_output_print(TRACE_CHANNEL, 0,
                    "# side0.Bound[%u]=%u, side1.Bound[%u]=%u\n",
                    sdata[0].S[trace_Nx.x],
                    sdata[0].S[x] <= side0.lognorms->bound ? 0 : side0.lognorms->bound,
                    sdata[1].S[trace_Nx.x],
                    sdata[1].S[x] <= side0.lognorms->bound ? 0 : side1.lognorms->bound);
            /* Hmmm, is that right ? side0.bound 3 times, really ? XXX */
        }
    }
#endif /* }}} */

    th->rep->survivors.before_sieve += 1U << LOG_BUCKET_REGION;

    survivors.reserve(128);
    for (unsigned int j = j0; j < j1; j++)
    {
        int offset = (j-j0) << logI;

        unsigned char * const both_S[2] = {
            sdata[0].S + offset, 
            sdata[1].S + offset
        };
        const unsigned char both_bounds[2] = {
            si.sides[0].lognorms->bound,
            si.sides[1].lognorms->bound,
        };
        size_t old_size = survivors.size();

        ASSERT(j < si.J);

        search_survivors_in_line(both_S, both_bounds,
                                 j,
                                 i0, i1,
                                 N,
                                 si.j_div,
                                 si.conf.unsieve_thresh,
                                 si.us, survivors, si.conf.sublat);

        /* Survivors written by search_survivors_in_line() have index
         * relative to their j-line. We need to convert to index within
         * the bucket region by adding line offsets.
         */


        /* When several bucket regions are in a line, we have nothing to
         * change. Note in particular that we must not adjust with
         * respect to the starting i -- this info is already encoded with
         * the bucket number N.
         */

        if (!offset) continue;

        for (size_t i_surv = old_size; i_surv < survivors.size(); i_surv++)
            survivors[i_surv] += offset;
    }
}

void factor_survivors_data::convert_survivors(timetree_t & timer)
{
    BOOKKEEPING_TIMER(timer);
    /* Convert data type of list from uint32_t to the correct br_index_t */
    survivors2.reserve(survivors.size());
    for (size_t i = 0; i < survivors.size(); i++) {
        survivors2.push_back(survivors[i]);
    }
    survivors.clear();
}

void factor_survivors_data::prepare_cofactoring(timetree_t & timer)
{
    sieve_info & si(*th->psi);

    /* Copy those bucket entries that belong to sieving survivors and
       store them with the complete prime */
    /* FIXME: choose a sensible size here */

    for(int side = 0 ; side < 2 ; side++) {
        WHERE_AM_I_UPDATE(w, side, side);

        CHILD_TIMER_PARAMETRIC(timer, "prepare_cofactoring on side ", side, "");
        TIMER_CATEGORY(timer, cofactoring(side));

        // From N we can deduce the bucket_index. They are not the same
        // when there are multiple-level buckets.
        uint32_t bucket_index = N % si.nb_buckets[1];

        SIBLING_TIMER(timer, "purge buckets");

        const bucket_array_t<1, shorthint_t> *BA =
            th->ws->cbegin_BA<1, shorthint_t>(side);
        const bucket_array_t<1, shorthint_t> * const BA_end =
            th->ws->cend_BA<1, shorthint_t>(side);
        for (; BA != BA_end; BA++)  {
#if defined(HAVE_SSE2) && defined(SMALLSET_PURGE)
            sdata[side].purged.purge(*BA, bucket_index, SS, survivors2);
#else
            sdata[side].purged.purge(*BA, bucket_index, SS);
#endif
        }

        /* Add entries coming from downsorting, if any */
        const bucket_array_t<1, longhint_t> *BAd =
            th->ws->cbegin_BA<1, longhint_t>(side);
        const bucket_array_t<1, longhint_t> * const BAd_end =
            th->ws->cend_BA<1, longhint_t>(side);
        for (; BAd != BAd_end; BAd++)  {
            sdata[side].purged.purge(*BAd, bucket_index, SS);
        }

        SIBLING_TIMER(timer, "resieve");
        
        /* Resieve small primes for this bucket region and store them 
           together with the primes recovered from the bucket updates */
        resieve_small_bucket_region (&sdata[side].primes, N, SS,
                th->psi->sides[side].rsd, th->sides[side].rsdpos,
                si, th->plas->nb_threads, w);

        SIBLING_TIMER(timer, "sort primes in purged buckets");

        /* Sort the entries to avoid O(n^2) complexity when looking for
           primes during trial division */
        sdata[side].purged.sort();
        sdata[side].primes.sort();
    }

#ifdef TRACE_K
    if (trace_on_spot_Nx(N, trace_Nx.x)) {
        verbose_output_print(TRACE_CHANNEL, 0, "# Slot [%u] in bucket %u has value %u\n",
                trace_Nx.x, trace_Nx.N, SS[trace_Nx.x]);
    }
#endif
}

void factor_survivors_data::cofactoring (timetree_t & timer)
{
    CHILD_TIMER(timer, __func__);
    TIMER_CATEGORY(timer, cofactoring_mixed());

    las_info const & las(*th->plas);
    sieve_info & si(*th->psi);
    las_report_ptr rep = th->rep;

    mpz_t norm[2];
    factor_list_t factors[2];
    mpz_array_t *lps[2] = { NULL, };
    uint32_array_t *lps_m[2] = { NULL, }; /* corresponding multiplicities */

    for(int side = 0 ; side < 2 ; side++) {
        lps[side] = alloc_mpz_array (1);
        lps_m[side] = alloc_uint32_array (1);
        factor_list_init(&factors[side]);
        mpz_init (norm[side]);
    }

#ifdef SUPPORT_LARGE_Q
        mpz_t az, bz;
        mpz_init(az);
        mpz_init(bz);
#endif

    for (size_t i_surv = 0 ; i_surv < survivors2.size(); i_surv++) {
#ifdef DLP_DESCENT
      if (las.tree.must_take_decision())
	break;
#endif
      const size_t x = survivors2[i_surv];
      ASSERT_ALWAYS (SS[x] != 255);
      ASSERT(x < ((size_t) 1 << LOG_BUCKET_REGION));

      th->rep->survivors.after_sieve++;

        th->rep->survivor_sizes[sdata[0].S[x]][sdata[1].S[x]]++;
        
        /* For factor_leftover_norm, we need to pass the information of the
         * sieve bound. If a cofactor is less than the square of the sieve
         * bound, it is necessarily prime. we implement this by keeping the
         * log to base 2 of the sieve limits on each side, and compare the
         * bitsize of the cofactor with their double.
         */
        int64_t a;
        uint64_t b;

        SIBLING_TIMER(timer, "check_coprime");
        TIMER_CATEGORY(timer, cofactoring_mixed());

        NxToAB (&a, &b, N, x, si);
#ifdef SUPPORT_LARGE_Q
        NxToABmpz (az, bz, N, x, si);
#endif
#ifdef TRACE_K
        if (trace_on_spot_ab(a, b))
          verbose_output_print(TRACE_CHANNEL, 0, "# about to start cofactorization for (%"
                   PRId64 ",%" PRIu64 ")  %zu %u\n", a, b, x, SS[x]);
#endif

        /* since a,b both even were not sieved, either a or b should
         * be odd. However, exceptionally small norms, even without
         * sieving, may fall below the report bound (see tracker
         * issue #15437). Therefore it is safe to continue here. */
        // ASSERT((a | b) & 1);
#ifndef SUPPORT_LARGE_Q
        if (UNLIKELY(((a | b) & 1) == 0))
#else
        if (UNLIKELY(mpz_even_p(az) && mpz_even_p(bz)))
#endif
            continue;

        th->rep->survivors.not_both_even++;

        /* Since the q-lattice is exactly those (a, b) with
           a == rho*b (mod q), q|b  ==>  q|a  ==>  q | gcd(a,b) */
        /* FIXME: fast divisibility test here! */
        /* Dec 2014: on a c90, it takes 0.1 % of total sieving time*/
#ifndef SUPPORT_LARGE_Q
        if (b == 0 || (mpz_cmp_ui(si.doing.p, b) <= 0 && b % mpz_get_ui(si.doing.p) == 0))
#else
        if ((mpz_cmp_ui(bz, 0) == 0) || 
            (mpz_cmp(si.doing.p, bz) <= 0 &&
             mpz_divisible_p(bz, si.doing.p)))
#endif
            continue;

        th->rep->survivors.not_both_multiples_of_p++;

        BOOKKEEPING_TIMER(timer);
        int pass = 1;

        int i;
        unsigned int j;

        /* This can be changed (and should be a command line parameter)
         */
        static const int trialdiv_first_side = 0;

        for(int pside = 0 ; pass && pside < 2 ; pside++) {
            int side = trialdiv_first_side ^ pside;
            CHILD_TIMER_PARAMETRIC(timer, "checks on side ", side, "");
            TIMER_CATEGORY(timer, cofactoring(side));

            th->rep->survivors.trial_divided_on_side[side]++;

            SIBLING_TIMER(timer, "recompute complete norm");

            // Trial divide norm on side 'side'
            /* Compute the norms using the polynomials transformed to 
               i,j-coordinates. The transformed polynomial on the 
               special-q side is already divided by q */
            // Note that are, (i,j) must be true coordinates, not the
            // ones reduced to (-I/2, I/2) using sublattices.
            NxToIJ (&i, &j, N, x, si);
            adjustIJsublat(&i, &j, si);
            si.sides[side].lognorms->norm(norm[side], i, j);

#ifdef TRACE_K
            if (trace_on_spot_ab(a, b)) {
                verbose_output_vfprint(TRACE_CHANNEL, 0,
                        gmp_vfprintf, "# start trial division for norm=%Zd ", norm[side]);
                verbose_output_print(TRACE_CHANNEL, 0,
                        "on side %d for (%" PRId64 ",%" PRIu64 ")\n", side, a, b);
            }
#endif

            SIBLING_TIMER(timer, "trial division");

            verbose_output_print(1, 2, "FIXME %s, line %d\n", __FILE__, __LINE__);
            const bool handle_2 = true; /* FIXME */
            trial_div (&factors[side], norm[side], N, x,
                    handle_2,
                    &sdata[side].primes,
                    &sdata[side].purged,
                    si.sides[side].trialdiv_data.get(),
                    a, b,
                    th->psi->sides[side].fb.get());

            SIBLING_TIMER(timer, "check_leftover_norm");

            pass = check_leftover_norm (norm[side], si, side);
#ifdef TRACE_K
            if (trace_on_spot_ab(a, b)) {
                verbose_output_vfprint(TRACE_CHANNEL, 0, gmp_vfprintf,
                        "# checked leftover norm=%Zd", norm[side]);
                verbose_output_print(TRACE_CHANNEL, 0,
                        " on side %d for (%" PRId64 ",%" PRIu64 "): %d\n",
                        side, a, b, pass);
            }
#endif
            th->rep->survivors.check_leftover_norm_on_side[side] += pass;
        }

        if (!pass) continue;

        th->rep->survivors.enter_cofactoring++;

        if (las.batch_print_survivors) {
#ifndef SUPPORT_LARGE_Q
            gmp_printf("%" PRId64 " %" PRIu64 " %Zd %Zd\n", a, b,
                    norm[0], norm[1]);
#else
            gmp_printf("%Zd %Zd %Zd %Zd\n", az, bz, norm[0], norm[1]);
#endif
            cpt++;
            continue;
        }

        if (las.batch)
        {
            verbose_output_start_batch ();
            cofac_list_add ((cofac_list_t*) las.L, a, b, norm[0], norm[1],
                    si.doing.side, si.doing.p);
            verbose_output_end_batch ();
            cpt++;
            continue; /* we deal with all cofactors at the end of las */
        }

        if (las.cof_stats_file) {
            cof_bitsize[0] = mpz_sizeinbase (norm[0], 2);
            cof_bitsize[1] = mpz_sizeinbase (norm[1], 2);
            /* no need to use a mutex here: either we use one thread only
               to compute the cofactorization data and if several threads
               the order is irrelevant. The only problem that can happen
               is when two threads increase the value at the same time,
               and it is increased by 1 instead of 2, but this should
               happen rarely. */
            las.cof_call[cof_bitsize[0]][cof_bitsize[1]] ++;
        }

        SIBLING_TIMER(timer, "factor_both_leftover_norms");
        TIMER_CATEGORY(timer, cofactoring_mixed());

        rep->ttcof -= microseconds_thread ();
        pass = factor_both_leftover_norms(norm, lps, lps_m, si);
        th->rep->survivors.cofactored += (pass != 0);
        rep->ttcof += microseconds_thread ();
#ifdef TRACE_K
        if (trace_on_spot_ab(a, b) && pass == 0) {
          verbose_output_print(TRACE_CHANNEL, 0,
                  "# factor_leftover_norm failed for (%" PRId64 ",%" PRIu64 "), ", a, b);
          verbose_output_vfprint(TRACE_CHANNEL, 0, gmp_vfprintf,
                  "remains %Zd, %Zd unfactored\n", norm[0], norm[1]);
        }
#endif
        if (pass <= 0) continue; /* a factor was > 2^lpb, or some
                                    factorization was incomplete */

        th->rep->survivors.smooth++;

        /* yippee: we found a relation! */
        SIBLING_TIMER(timer, "print relations");
        TIMER_CATEGORY(timer, bookkeeping());

        if (las.cof_stats_file) /* learning phase */
            las.cof_succ[cof_bitsize[0]][cof_bitsize[1]] ++;
	    
        // ASSERT (bin_gcd_int64_safe (a, b) == 1);

#ifndef SUPPORT_LARGE_Q
        relation rel(a, b);
#else
        relation rel(az, bz);
#endif

        /* Note that we explicitly do not bother about storing r in
         * the relations below */
        for (int side = 0; side < 2; side++) {
            for(int i = 0 ; i < factors[side].n ; i++)
                rel.add(side, factors[side].fac[i], 0);

            for (unsigned int i = 0; i < lps[side]->length; ++i)
                rel.add(side, lps[side]->data[i], 0);
        }

        rel.add(si.conf.side, si.doing.p, 0);

        rel.compress();

#ifdef TRACE_K
        if (trace_on_spot_ab(a, b)) {
            verbose_output_print(TRACE_CHANNEL, 0, "# Relation for (%"
                    PRId64 ",%" PRIu64 ") printed\n", a, b);
        }
#endif
        {
            int do_check = th->plas->suppress_duplicates;
            /* note that if we have large primes which don't fit in
             * an unsigned long, then the duplicate check will
             * quickly return "no".
             */
            int is_dup = do_check
                && relation_is_duplicate(rel, las.nb_threads, si);
            const char *comment = is_dup ? "# DUPE " : "";
            FILE *output;
            if (!is_dup)
                cpt++;
            verbose_output_start_batch();   /* lock I/O */
            if (prepend_relation_time) {
                verbose_output_print(0, 1, "(%1.4f) ", seconds() - tt_qstart);
            }
            verbose_output_print(0, 3, "# i=%d, j=%u, lognorms = %hhu, %hhu\n",
                    i, j, sdata[0].S[x], sdata[1].S[x]);
            for (size_t i_output = 0;
                 (output = verbose_output_get(0, 0, i_output)) != NULL;
                 i_output++) {
                rel.print(output, comment);
		    // once filtering is ok for all Galois cases, 
		    // this entire block would have to disappear
		    if(las.galois != NULL)
			// adding relations on the fly in Galois cases
			add_relations_with_galois(las.galois, output, comment,
						  &cpt, rel);
		}
            verbose_output_end_batch();     /* unlock I/O */
        }

        /* Build histogram of lucky S[x] values */
        th->rep->report_sizes[sdata[0].S[x]][sdata[1].S[x]]++;

#ifdef  DLP_DESCENT
        if (register_contending_relation(las, si, rel))
            break;
#endif  /* DLP_DESCENT */
    }

#ifdef SUPPORT_LARGE_Q
        mpz_clear(az);
        mpz_clear(bz);
#endif

    for(int side = 0 ; side < 2 ; side++) {
        mpz_clear(norm[side]);
        factor_list_clear(&factors[side]);
        clear_uint32_array (lps_m[side]);
        clear_mpz_array (lps[side]);
    }
}

/* Adds the number of sieve reports to *survivors,
   number of survivors with coprime a, b to *coprimes */
// FIXME NOPROFILE_STATIC
int
factor_survivors (timetree_t & timer, thread_data *th, int N, where_am_I & w MAYBE_UNUSED)
{
    CHILD_TIMER(timer, __func__);
    factor_survivors_data F(th, N, w);

    F.search_survivors(timer);
    F.convert_survivors(timer);

    F.prepare_cofactoring(timer);
    F.cofactoring(timer);

    return F.cpt;
}

/* }}} */

/****************************************************************************/

MAYBE_UNUSED static inline void subusb(unsigned char *S1, unsigned char *S2, ssize_t offset)
{
  int ex = (unsigned int) S1[offset] - (unsigned int) S2[offset];
  if (UNLIKELY(ex < 0)) S1[offset] = 0; else S1[offset] = ex;	     
}

/* S1 = S1 - S2, with "-" in saturated arithmetic,
 * and memset(S2, 0, EndS1-S1).
 */
void SminusS (unsigned char *S1, unsigned char *EndS1, unsigned char *S2) {/*{{{*/
#ifndef HAVE_SSE2
  ssize_t mysize = EndS1 - S1;
  unsigned char *cS2 = S2;
  while (S1 < EndS1) {
    subusb(S1,S2,0);
    subusb(S1,S2,1);
    subusb(S1,S2,2);
    subusb(S1,S2,3);
    subusb(S1,S2,4);
    subusb(S1,S2,5);
    subusb(S1,S2,6);
    subusb(S1,S2,7);
    S1 += 8; S2 += 8;
  }
  memset(cS2, 0, mysize);
#else
  __m128i *S1i = (__m128i *) S1, *EndS1i = (__m128i *) EndS1, *S2i = (__m128i *) S2,
    z = _mm_setzero_si128();
  while (S1i < EndS1i) {
    __m128i x0, x1, x2, x3;
    __asm__ __volatile__
      ("prefetcht0 0x1000(%0)\n"
       "prefetcht0 0x1000(%1)\n"
       "movdqa (%0),%2\n"
       "movdqa 0x10(%0),%3\n"
       "movdqa 0x20(%0),%4\n"
       "movdqa 0x30(%0),%5\n"
       "psubusb (%1),%2\n"
       "psubusb 0x10(%1),%3\n"
       "psubusb 0x20(%1),%4\n"
       "psubusb 0x30(%1),%5\n"
       "movdqa %6,(%1)\n"
       "movdqa %6,0x10(%1)\n"
       "movdqa %6,0x20(%1)\n"
       "movdqa %6,0x30(%1)\n"
       "movdqa %2,(%0)\n"
       "movdqa %3,0x10(%0)\n"
       "movdqa %4,0x20(%0)\n"
       "movdqa %5,0x30(%0)\n"
       "add $0x40,%0\n"
       "add $0x40,%1\n"
       : "+&r"(S1i), "+&r"(S2i), "=&x"(x0), "=&x"(x1), "=&x"(x2), "=&x"(x3) : "x"(z));
    /* I prefer use ASM than intrinsics to be sure each 4 instructions which
     * use exactly a cache line are together. I'm 99% sure it's not useful...
     * but it's more beautiful :-)
     */
    /*
    __m128i x0, x1, x2, x3;
    _mm_prefetch(S1i + 16, _MM_HINT_T0); _mm_prefetch(S2i + 16, _MM_HINT_T0);
    x0 = _mm_load_si128(S1i + 0);         x1 = _mm_load_si128(S1i + 1);
    x2 = _mm_load_si128(S1i + 2);         x3 = _mm_load_si128(S1i + 3);
    x0 = _mm_subs_epu8(S2i[0], x0);       x1 = _mm_subs_epu8(S2i[1], x1);
    x2 = _mm_subs_epu8(S2i[2], x2);       x3 = _mm_subs_epu8(S2i[3], x3);
    _mm_store_si128(S2i + 0, z);          _mm_store_si128(S1i + 1, z);
    _mm_store_si128(S2i + 2, z);          _mm_store_si128(S1i + 3, z);
    _mm_store_si128(S1i + 0, x0);         _mm_store_si128(S1i + 1, x1);
    _mm_store_si128(S1i + 2, x2);         _mm_store_si128(S1i + 3, x3);
    S1i += 4; S2i += 4;
    */
  }
#endif 
}/*}}}*/

/* Move above ? */
/* {{{ process_bucket_region
 * th->id gives the number of the thread: it is supposed to deal with the set
 * of bucket_regions corresponding to that number, ie those that are
 * congruent to id mod nb_thread.
 *
 * The other threads are accessed by combining the thread pointer th and
 * the thread id: the i-th thread is at th - id + i
 */
void * process_bucket_region(timetree_t & timer, thread_data *th)
{
    ASSERT_ALWAYS(timer.running());
    CHILD_TIMER(timer, __func__);

    where_am_I w MAYBE_UNUSED;
    las_info const & las(*th->plas);
    sieve_info & si(*th->psi);
    /* I _think_ that first_region0_index is really the "smallest N" (N
     * as in trace_Nx, that is, the bucket number) which is being
     * processed here. Of course when si.toplevel==1, we have only one
     * level of buckets, so we don't need that */
    uint32_t first_region0_index = th->first_region0_index;
    if (si.toplevel == 1) {
        first_region0_index = 0;
    }

    WHERE_AM_I_UPDATE(w, psi, &si);

    las_report_ptr rep = th->rep;

    unsigned char * S[2];

    /* This is local to this thread */
    for(int side = 0 ; side < 2 ; side++) {
        thread_side_data &ts = th->sides[side];
        S[side] = ts.bucket_region;
    }

    unsigned char *SS = th->SS;
    memset(SS, 0, BUCKET_REGION);

    /* loop over appropriate set of sieve regions */
    for (uint32_t ii = 0; ii < si.nb_buckets[1]; ii ++)
      {
        /* N is the region index */
        uint32_t N = first_region0_index + ii;
        if ((N % las.nb_threads) != (uint32_t)th->id)
            continue;
        WHERE_AM_I_UPDATE(w, N, N);
        // unsigned int first_i = (N & ((1 << log_buckets_per_line) - 1)) << LOG_BUCKET_REGION;
        // unsigned int first_j = (N >> log_buckets_per_line) << log_lines_per_bucket;

        int logI = si.conf.logI_adjusted;
        /* This bit of code is replicated from las-smallsieve.cpp */
        const unsigned int log_lines_per_region = MAX(0, LOG_BUCKET_REGION - logI);
        const unsigned int log_regions_per_line = MAX(0, logI - LOG_BUCKET_REGION);
        const unsigned int j0 = (N >> log_regions_per_line) << log_lines_per_region;    
        if (j0 >= si.J) /* that's enough -- see bug #21382 */
            break;


        if (recursive_descent) {
            /* For the descent mode, we bail out as early as possible. We
             * need to do so in a multithread-compatible way, though.
             * Therefore the following access is mutex-protected within
             * las.tree. */
            if (las.tree.must_take_decision())
                break;
        } else if (exit_after_rel_found) {
            if (rep->reports)
                break;
        }

        for (int side = 0; side < 2; side++)
          {
            WHERE_AM_I_UPDATE(w, side, side);
            sieve_info::side_info & s(si.sides[side]);
            if (!s.fb) continue;

            SIBLING_TIMER_PARAMETRIC(timer, "side ", side, "");
            TIMER_CATEGORY(timer, sieving(side));

            thread_side_data & ts = th->sides[side];

            {
                CHILD_TIMER(timer, "init norms");

                /* Init norms */
                rep->tn[side] -= seconds_thread ();

                si.sides[side].lognorms->fill(S[side], N);

                rep->tn[side] += seconds_thread ();
#if defined(TRACE_K) 
                if (trace_on_spot_N(w.N))
                    verbose_output_print(TRACE_CHANNEL, 0, "# After side %d init_norms_bucket_region, N=%u S[%u]=%u\n",
                            side, w.N, trace_Nx.x, S[side][trace_Nx.x]);
#endif
            }

            {
                CHILD_TIMER(timer, "apply buckets");

                /* Apply buckets */
                rep->ttbuckets_apply -= seconds_thread();
                const bucket_array_t<1, shorthint_t> *BA =
                    th->ws->cbegin_BA<1, shorthint_t>(side);
                const bucket_array_t<1, shorthint_t> * const BA_end =
                    th->ws->cend_BA<1, shorthint_t>(side);
                for (; BA != BA_end; BA++)  {
                    apply_one_bucket(SS, *BA, ii, ts.fb->get_part(1), w);
                }
            }

            /* Apply downsorted buckets, if necessary. */
            if (si.toplevel > 1) {
                CHILD_TIMER(timer, "apply downsorted buckets");

                const bucket_array_t<1, longhint_t> *BAd =
                    th->ws->cbegin_BA<1, longhint_t>(side);
                const bucket_array_t<1, longhint_t> * const BAd_end =
                    th->ws->cend_BA<1, longhint_t>(side);
                for (; BAd != BAd_end; BAd++)  {
                    // FIXME: the updates could come from part 3 as well,
                    // not only part 2.
                    ASSERT_ALWAYS(si.toplevel <= 2);
                    apply_one_bucket(SS, *BAd, ii, ts.fb->get_part(2), w);
                }
            }

            /* hmmm, really, is this useful at all ? */
            if (0) {
                CHILD_TIMER(timer, "S minus S (1)");

                SminusS(S[side], S[side] + BUCKET_REGION, SS);
            }

            rep->ttbuckets_apply += seconds_thread();

            {
                CHILD_TIMER(timer, "small sieve");

                /* Sieve small primes */
                sieve_small_bucket_region(SS, N, s.ssd,
                        ts.ssdpos, si, side,
                        las.nb_threads,
                        w);
            }

            {
                CHILD_TIMER(timer, "S minus S (2)");

                SminusS(S[side], S[side] + BUCKET_REGION, SS);
#if defined(TRACE_K) 
                if (trace_on_spot_N(w.N))
                    verbose_output_print(TRACE_CHANNEL, 0,
                            "# Final value on side %d, N=%u rat_S[%u]=%u\n",
                            side, w.N, trace_Nx.x, S[side][trace_Nx.x]);
#endif
            }

            BOOKKEEPING_TIMER(timer);
        }

        /* Factor survivors */
        rep->ttf -= seconds_thread ();
        rep->reports += factor_survivors (timer, th, N, w);
        rep->ttf += seconds_thread ();

        SIBLING_TIMER(timer, "reposition small (re)sieve data");
        TIMER_CATEGORY(timer, bookkeeping());

        /* Reset resieving data */
        for(int side = 0 ; side < 2 ; side++) {
            sieve_info::side_info & s(si.sides[side]);
            if (!s.fb) continue;
            thread_side_data & ts = th->sides[side];
            // small_sieve_skip_stride(s.ssd, ts.ssdpos, N, las.nb_threads, si);
            int * b = s.fb_parts_x->rs;
            memcpy(ts.rsdpos, ts.ssdpos + b[0], (b[1]-b[0]) * sizeof(int64_t));
        }

        BOOKKEEPING_TIMER(timer);
    }
    return NULL;
}/*}}}*/

static double ratio(double a, unsigned long b)
{
    return b ? a/b : 0;
}

void las_report_display_counters(las_report_ptr rep)
{
    auto const& S(rep->survivors);
    verbose_output_print(0, 2, "# survivors before_sieve: %lu\n", S.before_sieve);
    verbose_output_print(0, 2, "# survivors after_sieve: %lu (ratio %.2e)\n", S.after_sieve, ratio(S.after_sieve, S.before_sieve));
    verbose_output_print(0, 2, "# survivors not_both_even: %lu\n", S.not_both_even);
    verbose_output_print(0, 2, "# survivors not_both_multiples_of_p: %lu\n", S.not_both_multiples_of_p);
    verbose_output_print(0, 2, "# survivors trial_divided_on_side[0]: %lu\n", S.trial_divided_on_side[0]);
    verbose_output_print(0, 2, "# survivors check_leftover_norm_on_side[0]: %lu (%.1f%%)\n", S.check_leftover_norm_on_side[0], 100 * ratio(S.check_leftover_norm_on_side[0], S.trial_divided_on_side[0]));
    verbose_output_print(0, 2, "# survivors trial_divided_on_side[1]: %lu\n", S.trial_divided_on_side[1]);
    verbose_output_print(0, 2, "# survivors check_leftover_norm_on_side[1]: %lu (%.1f%%)\n", S.check_leftover_norm_on_side[1], 100 * ratio(S.check_leftover_norm_on_side[1], S.trial_divided_on_side[1]));
    verbose_output_print(0, 2, "# survivors enter_cofactoring: %lu\n", S.enter_cofactoring);
    verbose_output_print(0, 2, "# survivors cofactored: %lu (%.1f%%)\n", S.cofactored, 100.0 * ratio(S.cofactored, S.enter_cofactoring));
    verbose_output_print(0, 2, "# survivors smooth: %lu\n", S.smooth);
}

/* {{{ las_report_accumulate_threads_and_display
 * This function does three distinct things.
 *  - accumulates the timing reports for all threads into a collated report
 *  - display the per-sq timing relative to this report, and the given
 *    timing argument (in seconds).
 *  - merge the per-sq report into a global report
 */
void las_report_accumulate_threads_and_display(las_info & las,
        sieve_info & si, las_report_ptr report,
        thread_workspaces *ws, double qt0)
{
    /* Display results for this special q */
    las_report rep;
    las_report_init(rep);
    sieve_checksum checksum_post_sieve[2];
    
    ws->accumulate_and_clear(rep, checksum_post_sieve);

    las_report_display_counters(rep);
    verbose_output_print(0, 2, "# Checksums over sieve region: after all sieving: %u, %u\n", checksum_post_sieve[0].get_checksum(), checksum_post_sieve[1].get_checksum());
    verbose_output_vfprint(0, 1, gmp_vfprintf, "# %lu %s for side-%d (%Zd,%Zd)\n",
              rep->reports,
              las.batch ? "survivor(s) saved" : "relation(s)",
              si.conf.side,
              (mpz_srcptr) si.doing.p,
              (mpz_srcptr) si.doing.r);
    double qtts = qt0 - rep->tn[0] - rep->tn[1] - rep->ttf;
    if (rep->survivors.after_sieve != rep->survivors.not_both_even) {
        verbose_output_print(0, 1, "# Warning: found %ld hits with i,j both even (not a bug, but should be very rare)\n", rep->survivors.after_sieve - rep->survivors.not_both_even);
    }
#ifdef HAVE_RUSAGE_THREAD
    int dont_print_tally = 0;
#else
    int dont_print_tally = 1;
#endif
    if (dont_print_tally && las.nb_threads > 1) {
        verbose_output_print(0, 1, "# Time for this special-q: %1.4fs [tally available only in mono-thread]\n", qt0);
    } else {
	//convert ttcof from microseconds to seconds
	rep->ttcof *= 0.000001;
        verbose_output_print(0, 1, "# Time for this special-q: %1.4fs [norm %1.4f+%1.4f, sieving %1.4f"
	    " (%1.4f + %1.4f + %1.4f),"
            " factor %1.4f (%1.4f + %1.4f)]\n", qt0,
            rep->tn[0],
            rep->tn[1],
            qtts,
            rep->ttbuckets_fill,
            rep->ttbuckets_apply,
	    qtts-rep->ttbuckets_fill-rep->ttbuckets_apply,
	    rep->ttf, rep->ttf - rep->ttcof, rep->ttcof);
    }
    las_report_accumulate_and_clear(report, rep);
    las_report_clear(rep);
}/*}}}*/


/*************************** main program ************************************/


static void declare_usage(param_list pl)/*{{{*/
{
  param_list_usage_header(pl,
  "In the names and in the descriptions of the parameters, below there are often\n"
  "aliases corresponding to the convention that 0 is the rational side and 1\n"
  "is the algebraic side. If the two sides are algebraic, then the word\n"
  "'rational' just means the side number 0. Note also that for a rational\n"
  "side, the factor base is recomputed on the fly (or cached), and there is\n"
  "no need to provide a fb0 parameter.\n"
  );

  param_list_decl_usage(pl, "poly", "polynomial file");
  param_list_decl_usage(pl, "skew", "(alias S) skewness");

  param_list_decl_usage(pl, "fb0",   "factor base file on the rational side");
  param_list_decl_usage(pl, "fb1",   "(alias fb) factor base file on the algebraic side");
  param_list_decl_usage(pl, "fbc",  "factor base cache file (not yet functional)");

  param_list_decl_usage(pl, "q0",   "left bound of special-q range");
  param_list_decl_usage(pl, "q1",   "right bound of special-q range");
  param_list_decl_usage(pl, "rho",  "sieve only root r mod q0");
  param_list_decl_usage(pl, "sqside", "put special-q on this side");
  param_list_decl_usage(pl, "random-sample", "Sample this number of special-q's at random, within the range [q0,q1]");
  param_list_decl_usage(pl, "seed", "Use this seed for the random sampling of special-q's (see random-sample)");
  param_list_decl_usage(pl, "nq", "Process this number of special-q's and stop");
  param_list_decl_usage(pl, "todo", "provide file with a list of special-q to sieve instead of qrange");
  param_list_decl_usage(pl, "qfac-min", "factors of q must be at least that");
  param_list_decl_usage(pl, "qfac-max", "factors of q must be at most that");

  param_list_decl_usage(pl, "v",    "(switch) verbose mode, also prints sieve-area checksums");
  param_list_decl_usage(pl, "out",  "filename where relations are written, instead of stdout");
  param_list_decl_usage(pl, "t",   "number of threads to use");

  param_list_decl_usage(pl, "log-bucket-region", "set bucket region to 2^x");
  param_list_decl_usage(pl, "I",    "set sieving region to 2^I times J");
  param_list_decl_usage(pl, "A",    "set sieving region to 2^A");

  siever_config::declare_usage(pl);

  param_list_decl_usage(pl, "adjust-strategy", "strategy used to adapt the sieving range to the q-lattice basis (0 = logI constant, J so that boundary is capped; 1 = logI constant, (a,b) plane norm capped; 2 = logI dynamic, skewed basis; 3 = combine 2 and then 0) ; default=0");
  param_list_decl_usage(pl, "allow-largesq", "(switch) allows large special-q, e.g. for a DL descent");
  param_list_decl_usage(pl, "exit-early", "once a relation has been found, go to next special-q (value==1), or exit (value==2)");
  param_list_decl_usage(pl, "stats-stderr", "(switch) print stats to stderr in addition to stdout/out file");
  param_list_decl_usage(pl, "stats-cofact", "write statistics about the cofactorization step in file xxx");
  param_list_decl_usage(pl, "file-cofact", "provide file with strategies for the cofactorization step");
  param_list_decl_usage(pl, "prepend-relation-time", "prefix all relation produced with time offset since beginning of special-q processing");
  param_list_decl_usage(pl, "ondemand-siever-config", "(switch) defer initialization of siever precomputed structures (one per special-q side) to time of first actual use");
  param_list_decl_usage(pl, "dup", "(switch) suppress duplicate relations");
  param_list_decl_usage(pl, "batch", "(switch) use batch cofactorization");
  param_list_decl_usage(pl, "batch0", "side-0 batch file");
  param_list_decl_usage(pl, "batch1", "side-1 batch file");
  param_list_decl_usage(pl, "batchlpb0", "large prime bound on side 0 to be considered by batch cofactorization. Primes between lim0 and 2^batchlpb0 will be dealt with by product trees. Defaults to lpb0.");
  param_list_decl_usage(pl, "batchlpb1", "large prime bound on side 1 to be considered by batch cofactorization. Primes between lim0 and 2^batchlpb0 will be dealt with by product trees. Defaults to lpb1.");
  param_list_decl_usage(pl, "batchmfb0", "cofactor bound on side 0 to be considered after batch cofactorization. After the product tree, cofactors below this bound will go through ecm. Defaults to mfb0.");
  param_list_decl_usage(pl, "batchmfb1", "cofactor bound on side 1 to be considered after batch cofactorization. After the product tree, cofactors below this bound will go through ecm. Defaults to mfb1.");
  param_list_decl_usage(pl, "batch-print-survivors", "(switch) just print survivors for an external cofactorization");
  param_list_decl_usage(pl, "galois", "(switch) for reciprocal polynomials, sieve only half of the q's");
#ifdef TRACE_K
  param_list_decl_usage(pl, "traceab", "Relation to trace, in a,b format");
  param_list_decl_usage(pl, "traceij", "Relation to trace, in i,j format");
  param_list_decl_usage(pl, "traceNx", "Relation to trace, in N,x format");
  param_list_decl_usage(pl, "traceout", "Output file for trace output, default: stderr");
#endif
  param_list_decl_usage(pl, "hint-table", "filename with per-special q sieving data");
#ifdef  DLP_DESCENT
  param_list_decl_usage(pl, "descent-hint-table", "Alias to hint-table");
  param_list_decl_usage(pl, "recursive-descent", "descend primes recursively");
  /* given that this option is dangerous, we enable it only for
   * las_descent
   */
  param_list_decl_usage(pl, "grace-time-ratio", "Fraction of the estimated further descent time which should be spent processing the current special-q, to find a possibly better relation");
  las_dlog_base::declare_parameter_usage(pl);
#endif /* DLP_DESCENT */
  param_list_decl_usage(pl, "never-discard", "Disable the discarding process for special-q's. This is dangerous. See bug #15617");
  verbose_decl_usage(pl);
  tdict_decl_usage(pl);
}/*}}}*/

int main (int argc0, char *argv0[])/*{{{*/
{
    double t0, tts, wct;
    unsigned long nr_sq_processed = 0;
    unsigned long nr_sq_discarded = 0;
    int never_discard = 0;      /* only enabled for las_descent */
    double totJ = 0.0;
    double totlogI = 0.0;
    int argc = argc0;
    char **argv = argv0;
    double max_full = 0.;

#ifdef HAVE_MINGW
    _fmode = _O_BINARY;     /* Binary open for all files */
#endif
    setbuf(stdout, NULL);
    setbuf(stderr, NULL);

    cxx_param_list pl;

    declare_usage(pl);

    /* Passing NULL is allowed here. Find value with
     * param_list_parse_switch later on */
    param_list_configure_switch(pl, "-v", NULL);
    param_list_configure_switch(pl, "-ondemand-siever-config", NULL);
    param_list_configure_switch(pl, "-allow-largesq", &allow_largesq);
    param_list_configure_switch(pl, "-stats-stderr", NULL);
    param_list_configure_switch(pl, "-prepend-relation-time", &prepend_relation_time);
    param_list_configure_switch(pl, "-dup", NULL);
    param_list_configure_switch(pl, "-batch", NULL);
    param_list_configure_switch(pl, "-batch-print-survivors", NULL);
    //    param_list_configure_switch(pl, "-galois", NULL);
    param_list_configure_alias(pl, "skew", "S");
    // TODO: All these aliases should disappear, one day.
    // This is just legacy.
    param_list_configure_alias(pl, "fb1", "fb");
#ifdef  DLP_DESCENT
    param_list_configure_switch(pl, "-recursive-descent", &recursive_descent);
#endif
    param_list_configure_switch(pl, "-never-discard", &never_discard);
    tdict_configure_switch(pl);

    argv++, argc--;
    for( ; argc ; ) {
        if (param_list_update_cmdline(pl, &argc, &argv)) { continue; }
        /* Could also be a file */
        FILE * f;
        if ((f = fopen(argv[0], "r")) != NULL) {
            param_list_read_stream(pl, f, 0);
            fclose(f);
            argv++,argc--;
            continue;
        }
        fprintf(stderr, "Unhandled parameter %s\n", argv[0]);
        param_list_print_usage(pl, argv0[0], stderr);
        exit(EXIT_FAILURE);
    }

    param_list_parse_int(pl, "adjust-strategy", &adjust_strategy);
    param_list_parse_int(pl, "exit-early", &exit_after_rel_found);
#if DLP_DESCENT
    param_list_parse_double(pl, "grace-time-ratio", &general_grace_time_ratio);
#endif
    param_list_parse_int(pl, "log-bucket-region", &LOG_BUCKET_REGION);
    set_LOG_BUCKET_REGION();

    las_info las(pl);    /* side effects: prints cmdline and flags */

    /* We have the following dependency chain (not sure the account below
     * is exhaustive).
     *
     * q0 -> q0d (double) -> si.sides[*]->{scale,logmax}
     * q0 -> (I, lpb, lambda) for the descent
     * 
     * scale -> logp's in factor base.
     *
     * I -> splittings of the factor base among threads.
     *
     * This is probably enough to justify having separate sieve_info's
     * for the given sizes.
     */

    if (!param_list_parse_switch(pl, "-ondemand-siever-config")) {
        /* Create a default siever instance among las.sievers if needed */
        if (las.config_pool.default_config_ptr) {
            siever_config const & sc(*las.config_pool.default_config_ptr);
            sieve_info::get_sieve_info_from_config(sc, las.cpoly, las.sievers, pl);
        }
        /* Create all siever configurations from the preconfigured hints */
        /* This can also be done dynamically if needed */
        for(siever_config_pool::hint_table_t::const_iterator it = las.config_pool.hints.begin() ; it != las.config_pool.hints.end() ; ++it) {
            siever_config const & sc(it->second);
            sieve_info::get_sieve_info_from_config(sc, las.cpoly, las.sievers, pl);
        }
        verbose_output_print(0, 1, "# Done creating cached siever configurations\n");
    }

    /* We allocate one more workspace per kind of bucket than there are
       threads, so that threads have some freedom in avoiding the fullest
       bucket array. With only one thread, no balancing needs to be done,
       so we use only one bucket array. */
    const size_t nr_workspaces = las.nb_threads + ((las.nb_threads > 1)?1:0);
    thread_workspaces *workspaces = new thread_workspaces(nr_workspaces, 2, las);

    if (las.batch) {
        ASSERT_ALWAYS(las.config_pool.default_config_ptr);
        siever_config const & sc0(*las.config_pool.default_config_ptr);
        int lpb[2] = { sc0.sides[0].lpb, sc0.sides[1].lpb, };
        param_list_parse_int(pl, "batchlpb0", &(lpb[0]));
        param_list_parse_int(pl, "batchlpb1", &(lpb[1]));
        for(int side = 0 ; side < 2 ; side++) {
            // the product of primes up to B takes \log2(B)-\log\log 2 /
            // \log 2 bits. The added constant is 0.5287.
            if (lpb[side] + 0.5287 >= 31 + log2(GMP_LIMB_BITS)) {
                fprintf(stderr, "Gnu MP cannot deal with primes product that large (max 37 bits, asked for batchlpb%d=%d)\n", side, lpb[side]);
                abort();
            } else if (lpb[side] + 0.5287 >= 34) {
                fprintf(stderr, "Gnu MP's mpz_inp_raw and mpz_out_raw functions are limited to integers of at most 34 bits (asked for batchlpb%d=%d)\n",side,lpb[side]);
                abort();
            }
        }
    }

    las_report report;
    las_report_init(report);

    t0 = seconds ();
    wct = wct_seconds();

    where_am_I w MAYBE_UNUSED;
    WHERE_AM_I_UPDATE(w, plas, &las);

    /* This timer is not active for now. While most of the accounting is
     * done through timer_special_q, it will be used mostly for
     * collecting the info on the time spent.
     */
    timetree_t global_timer;

    /* {{{ Doc on todo list handling
     * The function las_todo_feed behaves in different
     * ways depending on whether we're in q-range mode or in q-list mode.
     *
     * q-range mode: the special-q's to be handled are specified as a
     * range. Then, whenever the las.todo list almost runs out, it is
     * refilled if possible, up to the limit q1 (-q0 & -rho just gives a
     * special case of this).
     *
     * q-list mode: the special-q's to be handled are always read from a
     * file. Therefore each new special-q to be handled incurs a
     * _blocking_ read on the file, until EOF. This mode is also used for
     * the descent, which has the implication that the read occurs if and
     * only if the todo list is empty. }}} */

    thread_pool *pool = new thread_pool(las.nb_threads);

    for( ; las_todo_feed(las, pl) ; ) {
        if (las_todo_pop_closing_brace(las)) {
            las.tree.done_node();
            if (las.tree.depth() == 0) {
                if (recursive_descent) {
                    /* BEGIN TREE / END TREE are for the python script */
                    fprintf(las.output, "# BEGIN TREE\n");
                    las.tree.display_last_tree(las.output);
                    fprintf(las.output, "# END TREE\n");
                }
                las.tree.visited.clear();
            }
            continue;
        }

        timetree_t timer_special_q;
        double qt0 = seconds();
        tt_qstart = seconds();
        ACTIVATE_TIMER(timer_special_q);

        /* We set this aside because we may have to rollback our changes
         * if we catch an exception because of full buckets */
        std::stack<las_todo_entry> saved_todo(las.todo);

        /* pick a new entry from the stack, and do a few sanity checks */
        las_todo_entry doing = las_todo_pop(las);

        /* Check whether q is larger than the large prime bound.
         * This can create some problems, for instance in characters.
         * By default, this is not allowed, but the parameter
         * -allow-largesq is a by-pass to this test.
         */
        if (!allow_largesq) {
            siever_config const & config = las.config_pool.base;
            if ((int)mpz_sizeinbase(doing.p, 2) >
                    config.sides[config.side].lpb) {
                fprintf(stderr, "ERROR: The special q (%d bits) is larger than the "
                        "large prime bound on side %d (%d bits).\n",
                        (int) mpz_sizeinbase(doing.p, 2),
                        config.side,
                        config.sides[config.side].lpb);
                fprintf(stderr, "       You can disable this check with "
                        "the -allow-largesq argument,\n");
                fprintf(stderr, "       It is for instance useful for the "
                        "descent.\n");
                exit(EXIT_FAILURE);
            }
        }

        ASSERT_ALWAYS(mpz_poly_is_root(las.cpoly->pols[doing.side], doing.r, doing.p));

        SIBLING_TIMER(timer_special_q, "skew Gauss");

        sieve_range_adjust Adj(doing,
                las.cpoly,
                las.config_pool.get_config_for_q(doing),
                las.nb_threads);


        if (!Adj.SkewGauss())
            continue;

#ifndef SUPPORT_LARGE_Q
        if (!Adj.Q.fits_31bits()) { // for fb_root_in_qlattice_31bits
            fprintf (stderr,
                    "Warning, special-q basis is too skewed,"
                    " skipping this special-q."
                    " Define SUPPORT_LARGE_Q to proceed anyway.\n");
            continue;
        }
#endif

        /* Try strategies for adopting the sieving range */

        int should_discard = !Adj.sieve_info_adjust_IJ();

        if (should_discard) {
            if (never_discard) {
                Adj.set_minimum_J_anyway();
            } else {
                verbose_output_vfprint(0, 1, gmp_vfprintf,
                        "# "
                        HILIGHT_START
                        "Discarding side-%d q=%Zd; rho=%Zd;"
                        HILIGHT_END,
                        doing.side,
                        (mpz_srcptr) doing.p,
                        (mpz_srcptr) doing.r);
                verbose_output_print(0, 1,
                         " a0=%" PRId64
                        "; b0=%" PRId64
                        "; a1=%" PRId64
                        "; b1=%" PRId64
                        "; raw_J=%u;\n", 
                        Adj.Q.a0, Adj.Q.b0, Adj.Q.a1, Adj.Q.b1, Adj.J);
                nr_sq_discarded++;
                continue;
            }
        }

        /* With adjust_strategy == 2, we want to display the other
         * values, too. Also, strategy 0 wants strategy 1 to run first.
         */
        if (adjust_strategy != 1)
            Adj.sieve_info_update_norm_data_Jmax();

        if (adjust_strategy >= 2)
            Adj.adjust_with_estimated_yield();

        if (adjust_strategy >= 3) {
            /* Let's change that again. We tell the code to keep logI as
             * it is currently. */
            Adj.sieve_info_update_norm_data_Jmax(true);
        }

        /* check whether J is too small after the adjustments */
        if (Adj.J < Adj.get_minimum_J())
        {
            if (never_discard) {
                Adj.set_minimum_J_anyway();
            } else {
                verbose_output_vfprint(0, 1, gmp_vfprintf,
                        "# "
                        HILIGHT_START
                        "Discarding side-%d q=%Zd; rho=%Zd;"
                        HILIGHT_END,
                        doing.side,
                        (mpz_srcptr) doing.p,
                        (mpz_srcptr) doing.r);
                verbose_output_print(0, 1,
                        " a0=%" PRId64
                        "; b0=%" PRId64
                        "; a1=%" PRId64
                        "; b1=%" PRId64
                        "; raw_J=%u;\n",
                        Adj.Q.a0, Adj.Q.b0, Adj.Q.a1, Adj.Q.b1, Adj.J);
                nr_sq_discarded++;
                continue;
            }
        }

        siever_config conf = Adj.config();
        conf.logI_adjusted = Adj.logI;

        /* It's a bit of a hack, yes. If we tinker with I, then we are
         * varying the notion of bucket-sieved primes. So the "default"
         * setting varies, and if there's a user-supplied value, it
         * should by no means fall below the minimum admissible value.
         */
        conf.bucket_thresh = 1UL << conf.logI_adjusted;
        param_list_parse_ulong(pl, "bkthresh", &(conf.bucket_thresh));
        if (conf.bucket_thresh < (1UL << conf.logI_adjusted)) {
            verbose_output_print(0, 1, "# Warning: with logI = %d,"
                    " we can't have %lu as the bucket threshold. Using %lu\n",
                    conf.logI_adjusted,
                    conf.bucket_thresh,
                    1UL << conf.logI_adjusted);
            conf.bucket_thresh = 1UL << conf.logI_adjusted;
        }

        /* done with skew gauss ! */

        BOOKKEEPING_TIMER(timer_special_q);

        /* Maybe create a new siever ? */
        sieve_info & si(sieve_info::get_sieve_info_from_config(conf, las.cpoly, las.sievers, pl));

        si.recover_per_sq_values(Adj);

        si.init_j_div();
        si.init_unsieve_data();

        /* checks the value of J,
         * precompute the skewed polynomials of f(x) and g(x), and also
         * their floating-point versions */

        totJ += si.J;
        totlogI += si.conf.logI_adjusted;


        /* Now we're ready to sieve. We have to refresh some fields
         * in the sieve_info structure, otherwise we'll be polluted by
         * the leftovers from earlier runs.
         */
        si.update_norm_data();
        si.update(nr_workspaces);

        try {

        WHERE_AM_I_UPDATE(w, psi, &si);

        las.tree.new_node(si.doing);
        las_todo_push_closing_brace(las, si.doing.depth);

        nr_sq_processed ++;
        verbose_output_vfprint(0, 1, gmp_vfprintf,
                             "# "
                             HILIGHT_START
                             "Sieving side-%d q=%Zd; rho=%Zd;"
                             HILIGHT_END,
                             si.conf.side,
                             (mpz_srcptr) si.doing.p,
                             (mpz_srcptr) si.doing.r);

        verbose_output_print(0, 1, " a0=%" PRId64 "; b0=%" PRId64 "; a1=%" PRId64 "; b1=%" PRId64 "; J=%u;",
                             si.qbasis.a0, si.qbasis.b0,
                             si.qbasis.a1, si.qbasis.b1,
                             si.J);
        if (si.doing.depth) {
            verbose_output_print(0, 1, " # within descent, currently at depth %d", si.doing.depth);
        }
        verbose_output_print(0, 1, "\n");
        /* TODO: maybe print that later */
        if (!mpz_probab_prime_p(doing.p, 1)) {
            verbose_output_vfprint(1, 0, gmp_vfprintf,
                    "# Warning, q=%Zd is not prime\n",
                    (mpz_srcptr) doing.p);
        }

        verbose_output_print(0, 2, "# I=%u; J=%u\n", si.I, si.J);
/* XXXXXXXXXXXXXXXXXXXXXXXXXXXXXXXXXXXXXXXXXXXXXXXXXXXXXXXXX */
unsigned int sublat_bound = si.conf.sublat.m;
if (sublat_bound == 0)
    sublat_bound = 1;
for (unsigned int i_cong = 0; i_cong < sublat_bound; ++i_cong) {
for (unsigned int j_cong = 0; j_cong < sublat_bound; ++j_cong) {
    if (si.conf.sublat.m) {
        if (i_cong == 0 && j_cong == 0)
            continue;
        si.conf.sublat.i0 = i_cong;
        si.conf.sublat.j0 = j_cong;
        verbose_output_print(0, 1, "# Sublattice (i,j) == (%u, %u) mod %u\n",
                si.conf.sublat.i0, si.conf.sublat.j0, si.conf.sublat.m);
    }
/* XXXXXXXXXXXXXXXXXXXXXXXXXXXXXXXXXXXXXXXXXXXXXXXXXXXXXXXXX */
/* The loop on different (i,j) mod m starts here (?) */
        

        /* essentially update the fij polynomials and the max log bounds */
        si.update_norm_data();

        if (las.verbose >= 2) {
            verbose_output_print (0, 1, "# f_0'(x) = ");
            mpz_poly_fprintf(las.output, si.sides[0].lognorms->fij);
            verbose_output_print (0, 1, "# f_1'(x) = ");
            mpz_poly_fprintf(las.output, si.sides[1].lognorms->fij);
        }

        /* Now we're ready to sieve. We have to refresh some fields
         * in the sieve_info structure, otherwise we'll be polluted by
         * the leftovers from earlier runs.
         */
        si.update(nr_workspaces);


#ifdef TRACE_K
        init_trace_k(si, pl);
#endif

        /* WARNING. We're filling the report info for thread 0 for
         * ttbuckets_fill, while in fact the cost is over all threads.
         * The problem is always the fact that we don't have a proper
         * per-thread timer. So short of a better solution, this is what
         * we do. True, it's not clean.
         * (we need this data to be caught by
         * las_report_accumulate_threads_and_display further down, hence
         * this hack).
         */
    
        workspaces->thrs[0].rep->ttbuckets_fill -= seconds();

        /* Allocate buckets */
        workspaces->pickup_si(si);

        for(int side = 0 ; side < 2 ; side++) {
            /* This uses the thread pool, and stores the time spent under
             * timer_special_q (with wait time stored separately */
            if (!si.sides[side].fb) continue;
            fill_in_buckets(timer_special_q, *pool, *workspaces, si, side);
        }

        // useless
        // pool->accumulate_and_clear_active_time(*timer_special_q.current);

        /* Check that buckets are not more than full.
         * Due to templates and si.toplevel being not constant, need a
         * switch. (really?)
         */
        double this_max_full;
        switch(si.toplevel) {
            case 1:
                this_max_full = workspaces->buckets_max_full<1, shorthint_t>();
                break;
            case 2:
                this_max_full = workspaces->buckets_max_full<2, shorthint_t>();
                break;
            case 3:
                this_max_full = workspaces->buckets_max_full<3, shorthint_t>();
                break;
            default:
                ASSERT_ALWAYS(0);
        }
        if (this_max_full >= max_full)
            max_full = this_max_full;

        ASSERT_ALWAYS(max_full <= 1.0 ||
                fprintf (stderr, "max_full=%f, see #14987\n", max_full) == 0);
        
        workspaces->thrs[0].rep->ttbuckets_fill += seconds();

        // this timing slot is insignificant, let's put it with the
        // bookkeeping crop
        // SIBLING_TIMER(timer_special_q, "prepare small sieve");
        BOOKKEEPING_TIMER(timer_special_q);

        /* Prepare small sieve and re-sieve */
        for(int side = 0 ; side < 2 ; side++) {
            sieve_info::side_info & s(si.sides[side]);

<<<<<<< HEAD
            small_sieve_init(s.ssd, las.nb_threads, s.fb_smallsieved.get(), si, side);
=======
            if (!s.fb) continue;

            small_sieve_init(s.ssd, las, s.fb_smallsieved.get(), si, side);
>>>>>>> 3c64f009
            small_sieve_info("small sieve", side, s.ssd);

            small_sieve_extract_interval(s.rsd, s.ssd, s.fb_parts_x->rs);
            small_sieve_info("resieve", side, s.rsd);

            // Initialize small sieve data at the first region of level 0
            // TODO: multithread this? Probably useless...
            for (int i = 0; i < las.nb_threads; ++i) {
                thread_data * th = &workspaces->thrs[i];
                sieve_info::side_info & s(si.sides[side]);
                thread_side_data & ts = th->sides[side];

                /* because bucket regions are interleaved across threads,
                 * the first region index considered by thread of index
                 * th->id is simply th->id.
                 */
                ts.ssdpos = small_sieve_start(s.ssd, th->id, si);
                ts.rsdpos = small_sieve_copy_start(ts.ssdpos, s.fb_parts_x->rs);
            }
        }
        BOOKKEEPING_TIMER(timer_special_q);

        if (si.toplevel == 1) {
            CHILD_TIMER(timer_special_q, "process_bucket_region outer container");
            TIMER_CATEGORY(timer_special_q, bookkeeping());

            /* Process bucket regions in parallel */
            workspaces->thread_do_using_pool(*pool, &process_bucket_region);

            /* In a way, this timer handling should go to
             * thread_do_using_pool, I believe */
            pool->accumulate_and_clear_active_time(*timer_special_q.current);
            SIBLING_TIMER(timer_special_q, "worker thread wait time");
            TIMER_CATEGORY(timer_special_q, thread_wait());
            pool->accumulate_and_reset_wait_time(*timer_special_q.current);

        } else {
            SIBLING_TIMER(timer_special_q, "process_bucket_region outer container (non-MT)");
            TIMER_CATEGORY(timer_special_q, bookkeeping());

            // Prepare plattices at internal levels
            // TODO: this could be multi-threaded
            plattice_x_t max_area = plattice_x_t(si.J)<<si.conf.logI_adjusted;
            plattice_enumerate_area<1>::value =
                MIN(max_area, plattice_x_t(BUCKET_REGIONS[2]));
            plattice_enumerate_area<2>::value =
                MIN(max_area, plattice_x_t(BUCKET_REGIONS[3]));
            plattice_enumerate_area<3>::value = max_area;
            precomp_plattice_t precomp_plattice;
            for (int side = 0; side < 2; ++side) {
                if (!si.sides[side].fb) continue;
                CHILD_TIMER_PARAMETRIC(timer_special_q, "side ", side, "");
                for (int level = 1; level < si.toplevel; ++level) {
                    const fb_part * fb = si.sides[side].fb->get_part(level);
                    const fb_slice_interface *slice;
                    for (slice_index_t slice_index = fb->get_first_slice_index();
                            (slice = fb->get_slice(slice_index)) != NULL; 
                            slice_index++) {  
                        precomp_plattice[side][level].push_back(
                                slice->make_lattice_bases(si.qbasis, si.conf.logI_adjusted, si.conf.sublat));
                    }
                }
            }

            SIBLING_TIMER(timer_special_q, "process_bucket_region outer container (MT)");
            TIMER_CATEGORY(timer_special_q, bookkeeping());

            // Prepare plattices at internal levels

            // Visit the downsorting tree depth-first.
            // If toplevel = 1, then this is just processing all bucket
            // regions.
            size_t (&BRS)[FB_MAX_PARTS] = BUCKET_REGIONS;
            for (uint32_t i = 0; i < si.nb_buckets[si.toplevel]; i++) {
                switch (si.toplevel) {
                    case 2:
                        downsort_tree<1>(timer_special_q, i, i*BRS[2]/BRS[1],
                                *workspaces, *pool, si, precomp_plattice);
                        break;
                    case 3:
                        downsort_tree<2>(timer_special_q, i, i*BRS[3]/BRS[1],
                                *workspaces, *pool, si, precomp_plattice);
                        break;
                    default:
                        ASSERT_ALWAYS(0);
                }
            }
            /* Done in downsort_tree already, right ?
            pool->accumulate_and_clear_active_time(*timer_special_q.current);
            SIBLING_TIMER(timer_special_q, "worker thread wait time");
            TIMER_CATEGORY(timer_special_q, thread_wait());
            pool->accumulate_and_reset_wait_time(*timer_special_q.current);
            */

            BOOKKEEPING_TIMER(timer_special_q);

            // Cleanup precomputed lattice bases.
            for(int side = 0 ; side < 2 ; side++) {
                for (int level = 1; level < si.toplevel; ++level) {
                    std::vector<plattices_vector_t*> &V =
                        precomp_plattice[side][level];
                    for (std::vector<plattices_vector_t *>::iterator it =
                            V.begin();
                            it != V.end();
                            it++) {
                        delete *it;
                    }
                }
            }
        }

        BOOKKEEPING_TIMER(timer_special_q);

        // Cleanup smallsieve data
        for (int i = 0; i < las.nb_threads; ++i) {
            for(int side = 0 ; side < 2 ; side++) {
                thread_data * th = &workspaces->thrs[i];
                thread_side_data &ts = th->sides[side];
                free(ts.ssdpos);
                free(ts.rsdpos);
            }
        }
        for(int side = 0 ; side < 2 ; side++) {
            sieve_info::side_info & s(si.sides[side]);
            if (!s.fb) continue;
            small_sieve_clear(s.ssd);
            small_sieve_clear(s.rsd);
        }


/* XXXXXXXXXXXXXXXXXXXXXXXXXXXXXXXXXXXXXXXXXXXXXXXXXXXXXXXXX */
/* The loop on different (i,j) mod m ends here (?) */
}
}
if (si.conf.sublat.m) {
    for (int side = 0 ; side < 2 ; side++) {
        for (unsigned int i = 0; i < si.sides[side].precomp_plattice_dense.size(); ++i) {
            delete si.sides[side].precomp_plattice_dense[i];
        }
    }
}

        } catch (buckets_are_full const & e) {
            fprintf(stderr, "# %s\n", e.what());
            printf("# redoing this q because buckets are full.\n");

            double new_bk_multiplier = conf.bk_multiplier * (double) e.reached_size / e.theoretical_max_size * 1.01;
            printf("# Updating bucket multiplier to %.3f*%d/%d*1.01=%.3f\n",
                    conf.bk_multiplier,
                    e.reached_size,
                    e.theoretical_max_size,
                    new_bk_multiplier
                  );
            max_full = 0;
            las.config_pool.change_bk_multiplier(new_bk_multiplier);
            /* we have to roll back the updates we made to
             * this structure. */
            std::swap(las.todo, saved_todo);
            las.tree.ditch_node();
            continue;
        }

#ifdef  DLP_DESCENT
        SIBLING_TIMER(timer_special_q, "descent");
        TIMER_CATEGORY(timer_special_q, bookkeeping());

        descent_tree::candidate_relation const & winner(las.tree.current_best_candidate());
        if (winner) {
            /* Even if not going for recursion, store this as being a
             * winning relation. This is useful for preparing the hint
             * file, and also for the initialization of the descent.
             */
            las.tree.take_decision();
            verbose_output_start_batch();
            FILE * output;
            for (size_t i = 0;
                    (output = verbose_output_get(0, 0, i)) != NULL;
                    i++) {
                winner.rel.print(output, "Taken: ");
            }
            verbose_output_end_batch();
            {
                las_todo_entry const & me(si.doing);
                unsigned int n = mpz_sizeinbase(me.p, 2);
                verbose_output_start_batch();
                verbose_output_print (0, 1, "# taking path: ");
                for(int i = 0 ; i < me.depth ; i++) {
                    verbose_output_print (0, 1, " ");
                }
                verbose_output_print (0, 1, "%d@%d ->", n, me.side);
                for(unsigned int i = 0 ; i < winner.outstanding.size() ; i++) {
                    int side = winner.outstanding[i].first;
                    relation::pr const & v(winner.outstanding[i].second);
                    unsigned int n = mpz_sizeinbase(v.p, 2);
                    verbose_output_print (0, 1, " %d@%d", n, side);
                }
                if (winner.outstanding.empty()) {
                    verbose_output_print (0, 1, " done");
                }
                verbose_output_vfprint (0, 1, gmp_vfprintf, " \t%d %Zd %Zd\n", me.side,
                        (mpz_srcptr) me.p,
                        (mpz_srcptr) me.r);
                verbose_output_end_batch();
            }
            if (recursive_descent) {
                /* reschedule the possibly still missing large primes in the
                 * todo list */
                for(unsigned int i = 0 ; i < winner.outstanding.size() ; i++) {
                    int side = winner.outstanding[i].first;
                    relation::pr const & v(winner.outstanding[i].second);
                    unsigned int n = mpz_sizeinbase(v.p, 2);
                    verbose_output_vfprint(0, 1, gmp_vfprintf, "# [descent] " HILIGHT_START "pushing side-%d (%Zd,%Zd) [%d@%d]" HILIGHT_END " to todo list\n", side, v.p, v.r, n, side);
                    las_todo_push_withdepth(las, v.p, v.r, side, si.doing.depth + 1);
                }
            }
        } else {
            las_todo_entry const & me(si.doing);
            las.tree.mark_try_again(me.iteration + 1);
            unsigned int n = mpz_sizeinbase(me.p, 2);
            verbose_output_print (0, 1, "# taking path: %d@%d -> loop (#%d)", n, me.side, me.iteration + 1);
            verbose_output_vfprint (0, 1, gmp_vfprintf, " \t%d %Zd %Zd\n", me.side,
                    (mpz_srcptr) me.p,
                    (mpz_srcptr) me.r);
            verbose_output_vfprint(0, 1, gmp_vfprintf, "# [descent] Failed to find a relation for " HILIGHT_START "side-%d (%Zd,%Zd) [%d@%d]" HILIGHT_END " (iteration %d). Putting back to todo list.\n", me.side,
                    (mpz_srcptr) me.p,
                    (mpz_srcptr) me.r, n, me.side, me.iteration);
            las_todo_push_withdepth(las, me.p, me.r, me.side, me.depth + 1, me.iteration + 1);
        }
#endif  /* DLP_DESCENT */

        BOOKKEEPING_TIMER(timer_special_q);

        qt0 = seconds() - qt0;

        /*
         * I think it's useless now. All routines which use the thread
         * pool properly report their time use with the equivalent of
         * these functions.
        pool->accumulate_and_clear_active_time(timer_special_q);
        SIBLING_TIMER(timer_special_q, "worker thread wait time");
        pool->accumulate_and_reset_wait_time(*timer_special_q.current);
        */

        timer_special_q.stop();
        
        if (tdict::global_enable >= 2) {
            verbose_output_print (0, 1, "%s", timer_special_q.display().c_str());

            double t = 0;
            for(auto const &c : timer_special_q.filter_by_category()) {
                verbose_output_print (0, 1, "# %s: %.2f\n", 
                        coarse_las_timers::explain(c.first).c_str(),
                        c.second);
                t += c.second;
            }
            verbose_output_print (0, 1, "# total counted time: %.2f\n", t);
        }

        global_timer += timer_special_q;

        las_report_accumulate_threads_and_display(las, si, report, workspaces, qt0);

#ifdef TRACE_K
        trace_per_sq_clear(si);
#endif
        if (exit_after_rel_found > 1 && report->reports > 0)
            break;


      } // end of loop over special q ideals.

    delete pool;

    if (recursive_descent) {
        verbose_output_print(0, 1, "# Now displaying again the results of all descents\n");
        las.tree.display_all_trees(las.output);
    }

    global_timer.start();

    if (las.batch)
      {
        ASSERT_ALWAYS(las.config_pool.default_config_ptr);
        siever_config const & sc0(*las.config_pool.default_config_ptr);
        SIBLING_TIMER(global_timer, "batch cofactorization (time is wrong because of openmp)");
        TIMER_CATEGORY(global_timer, batch_mixed());

	const char *batch0_file, *batch1_file;
	batch0_file = param_list_lookup_string (pl, "batch0");
	batch1_file = param_list_lookup_string (pl, "batch1");
	unsigned long lim[2] = { sc0.sides[0].lim, sc0.sides[1].lim };
	int lpb[2] = { sc0.sides[0].lpb, sc0.sides[1].lpb };
	int batchlpb[2] = { lpb[0], lpb[1]};
	int batchmfb[2] = { sc0.sides[0].lpb, sc0.sides[1].lpb};
        param_list_parse_int(pl, "batchlpb0", &(batchlpb[0]));
        param_list_parse_int(pl, "batchlpb1", &(batchlpb[1]));
        param_list_parse_int(pl, "batchmfb0", &(batchmfb[0]));
        param_list_parse_int(pl, "batchmfb1", &(batchmfb[1]));
	mpz_t batchP[2];
	mpz_init (batchP[0]);
	mpz_init (batchP[1]);
	create_batch_file (batch0_file, batchP[0], lim[0], 1UL << batchlpb[0],
			   las.cpoly->pols[0], las.output, las.nb_threads);
	create_batch_file (batch1_file, batchP[1], lim[1], 1UL << batchlpb[1],
			   las.cpoly->pols[1], las.output, las.nb_threads);
	double tcof_batch = seconds ();
	cofac_list_realloc (las.L, las.L->size);

        mpz_t B[2], L[2], M[2];

        for(int side = 0 ; side < 2 ; side++) {
            mpz_init(B[side]);
            mpz_init(L[side]);
            mpz_init(M[side]);
            mpz_ui_pow_ui(B[side], 2, batchlpb[side]);
            mpz_ui_pow_ui(L[side], 2, lpb[side]);
            mpz_ui_pow_ui(M[side], 2, batchmfb[side]);
        }

	report->reports = find_smooth (las.L, batchP, B, L, M, las.output,
				       las.nb_threads);

        for(int side = 0 ; side < 2 ; side++) {
            mpz_clear (batchP[side]);
            mpz_clear (B[side]);
            mpz_clear (L[side]);
            mpz_clear (M[side]);
        }
	factor (las.L, report->reports, las.cpoly, lpb,
		las.output, las.nb_threads);
	tcof_batch = seconds () - tcof_batch;
	report->ttcof += tcof_batch;
	/* add to ttf since the remaining time will be computed as ttf-ttcof */
	report->ttf += tcof_batch;
      }

    t0 = seconds () - t0;
    wct = wct_seconds() - wct;
    if (adjust_strategy < 2) {
        verbose_output_print (2, 1, "# Average J=%1.0f for %lu special-q's, max bucket fill %f\n",
                totJ / (double) nr_sq_processed, nr_sq_processed, max_full);
    } else {
        verbose_output_print (2, 1, "# Average logI=%1.1f for %lu special-q's, max bucket fill %f\n",
                totlogI / (double) nr_sq_processed, nr_sq_processed, max_full);
    }
    verbose_output_print (2, 1, "# Discarded %lu special-q's out of %u pushed\n",
            nr_sq_discarded, las.nq_pushed);
    tts = t0;
    tts -= report->tn[0];
    tts -= report->tn[1];
    tts -= report->ttf;

    global_timer.stop();
    if (tdict::global_enable >= 1) {
        verbose_output_print (0, 1, "%s", global_timer.display().c_str());

        double t = 0;
        for(auto const &c : global_timer.filter_by_category()) {
            verbose_output_print (0, 1, "# %s: %.2f\n", 
                    coarse_las_timers::explain(c.first).c_str(),
                    c.second);
            t += c.second;
        }
        verbose_output_print (0, 1, "# total counted time: %.2f\n", t);
    }
    las_report_display_counters(report);


    if (las.verbose)
        facul_print_stats (las.output);

    /*{{{ Display tally */
#ifdef HAVE_RUSAGE_THREAD
    int dont_print_tally = 0;
#else
    int dont_print_tally = 1;
#endif
    if (bucket_prime_stats) {
        verbose_output_print(2, 1, "# nr_bucket_primes = %lu, nr_div_tests = %lu, nr_composite_tests = %lu, nr_wrap_was_composite = %lu\n",
                 nr_bucket_primes, nr_div_tests, nr_composite_tests, nr_wrap_was_composite);
    }

    if (dont_print_tally && las.nb_threads > 1) 
        verbose_output_print (2, 1, "# Total cpu time %1.2fs [tally available only in mono-thread]\n", t0);
    else
        verbose_output_print (2, 1, "# Total cpu time %1.2fs [norm %1.2f+%1.1f, sieving %1.1f"
                " (%1.1f + %1.1f + %1.1f),"
                " factor %1.1f (%1.1f + %1.1f)]\n", t0,
                report->tn[0],
                report->tn[1],
                tts,
                report->ttbuckets_fill,
                report->ttbuckets_apply,
                tts-report->ttbuckets_fill-report->ttbuckets_apply,
		report->ttf, report->ttf - report->ttcof, report->ttcof);

    verbose_output_print (2, 1, "# Total elapsed time %1.2fs, per special-q %gs, per relation %gs\n",
                 wct, wct / (double) nr_sq_processed, wct / (double) report->reports);
    const long peakmem = PeakMemusage();
    if (peakmem > 0)
        verbose_output_print (2, 1, "# PeakMemusage (MB) = %ld \n",
                peakmem >> 10);
    verbose_output_print (2, 1, "# Total %lu reports [%1.3gs/r, %1.1fr/sq]\n",
            report->reports, t0 / (double) report->reports,
            (double) report->reports / (double) nr_sq_processed);


    print_worst_weight_errors();

    /*}}}*/

    las.print_cof_stats();

    //
    delete workspaces;

    las_report_clear(report);

    return 0;
}/*}}}*/
<|MERGE_RESOLUTION|>--- conflicted
+++ resolved
@@ -2498,13 +2498,9 @@
         for(int side = 0 ; side < 2 ; side++) {
             sieve_info::side_info & s(si.sides[side]);
 
-<<<<<<< HEAD
+            if (!s.fb) continue;
+
             small_sieve_init(s.ssd, las.nb_threads, s.fb_smallsieved.get(), si, side);
-=======
-            if (!s.fb) continue;
-
-            small_sieve_init(s.ssd, las, s.fb_smallsieved.get(), si, side);
->>>>>>> 3c64f009
             small_sieve_info("small sieve", side, s.ssd);
 
             small_sieve_extract_interval(s.rsd, s.ssd, s.fb_parts_x->rs);
