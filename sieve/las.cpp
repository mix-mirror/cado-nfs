--- conflicted
+++ resolved
@@ -1968,15 +1968,9 @@
         };
         size_t old_size = survivors.size();
         search_survivors_in_line(both_S, both_bounds,
-<<<<<<< HEAD
                                  si.logI, j + first_j, N,
                                  si.j_div, si.conf.unsieve_thresh,
-                                 si.us, survivors, si.conf.sublat.m);
-=======
-                                 si->conf->logI, j + first_j, N,
-                                 si->j_div, si->conf->unsieve_thresh,
-                                 si->us, survivors, si->conf->sublat);
->>>>>>> 7e4520ba
+                                 si.us, survivors, si.conf.sublat);
         /* Survivors written by search_survivors_in_line() have index
            relative to their j-line. We need to convert to index within
            the bucket region by adding line offsets. */
@@ -2160,12 +2154,8 @@
             // Note that are, (i,j) must be true coordinates, not the
             // ones reduced to (-I/2, I/2) using sublattices.
             NxToIJ (&i, &j, N, x, si);
-<<<<<<< HEAD
-		mpz_poly_homogeneous_eval_siui (norm[side], si.sides[side].fij, i, j);
-=======
             adjustIJsublat(&i, &j, si);
-            mpz_poly_homogeneous_eval_siui (norm[side], si->sides[side]->fij, i, j);
->>>>>>> 7e4520ba
+            mpz_poly_homogeneous_eval_siui (norm[side], si.sides[side].fij, i, j);
 
 #ifdef TRACE_K
             if (trace_on_spot_ab(a, b)) {
