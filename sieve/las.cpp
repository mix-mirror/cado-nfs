/* the macro above is for #include <cmath> -- however it must happen
 * first, because it may well be that one of the intermediary headers
 * pull stuff that is dependent on this flag.
 */
#include "cado.h" // IWYU pragma: keep

/* This compilation units reacts to TRACK_CODE_PATH and uses macros
 * such as WHERE_AM_I_UPDATE.
 * This compilation unit _must_ produce different object files depending
 * on the value of TRACK_CODE_PATH.
 * The WHERE_AM_I_UPDATE macro itself is defined in las-where-am-i.hpp
 */

#include <cstdint>     /* AIX wants it first (it's a bug) */
#include <cinttypes>                      // for PRId64, PRIu64
#include <climits>                        // for ULONG_MAX
#include <cmath>                          // for log, pow, sqrt
#include <algorithm>                      // for min, max, max_element
#include <array>                          // for array, array<>::value_type
#include <condition_variable>             // for condition_variable
#include <cstdio>                         // for size_t, fprintf, stderr
#include <cstdlib>                        // for exit, EXIT_FAILURE, EXIT_SU...
#include <cstdarg>             // IWYU pragma: keep
#include <functional>                     // for ref
#include <iomanip>                        // for operator<<, setprecision
#include <list>                           // for list, _List_iterator
#include <map>                            // for map
#include <memory>                         // for allocator, shared_ptr, make...
#include <mutex>                          // for mutex, lock_guard, unique_lock
#include <ostream>                        // for operator<<, ostringstream
#include <istream>                        // for operator>>
#include <fstream>                        // for ifstream
#include <string>                         // for string, basic_string, opera...
#include <thread>                         // for thread
#include <type_traits>                    // for remove_reference<>::type
#include <utility>                        // for move, pair
#include <vector>                         // for vector<>::iterator, vector
#include <gmp.h>                          // for mpz_srcptr, gmp_vfprintf
#include "bucket.hpp"                     // for bucket_slice_alloc_defaults
#include "cado_poly.h"
#include "cxx_mpz.hpp"
#include "ecm/batch.hpp"                      // for cofac_list, cofac_candidate
#include "ecm/facul.hpp"                      // for facul_print_stats
#include "fb-types.h"                     // for fbprime_t, sublat_t, slice_...
#include "fb.hpp"                         // for fb_factorbase::key_type
#include "las-auxiliary-data.hpp"         // for report_and_timer, nfs_aux
#include "las-bkmult.hpp"                 // for buckets_are_full, bkmult_sp...
#include "las-choose-sieve-area.hpp"      // for choose_sieve_area, never_di...
#include "las-cofactor.hpp"               // for cofactorization_statistics
#include "las-config.h"                   // for LOG_BUCKET_REGIONS, BUCKET_...
#include "las-descent-trees.hpp"          // descent_tree
#include "las-descent.hpp"                // for postprocess_specialq_descent
#include "las-divide-primes.hpp"          // for display_bucket_prime_stats
#include "las-dlog-base.hpp"              // IWYU pragma: keep
#include "las-fill-in-buckets.hpp"        // for downsort_tree, fill_in_buck...
#include "las-globals.hpp"                // for main_output, base_memory
#include "las-info.hpp"                   // for las_info, las_info::batch_p...
#include "las-multiobj-globals.hpp"       // for dlp_descent
#include "las-norms.hpp"                  // for lognorm_smart, ADJUST_STRAT...
#include "las-output.hpp"                 // for las_output
#include "las-parallel.hpp"               // for las_parallel_desc, las_para...
#include "las-plattice.hpp"               // for plattice_enumerator
#include "las-process-bucket-region.hpp"  // for process_bucket_region_spawn
#include "las-qlattice.hpp"               // for qlattice_basis, operator<<
#include "las-report-stats.hpp"           // for las_report, coarse_las_timers
#include "las-siever-config.hpp"          // for siever_config::side_config
#include "cado-sighandlers.h"
#include "las-smallsieve.hpp"             // for small_sieve_activate_many_s...
#include "las-threads-work-data.hpp"      // for nfs_work, nfs_work::side_data
#include "las-todo-entry.hpp"             // for las_todo_entry
#include "las-todo-list.hpp"              // for las_todo_list
#include "las-where-am-i-proxy.hpp"            // for where_am_I
#include "las-where-am-i.hpp"             // for where_am_I, WHERE_AM_I_UPDATE
#include "lock_guarded_container.hpp"     // for lock_guarded_container
#include "macros.h"                       // for ASSERT_ALWAYS, MAX, iceildiv
#include "memusage.h"   // PeakMemusage
#include "misc.h"          // size_disp
#include "mpz_poly.h"
#include "multityped_array.hpp"           // for multityped_array
#include "params.h"
#include "relation.hpp"                   // for relation, operator<<
#include "tdict.hpp"                      // for timetree_t, slot, SIBLING_T...
#include "threadpool.hpp"                 // for thread_pool, thread_pool::s...
#include "timing.h"             // for seconds
#include "utils_cxx.hpp"
#include "verbose.h"
#include "json.hpp"
#include "ecm/facul_strategies_stats.hpp"
#include "fmt/format.h"
#include <sys/types.h>
#include <dirent.h>
#include "las-duplicate.hpp"




/*************************** main program ************************************/

static void configure_aliases(cxx_param_list & pl)
{
    las_info::configure_aliases(pl);
    param_list_configure_alias(pl, "log-bucket-region", "B");
    las_output::configure_aliases(pl);
    tdict::configure_aliases(pl);
}

static void configure_switches(cxx_param_list & pl)
{
    las_info::configure_switches(pl);
    las_output::configure_switches(pl);
    tdict::configure_switches(pl);

    param_list_configure_switch(pl, "-allow-largesq", &allow_largesq);
    if (dlp_descent)
        param_list_configure_switch(pl, "-recursive-descent", &recursive_descent);

    param_list_configure_switch(pl, "-prepend-relation-time", &prepend_relation_time);
    param_list_configure_switch(pl, "-sync", &sync_at_special_q);
    param_list_configure_switch(pl, "-never-discard", &never_discard);
    param_list_configure_switch(pl, "-production", &las_production_mode);
}

static void declare_usage(cxx_param_list & pl)/*{{{*/
{
    param_list_usage_header(pl,
            "In the names and in the descriptions of the parameters, below there are often\n"
            "aliases corresponding to the convention that 0 is the rational side and 1\n"
            "is the algebraic side. If the two sides are algebraic, then the word\n"
            "'rational' just means the side number 0. Note also that for a rational\n"
            "side, the factor base is recomputed on the fly (or cached), and there is\n"
            "no need to provide a fb0 parameter.\n"
            );

    las_info::declare_usage(pl);
    las_parallel_desc::declare_usage(pl);
    las_todo_list::declare_usage(pl);
    las_output::declare_usage(pl);
    tdict::declare_usage(pl);

    param_list_decl_usage(pl, "trialdiv-first-side", "begin trial division on this side");
    param_list_decl_usage(pl, "allow-largesq", "allows large special-q, e.g. for a DL descent");

    param_list_decl_usage(pl, "sublat", "modulus for sublattice sieving");

    param_list_decl_usage(pl, "log-bucket-region", "set bucket region to 2^x");

    siever_config::declare_usage(pl);

    param_list_decl_usage(pl, "exit-early", "once a relation has been found, go to next special-q (value==1), or exit (value==2)");
    param_list_decl_usage(pl, "file-cofact", "provide file with strategies for the cofactorization step");
    param_list_decl_usage(pl, "prepend-relation-time", "prefix all relation produced with time offset since beginning of special-q processing");
    param_list_decl_usage(pl, "sync", "synchronize all threads at each special-q");
    where_am_I::decl_usage(pl);
    if (dlp_descent) {
        param_list_decl_usage(pl, "recursive-descent", "descend primes recursively");
        param_list_decl_usage(pl, "grace-time-ratio", "Fraction of the estimated further descent time which should be spent processing the current special-q, to find a possibly better relation");

    }
    /* given that this option is dangerous, we used to enable it only for
     * las_descent
     */
    param_list_decl_usage(pl, "never-discard", "Disable the discarding process for special-q's. This is dangerous. See bug #15617");

    param_list_decl_usage(pl, "production", "Sort of an opposite to -v. Disable all diagnostics except the cheap or critical ones. See #21688 and #21825.");
    verbose_decl_usage(pl);
}/*}}}*/

/* Our fetching of the siever_config fields is definitely wrong here. We
 * should only use logA, logI, and the siever thresholds.
 *
 * Note that we are sowewhat limited in our queries of the las_info type
 * here, as it has not been *completely* initialized yet. Well, almost,
 * but the shared structure cache has not loaded the factor base yet.
 */
static size_t expected_memory_usage_per_binding_zone(siever_config const & sc,/*{{{*/
        las_info const & las,
        int print)
{
    int const hush = print ? 0 : 3;
    cado_poly_srcptr cpoly = las.cpoly;

    /*
    int logImin = (1+sc.logA)/2;
    if (las.adjust_strategy == 2) {
        logImin -= ADJUST_STRATEGY2_MAX_SQUEEZE;
    sc.instantiate_thresholds(0);
    sc.instantiate_thresholds(1);
    */

    /* do the estimate based on the typical config stuff provided.
     * This is most often going to give a reasonable rough idea anyway.
     */
    size_t memory = 0;

    for(int side = 0 ; side < las.cpoly->nb_polys ; side++) {
        if (!sc.sides[side].lim) continue;
        double const p1 = sc.sides[side].lim;
        double const p0 = 2;
        /* in theory this should depend on the galois group and so on.
         * Here we're counting only with respect to a full symmetric
         * Galois group.
         * 
         * The average number of roots modulo primes is the average
         * number of fixed points of a permutation, and that is 1. If we
         * average over permutations with at least one fixed point, then
         * we have n! / (n! - D_n), and D_n/n! = \sum_{0\leq k\leq
         * n}(-1)^k/k! (which tends to 1/e, so the average number of
         * roots whenever there's at least one root tends to
         * 1/(1-1/e) = 1.5819767...)
         */
        int const d = cpoly->pols[side]->deg;
        double ideals_per_prime = 1;
        double fac=1;
        for(int k = 1 ; k <= d ; k++) {
            fac *= -k;
            ideals_per_prime += 1/fac;
        }
        ideals_per_prime = 1/(1-ideals_per_prime);
        size_t const nideals = nprimes_interval(p0, p1);
        size_t const nprimes = nideals / ideals_per_prime;
        size_t more = 0;
        /* we have nideals/ideals_per_prime prime numbers, totalling
         * nideals roots.
         * Per prime, we have:
         *      fbprime_t
         *      redc_invp_t
         *      double  (for the weight_cdf table).
         */
        more += sizeof(fbprime_t) * nprimes;
        more += sizeof(redc_invp_t) * nprimes;
        more += sizeof(double) * nprimes;
        /* Per root we have:
         *      fbroot_t
         */
        more += sizeof(fbroot_t) * nideals;

        verbose_output_print(0, 3 + hush,
                "# side %d, lim=%lu, %zu fb primes"
                " (d=%d, %f roots per p if G=S_d): %zuMB\n",
                side,
                sc.sides[side].lim,
                nideals,
                d, ideals_per_prime,
                more >> 20);
        memory += more;

        /* Maybe also count the cost of storing a few slicings ? */
    }
    return memory;
}/*}}}*/
/* This does not count the footprint per binding zone */
static size_t expected_memory_usage_per_subjob(siever_config const & sc,/*{{{*/
        las_info const & las,
        int nthreads,
        int print)
{
    char buf[20];
    int const hush = print ? 0 : 3;
    bkmult_specifier const bkmult = las.get_bk_multiplier();

    /* FIXME: I think that this code misses the case of sublat. */

    /* sc.instantiate_thresholds() depends on sc.logI */
    fb_factorbase::key_type K[2] {
        sc.instantiate_thresholds(0),
        sc.instantiate_thresholds(1)
    };

    bool const do_resieve = sc.sides[0].lim && sc.sides[1].lim;

    size_t memory = 0;
    size_t more;

#if 0 && defined(__linux__) && defined(HAVE_GLIBC) && defined(__x86_64__)
    /* count threads. Each costs 8M+4k for the stack, 64MB for the
     * private heap. However, this is only virtual address space.
     * Therefore it's not really clear how we should count it. Maybe "not
     * at all" is a good start, in fact.
     *
     * 64MB is actually transiently 128MB, then 64MB.
     */
    if (0) {
        verbose_output_print(0, 3 + hush, "# %d threads: %zuMB\n",
                nthreads,
                (more = nthreads * 0x4801000) >> 20);
        memory += more;
    }
#endif

    // toplevel is computed by fb_factorbase::slicing::slicing, based on
    // thresholds in fbK
    int toplevel = -1;
    for(int side = 0 ; side < las.cpoly->nb_polys ; side++) {
        int m;
        for(m = 0 ; m < FB_MAX_PARTS && K[side].thresholds[m] < sc.sides[side].lim; ++m);
        if (m > toplevel)
            toplevel = m;
    }

    if (toplevel == 0) toplevel++;

    ASSERT_ALWAYS(toplevel == 1 || toplevel == 2);

    /* the code path is radically different depending on toplevel. */

    int const nba = NUMBER_OF_BAS_FOR_THREADS(nthreads);

    double m1s, m1l, m2s;
    size_t s1s, s1l, s2s;

    struct round_me {
        slice_index_t initial;
        slice_index_t increase;
        slice_index_t operator()(slice_index_t y) const {
            return std::max(initial, increase * iceildiv(y, increase));
        }
    };

    round_me round1s, round2s, round1l;

    if (do_resieve) {
        typedef bucket_update_t<1, shorthint_t> T1s;
        typedef bucket_update_t<2, shorthint_t> T2s;
        typedef bucket_update_t<1, longhint_t> T1l;
        typedef bucket_slice_alloc_defaults<1, shorthint_t> W1s;
        typedef bucket_slice_alloc_defaults<2, shorthint_t> W2s;
        typedef bucket_slice_alloc_defaults<1, longhint_t> W1l;
        s2s=sizeof(T2s); m2s=bkmult.get<T2s>();
        s1s=sizeof(T1s); m1s=bkmult.get<T1s>();
        s1l=sizeof(T1l); m1l=bkmult.get<T1l>();
        round1s = round_me { W1s::initial, W1s::increase };
        round2s = round_me { W2s::initial, W2s::increase };
        round1l = round_me { W1l::initial, W1l::increase };
    } else {
        typedef bucket_update_t<1, emptyhint_t> T1s;
        typedef bucket_update_t<2, emptyhint_t> T2s;
        typedef bucket_update_t<1, logphint_t> T1l;
        typedef bucket_slice_alloc_defaults<1, emptyhint_t> W1s;
        typedef bucket_slice_alloc_defaults<2, emptyhint_t> W2s;
        typedef bucket_slice_alloc_defaults<1, logphint_t> W1l;
        s2s=sizeof(T2s); m2s=bkmult.get<T2s>();
        s1s=sizeof(T1s); m1s=bkmult.get<T1s>();
        s1l=sizeof(T1l); m1l=bkmult.get<T1l>();
        round1s = round_me { W1s::initial, W1s::increase };
        round2s = round_me { W2s::initial, W2s::increase };
        round1l = round_me { W1l::initial, W1l::increase };
    }

    if (toplevel == 2) {
        // very large factor base primes, between bkthresh1 and lim = we
        // compute all bucket updates in one go. --> those updates are
        // bucket_update_t<2, shorthint_t>, that is, an XSIZE2 position
        // (should be 24 bits, is actually 32) and a short hint.
        //
        // For each big bucket region (level-2), we then transform these
        // updates into updates for the lower-level buckets. We thus
        // create bucket_update_t<1, longhint_t>'s with the downsort<>
        // function. The long hint is because we have the full fb_slice
        // index. the position in such a bucket update is shorter, only
        // XSIZE1.

        // For moderately large factor base primes (between bkthresh and
        // bkthresh1), we precompute the FK lattices (at some cost), and we
        // fill the buckets locally with short hints (and short positions:
        // bucket_update_t<1, shorthint_t>)

        for(int side = 0 ; side < las.cpoly->nb_polys ; side++) {
            if (!sc.sides[side].lim) continue;
            /* In truth, I sort of know it isn't valid. We've built most
             * of the stuff on the idea that there's a global "toplevel"
             * notion, but that barely applies when one of the factor
             * bases happens to be much smaller than the other one */
            ASSERT_ALWAYS(K[side].thresholds[2] == sc.sides[side].lim);
            double const p1 = K[side].thresholds[2];
            double p0 = K[side].thresholds[1];
            p0 = std::min(p1, p0);
            size_t const nprimes = nprimes_interval(p0, p1);
            double const w = (std::log(std::log(p1)) - std::log(std::log(p0)));

            /* we duplicate code that is found in allocate_memory. TODO:
             * refactor that */
            size_t const nreg = 1UL << (sc.logA - LOG_BUCKET_REGIONS[2]);
            size_t nup_per_reg = 0.25 * w * BUCKET_REGIONS[2] / nba;
            /* assume LOG_BUCKET_REGIONS[2] > logI */
            nup_per_reg *= 3;
            nup_per_reg += NB_DEVIATIONS_BUCKET_REGIONS * sqrt(nup_per_reg);
            size_t const nupdates = nup_per_reg * nreg * nba;
            {
                verbose_output_print(0, 3 + hush,
                        "# level 2, side %d:"
                        " %zu primes,"
                        " room for %zu 2-updates [2s] in %d arrays:"
                        " %s\n",
                        side, nprimes, nupdates,
                        nba,
                        size_disp(more = m2s * nupdates * s2s, buf));
                memory += more;
            }
            {
                /* Count the slice_start pointers as well. We need to know
                 * how many slices will be processed in each bucket
                 * array. A rough rule of thumb probably works.
                 */
                size_t const nslices_estim = iceildiv(nprimes >> 16, nba);
                size_t const nslices_alloc = round2s(nslices_estim);
                std::ostringstream os;
                size_t const waste = (nslices_alloc - nslices_estim) * nba * nreg * sizeof(void*);
                if (waste > (100<<20))
                    os << " [note: using coarse-grain value of " << nslices_alloc << " slices instead; " << 100.0*(nslices_alloc-nslices_estim)/nslices_alloc << "% waste ("<<(waste>>20)<<" MB) !]";
                verbose_output_print(0, 3 + hush,
                        "# level 2, side %d:"
                        " expect %zu slices per array,"
                        " %zu pointers each, in %d arrays:"
                        " %s%s\n",
                        side,
                        nslices_estim,
                        nreg,
                        nba,
                        size_disp(more = nba * nreg * MAX(nslices_estim, nslices_alloc) * sizeof(void*), buf),
                        os.str().c_str());
                memory += more;
            }
            {
                // how many downsorted updates are alive at a given point in
                // time ?
                size_t const nupdates_D = nupdates >> 8;
                verbose_output_print(0, 3 + hush,
                        "# level 1, side %d:"
                        " %zu downsorted 1-updates [1l]: %s\n",
                        side, nupdates_D,
                        size_disp(more = m1l * nupdates_D * s1l, buf));
                memory += more;
            }
            {
                size_t const nslices_estim = 1;
                size_t const nslices_alloc = round1l(nslices_estim);
                size_t const nreg = 1 << (LOG_BUCKET_REGIONS[2] - LOG_BUCKET_REGIONS[1]);
                std::ostringstream os;
                size_t const waste = (nslices_alloc - nslices_estim) * nba * nreg * sizeof(void*);
                if (waste > (100<<20))
                    os << " [note: using coarse-grain value of " << nslices_alloc << " slices instead; " << 100.0*(nslices_alloc-nslices_estim)/nslices_alloc << "% waste ("<<(waste>>20)<<" MB) !]";
                verbose_output_print(0, 3 + hush,
                        "# level 1, side %d:"
                        " expect %zu slices per array,"
                        " %zu pointers each, in %d arrays: %s%s\n",
                        side,
                        nslices_estim,
                        nreg,
                        nba,
                        size_disp(more = nba * nreg * MAX(nslices_estim, nslices_alloc) * sizeof(void*), buf),
                        os.str().c_str());
                memory += more;
            }
        }

        for(int side = 0 ; side < las.cpoly->nb_polys ; side++) {
            if (!sc.sides[side].lim) continue;
            double const p1 = K[side].thresholds[1];
            double const p0 = K[side].thresholds[0];
            size_t const nprimes = nprimes_interval(p0, p1);
            double const w = (std::log(std::log(p1)) - std::log(std::log(p0)));

            size_t const nreg = 1 << (LOG_BUCKET_REGIONS[2] - LOG_BUCKET_REGIONS[1]);
            size_t nup_per_reg = 0.25 * w * BUCKET_REGIONS[1] / nba;
            /* assume LOG_BUCKET_REGIONS[1] > logI -- if it's not the
             * case, the count will not be too wrong anyway. */
            nup_per_reg *= 3;
            nup_per_reg += NB_DEVIATIONS_BUCKET_REGIONS * sqrt(nup_per_reg);
            size_t const nupdates = nup_per_reg * nreg * nba;
            verbose_output_print(0, 3 + hush,
                    "# level 1, side %d:"
                    " %zu primes,"
                    " %zu 1-updates [1s] in %d arrays:"
                    " %s\n",
                    side, nprimes, nupdates, nba,
                    size_disp(more = m1s * nupdates * s1s, buf));
            memory += more;
            verbose_output_print(0, 3 + hush,
                    "# level 1, side %d:"
                    " %zu primes => precomp_plattices: %s\n",
                    side, nprimes,
                    size_disp(more = nprimes * sizeof(plattice_enumerator), buf));
            memory += more;

            {
                /* Count the slice_start pointers as well. We need to know
                 * how many slices will be processed in each bucket
                 * array. A rough rule of thumb probably works.
                 */
                size_t const nslices_estim = iceildiv(nprimes >> 16, nba);
                size_t const nslices_alloc = round1s(nslices_estim);
                std::ostringstream os;
                size_t const waste = (nslices_alloc - nslices_estim) * nba * nreg * sizeof(void*);
                if (waste > (100<<20))
                    os << " [note: using coarse-grain value of " << nslices_alloc << " slices instead; " << 100.0*(nslices_alloc-nslices_estim)/nslices_alloc << "% waste ("<<(waste>>20)<<" MB) !]";
                verbose_output_print(0, 3 + hush,
                        "# level 1, side %d:"
                        " expect %zu slices per array,"
                        " %zu pointers each, in %d arrays:"
                        " %s%s\n",
                        side,
                        nslices_estim,
                        nreg,
                        nba,
                        size_disp(more = nba * nreg * MAX(nslices_estim, nslices_alloc) * sizeof(void*), buf),
                        os.str().c_str());
                memory += more;
            }
        }
    } else if (toplevel == 1) {
        // *ALL* bucket updates are computed in one go as
        // bucket_update_t<1, shorthint_t>
        for(int side = 0 ; side < las.cpoly->nb_polys ; side++) {
            if (!sc.sides[side].lim) continue;
            ASSERT_ALWAYS(K[side].thresholds[1] == sc.sides[side].lim);
            double const p1 = K[side].thresholds[1];
            double const p0 = K[side].thresholds[0];
            size_t const nprimes = nprimes_interval(p0, p1);
            double const w = (std::log(std::log(p1)) - std::log(std::log(p0)));

            /* we duplicate code that is found in allocate_memory. TODO:
             * refactor that */
            size_t const nreg = 1UL << (sc.logA - LOG_BUCKET_REGIONS[1]);
            size_t nup_per_reg = 0.25 * w * BUCKET_REGIONS[1] / nba;
            /* assume LOG_BUCKET_REGIONS[1] > logI -- if it's not the
             * case, the count will not be too wrong anyway. */
            nup_per_reg *= 3;
            nup_per_reg += NB_DEVIATIONS_BUCKET_REGIONS * sqrt(nup_per_reg);
            size_t nupdates = nup_per_reg * nreg * nba;
            nupdates += NB_DEVIATIONS_BUCKET_REGIONS * sqrt(nupdates);
            verbose_output_print(0, 3 + hush,
                    "# level 1, side %d:"
                    " %zu primes,"
                    " %zu 1-updates [1s] in %d arrays:"
                    " %s\n",
                    side, nprimes, nupdates, nba,
                    size_disp(more = m1s * nupdates * s1s, buf));
            memory += more;
            {
                /* Count the slice_start pointers as well. We need to know
                 * how many slices will be processed in each bucket
                 * array. A rough rule of thumb probably works.
                 */
                size_t const nslices_estim = iceildiv(nprimes >> 16, nba);
                size_t const nslices_alloc = round1s(nslices_estim);
                std::ostringstream os;
                size_t const waste = (nslices_alloc - nslices_estim) * nba * nreg * sizeof(void*);
                if (waste > (100<<20))
                    os << " [note: using coarse-grain value of " << nslices_alloc << " slices instead; " << 100.0*(nslices_alloc-nslices_estim)/nslices_alloc << "% waste ("<<(waste>>20)<<" MB) !]";
                verbose_output_print(0, 3 + hush,
                        "# level 1, side %d:"
                        " expect %zu slices per array,"
                        " %zu pointers each, in %d arrays:"
                        " %s%s\n",
                        side,
                        nslices_estim,
                        nreg,
                        nba,
                        size_disp(more = nba * nreg * MAX(nslices_estim, nslices_alloc) * sizeof(void*), buf),
                        os.str().c_str());
                memory += more;
            }
        }
    }

    return memory;
}/*}}}*/
static size_t expected_memory_usage_per_subjob_worst_logI(siever_config const & sc0, las_info const & las, int nthreads, int print)/*{{{*/
{
    /* We're not getting number_of_threads_per_subjob() from las, because
     * this function gets called before the las_parallel_desc layer of
     * the las_info structure is set.
     */
    int const hush = print ? 0 : 3;
    char buf[20];
    /* do the estimate based on the typical config stuff provided.
     * This is most often going to give a reasonable rough idea anyway.
     */
    siever_config sc = sc0;
    /* See for which I we'll have the most expensive setting */
    int logImin, logImax;
    if (las.adjust_strategy == 2) {
        logImin = (1+sc.logA)/2 - ADJUST_STRATEGY2_MAX_SQUEEZE;
        logImax = (1+sc.logA)/2 - ADJUST_STRATEGY2_MIN_SQUEEZE;
    } else {
        logImin = logImax = (1+sc.logA)/2;
    }
    size_t max_memory = 0;
    int logI_max_memory = 0;
    for(int logI = logImin ; logI <= logImax ; logI++) {
        sc.logI = logI;
        verbose_output_print(0, 3 + hush,
                "# Expected memory usage per subjob for logI=%d [%d threads]:\n",
                sc.logI, nthreads);

        size_t const memory = expected_memory_usage_per_subjob(sc, las, nthreads, print);

        verbose_output_print(0, 2 + hush,
                "# Expected memory usage per subjob for logI=%d: %s\n",
                sc.logI, size_disp(memory, buf));

        if (memory > max_memory) {
            logI_max_memory = sc.logI;
            max_memory = memory;
        }
    }
    if (logImin != logImax || main_output->verbose < 2 + hush)
        verbose_output_print(0, 0 + hush,
                "# Expected memory use per subjob (max reached for logI=%d):"
                " %s\n",
                logI_max_memory, size_disp(max_memory, buf));
    return max_memory;
}/*}}}*/

static size_t expected_memory_usage(siever_config const & sc,/*{{{*/
        las_info & las,
        int print,
        size_t base_memory = 0)
{
    /* Contrary to the previous functions which are used very early on in
     * order to decide on the parallel setting, this function can safely
     * assume that this parallel setting is now complete.
     */
    int const hush = print ? 0 : 3;
    char buf[20];

    size_t const fb_memory = expected_memory_usage_per_binding_zone(sc, las, print);
    verbose_output_print(0, 0 + hush,
            "# Expected memory usage per binding zone for the factor base: %s\n",
            size_disp(fb_memory, buf));

    size_t const subjob_memory = expected_memory_usage_per_subjob_worst_logI(sc, las, las.number_of_threads_per_subjob(), print);

    size_t memory;
    memory = subjob_memory;
    memory *= las.number_of_subjobs_per_memory_binding_zone();
    memory += fb_memory;
    memory *= las.number_of_memory_binding_zones();
    memory += base_memory;

    verbose_output_print(0, 0 + hush,
            "# Expected memory use for %d binding zone(s) and %d %d-threaded jobs per zone, counting %zu MB of base footprint: %s\n",
            las.number_of_memory_binding_zones(),
            las.number_of_subjobs_per_memory_binding_zone(),
            las.number_of_threads_per_subjob(),     /* per subjob, always */
            base_memory >> 20,
            size_disp(memory, buf));

    return memory;

}/*}}}*/

static void check_whether_q_above_lare_prime_bound(siever_config const & conf, las_todo_entry const & doing)/*{{{*/
{
    /* Check whether q is larger than the large prime bound.
     * This can create some problems, for instance in characters.
     * By default, this is not allowed, but the parameter
     * -allow-largesq is a by-pass to this test.
     */
    if (allow_largesq) return;

    if (mpz_sizeinbase(doing.p, 2) > conf.sides[doing.side].lpb) {
        fmt::print(stderr, "ERROR: The special q ({} bits) is larger than the "
                "large prime bound on side {} ({} bits).\n",
                (int) mpz_sizeinbase(doing.p, 2),
                doing.side,
                conf.sides[doing.side].lpb);
        fmt::print(stderr, "       You can disable this check with "
                "the -allow-largesq argument,\n");
        fmt::print(stderr, "       It is for instance useful for the "
                "descent.\n");
        fmt::print(stderr, "       Use tasks.sieve.allow_largesq=true.\n");
        exit(EXIT_FAILURE);
    }
}
/*}}}*/

static void check_whether_special_q_is_root(cado_poly_srcptr cpoly, las_todo_entry const & doing)/*{{{*/
{
    cxx_mpz const & p(doing.p);
    cxx_mpz const & r(doing.r);
    ASSERT_ALWAYS(mpz_poly_is_root(cpoly->pols[doing.side], r, p));
}
/*}}}*/
static void per_special_q_banner(las_todo_entry const & doing)
{
    // arrange so that we don't have the same header line as the one
    // which prints the q-lattice basis
    verbose_output_print(0, 2, "#\n");
    std::ostringstream os;
    os << doing;
    verbose_output_print(0, 1, "# Now sieving %s\n", os.str().c_str());
}

/* This is the core of the sieving routine. We do fill-in-buckets,
 * downsort, apply-buckets, lognorm computation, small sieve computation,
 * and survivor search and detection, all from here.
 */
static void do_one_special_q_sublat(nfs_work & ws, std::shared_ptr<nfs_work_cofac> wc_p, std::shared_ptr<nfs_aux> aux_p, thread_pool & pool)/*{{{*/
{
    int const nsides = ws.sides.size();

    nfs_aux & aux(*aux_p);
    timetree_t & timer_special_q(aux.rt.timer);
    where_am_I & w(aux.w);

    /* essentially update the fij polynomials and the max log bounds */
    if (main_output->verbose >= 2) {
        verbose_output_start_batch();
        verbose_output_print (0, 1, "# f_0'(x) = ");
        mpz_poly_fprintf(main_output->output, ws.sides[0].lognorms.fij);
        verbose_output_print (0, 1, "# f_1'(x) = ");
        mpz_poly_fprintf(main_output->output, ws.sides[1].lognorms.fij);
        verbose_output_end_batch();
    }

    where_am_I::begin_special_q(ws);

    /* TODO: is there a way to share this in sublat mode ? */

    multityped_array<precomp_plattice_t, 1, FB_MAX_PARTS> precomp_plattice(nsides);

    {
        {
            /* allocate_bucket_regions is probably ridiculously cheap in
             * comparison to allocate_buckets */
            // ws.allocate_bucket_regions();
            ws.allocate_buckets(*aux_p, pool);
        }

<<<<<<< HEAD
        for(int side = 0 ; side < nsides ; side++) {
            nfs_work::side_data & wss(ws.sides[side]);
=======
        for(int side = 0 ; side < 2 ; side++) {
            nfs_work::side_data  const& wss(ws.sides[side]);
>>>>>>> f185219f
            if (wss.no_fb()) continue;

            fill_in_buckets_toplevel(ws, aux, pool, side, w);

            fill_in_buckets_prepare_plattices(ws, pool, side, precomp_plattice);

        }

        /*
         * Mixing-and-matching threads here with the fill-in-buckets threads
         * might lead to unbalance.
         */
        BOOKKEEPING_TIMER(timer_special_q);

<<<<<<< HEAD
        for(int side = 0 ; side < nsides ; side++) {
            nfs_work::side_data & wss(ws.sides[side]);
=======
        for(int side = 0 ; side < 2 ; side++) {
            nfs_work::side_data  const& wss(ws.sides[side]);
>>>>>>> f185219f
            if (wss.no_fb()) continue;
            pool.add_task_lambda([&ws,aux_p,side](worker_thread * worker,int){
                    timetree_t & timer(aux_p->get_timer(worker));
                    ENTER_THREAD_TIMER(timer);
                    MARK_TIMER_FOR_SIDE(timer, side);

                    SIBLING_TIMER(timer, "prepare small sieve");

                    nfs_work::side_data & wss(ws.sides[side]);
                    // if (wss.no_fb()) return;

                    small_sieve_init(wss.ssd,
                            wss.fbs->small_sieve_entries.resieved,
                            wss.fbs->small_sieve_entries.rest,
                            ws.conf.logI,
                            side,
                            wss.fbK,
                            ws.Q,
                            wss.lognorms.scale);

                    small_sieve_info("small sieve", side, wss.ssd);

                    if (ws.toplevel == 1) {
                        /* when ws.toplevel > 1, this start_many call is done
                         * several times.
                         */
                        SIBLING_TIMER(timer, "small sieve start positions ");
                        small_sieve_prepare_many_start_positions(wss.ssd,
                                0,
                                std::min(SMALL_SIEVE_START_POSITIONS_MAX_ADVANCE, ws.nb_buckets[1]),
                                ws.conf.logI, ws.Q.sublat);
                        small_sieve_activate_many_start_positions(wss.ssd);
                    }
            },0);
        }

        /* Note: we haven't done any downsorting yet ! */

        pool.drain_queue(0);

        ws.check_buckets_max_full<shorthint_t>(ws.toplevel);
        ws.check_buckets_max_full<emptyhint_t>(ws.toplevel);
        auto exc = pool.get_exceptions<buckets_are_full>(0);
        if (!exc.empty())
            throw *std::max_element(exc.begin(), exc.end());
    }

    {
        CHILD_TIMER(timer_special_q, "process_bucket_region outer container");
        TIMER_CATEGORY(timer_special_q, sieving_mixed());
        if (ws.toplevel == 1) {
            /* Process bucket regions in parallel */
            process_many_bucket_regions(ws, wc_p, aux_p, pool, 0, w);
        } else {
            // Prepare plattices at internal levels

            // Visit the downsorting tree depth-first.
            // If toplevel = 1, then this is just processing all bucket
            // regions.
            size_t  const(&BRS)[FB_MAX_PARTS] = BUCKET_REGIONS;
            for (int i = 0; i < ws.nb_buckets[ws.toplevel]; i++) {
                switch (ws.toplevel) {
                    case 2:
                        downsort_tree<1>(ws, wc_p, aux_p, pool,
                                i, i*BRS[2]/BRS[1],
                                precomp_plattice, w);
                        break;
                    case 3:
                        downsort_tree<2>(ws, wc_p, aux_p, pool, i,
                                i*BRS[3]/BRS[1],
                                precomp_plattice, w);
                        break;
                    default:
                        ASSERT_ALWAYS(0);
                }
            }
        }
    }

    BOOKKEEPING_TIMER(timer_special_q);
    /* This ensures proper serialization of stuff that is in queue 0.
     * Maybe we could be looser about this.
     */
    if (sync_at_special_q) {
        pool.drain_all_queues();
    } else {
        pool.drain_queue(0);
    }
}/*}}}*/

/* This returns false if the special-q was discarded */
static bool do_one_special_q(las_info & las, nfs_work & ws, std::shared_ptr<nfs_aux> aux_p, thread_pool & pool)/*{{{*/
{
    nfs_aux & aux(*aux_p);
    ws.Q.doing = aux.doing;     /* will be set by choose_sieve_area anyway */

    check_whether_special_q_is_root(las.cpoly, aux.doing);

    timetree_t& timer_special_q(aux.rt.timer);
    las_report& rep(aux.rt.rep);

    per_special_q_banner(aux.doing);

    SIBLING_TIMER(timer_special_q, "skew Gauss");
    TIMER_CATEGORY(timer_special_q, bookkeeping());

    /* By choosing the sieve area, we trigger the setup of most of the
     * per-special-q fields.
     */
    if (!choose_sieve_area(las, aux_p, aux.doing, ws.conf, ws.Q, ws.J))
        return false;

    check_whether_q_above_lare_prime_bound(ws.conf, aux.doing);

    BOOKKEEPING_TIMER(timer_special_q);

    ws.prepare_for_new_q(las);

    /* the where_am_I structure is store in nfs_aux. We have a few
     * adjustments to make, and we want to make sure that the threads,
     * which also have their where_am_I object in nfs_aux, have it too.
     */
    WHERE_AM_I_UPDATE(aux.w, logI, ws.conf.logI);
    WHERE_AM_I_UPDATE(aux.w, pQ, &ws.Q);
    WHERE_AM_I_UPDATE(aux.w, sides[0].fbs, ws.sides[0].fbs);
    WHERE_AM_I_UPDATE(aux.w, sides[1].fbs, ws.sides[1].fbs);
    for(auto & t : aux.th) t.w = aux.w;


    /* Currently we assume that we're doing sieving + resieving on
     * both sides, or we're not. In the latter case, we expect to
     * complete the factoring work with batch cofactorization */
    ASSERT_ALWAYS(las.batch || las.batch_print_survivors.filename || las.cpoly->nb_polys == 1 || (ws.conf.sides[0].lim && ws.conf.sides[1].lim));

    std::shared_ptr<nfs_work_cofac> wc_p;

    {
        wc_p = std::make_shared<nfs_work_cofac>(las, ws);

        rep.total_logI += ws.conf.logI;
        rep.total_J += ws.J;

        std::ostringstream extra;
        if (ws.Q.doing.depth)
            extra << " # within descent, currently at depth " << ws.Q.doing.depth;

        /* should stay consistent with DUPECHECK line printed in
         * sq_finds_relation() */
        std::ostringstream os;
        os << ws.Q;
        verbose_output_vfprint(0, 2, gmp_vfprintf,
                "# "
                "Sieving %s; I=%u; J=%u;%s\n",
                os.str().c_str(),
                1u << ws.conf.logI, ws.J, extra.str().c_str());

        if (!las.allow_composite_q && !ws.Q.doing.is_prime()) {
            verbose_output_vfprint(0, 1, gmp_vfprintf,
                    "# Warning, q=%Zd is not prime\n",
                    (mpz_srcptr) ws.Q.doing.p);
        }
    }

    unsigned int sublat_bound = ws.Q.sublat.m;
    if (sublat_bound == 0)
        sublat_bound = 1;

    for (unsigned int i_cong = 0; i_cong < sublat_bound; ++i_cong) {
        for (unsigned int j_cong = 0; j_cong < sublat_bound; ++j_cong) {
            if (ws.Q.sublat.m) {
                if (i_cong == 0 && j_cong == 0)
                    continue;
                ws.Q.sublat.i0 = i_cong;
                ws.Q.sublat.j0 = j_cong;
                verbose_output_print(0, 1, "# Sublattice (i,j) == (%u, %u) mod %u\n",
                        ws.Q.sublat.i0, ws.Q.sublat.j0, ws.Q.sublat.m);
            }
            do_one_special_q_sublat(ws, wc_p, aux_p, pool);
        }
    }

    /* It's better than before, but still. We're going to keep this data
     * around for longer than we think if we get an exception above. 
     */
    for(auto & wss : ws.sides) {
        wss.precomp_plattice_dense_clear();
        small_sieve_clear(wss.ssd);
    }

    return true;
}/*}}}*/

static void prepare_timer_layout_for_multithreaded_tasks(timetree_t & timer,
                                                         int nb_polys)
{
    /* This does nothing. We're just setting up the required
     * empty shell so that all the multithreaded tasks that
     * begin with MARK_TIMER_FOR_SIDE are properly registered
     * under the "sieving on side X" umbrella.
     */
#ifndef DISABLE_TIMINGS
<<<<<<< HEAD
    timetree_t::accounting_child x(timer, tdict_slot_for_threads);
    for (int side = 0; side < nb_polys; ++side) {
=======
    timetree_t::accounting_child const x(timer, tdict_slot_for_threads);
    for (int side = 0; side < 2; ++side) {
>>>>>>> f185219f
        MARK_TIMER_FOR_SIDE(timer, side);
        TIMER_CATEGORY(timer, sieving(side));
    }
#else
    timer.nop();
#endif
}

struct ps_params {
    std::shared_ptr<cofac_list> M;
    las_info & las;
    ps_params(std::shared_ptr<cofac_list> M, las_info & las) : M(M), las(las) {}
};

void las_info::batch_print_survivors_t::doit()
{
    for(std::unique_lock<std::mutex> foo(mm);!todo.empty() || !done;) {
        cv.wait(foo);

        /* This is both for spurious wakeups and for the finish condition */
        for( ; !todo.empty() ; ) {

            /* We have the lock held at this point */

            std::string const f = std::string(filename) + "." + std::to_string(counter++);
            std::string const f_part = f + ".part";

            cofac_list const M = std::move(todo.front());

            todo.pop_front();

            /* Now we temporarily unlock foo. */
            foo.unlock();

            FILE * out = fopen(f_part.c_str(), "w");
            las_todo_entry const * curr_sq = NULL;
            for (auto const &s : M) {
                if (s.doing_p != curr_sq) {
                    curr_sq = s.doing_p;
                    fmt::print(out,
                            "# q = ({}, {}, {})\n",
                            s.doing_p->p,
                            s.doing_p->r,
                            s.doing_p->side);
                }
                fmt::print(out,
                        "{} {} {} {}\n", s.a, s.b,
                        s.cofactor[0],
                        s.cofactor[1]);
            }
            fclose(out);
            int const rc = rename(f_part.c_str(), f.c_str());
            WARN_ERRNO_DIAG(rc != 0, "rename(%s, %s)", f_part.c_str(), f.c_str());

            foo.lock();
        }
    }
}

static void print_survivors_job(las_info & las)
{
    las.batch_print_survivors.doit();
}



static void las_subjob(las_info & las, int subjob, las_todo_list & todo, report_and_timer & global_rt)/*{{{*/
{
    where_am_I w MAYBE_UNUSED;
    WHERE_AM_I_UPDATE(w, plas, &las);

    las.set_subjob_binding(subjob);

    report_and_timer botched;

    int nwaste = 0;
    int nq = 0;
    double cumulated_wait_time = 0;     /* for this subjob only */
    {
        /* add scoping to control dtor call */
        /* queue 0: main
         * queue 1: ECM
         * queue 2: things that we join almost immediately, but are
         * multithreaded nevertheless: alloc buckets, ...
         */
        thread_pool pool(las.number_of_threads_per_subjob(), cumulated_wait_time, 3);
        nfs_work workspaces(las);

        /* {{{ Doc on todo list handling
         * The function las_todo_feed behaves in different
         * ways depending on whether we're in q-range mode or in q-list mode.
         *
         * q-range mode: the special-q's to be handled are specified as a
         * range. Then, whenever the todo list almost runs out, it is
         * refilled if possible, up to the limit q1 (-q0 & -rho just gives a
         * special case of this).
         *
         * q-list mode: the special-q's to be handled are always read from a
         * file. Therefore each new special-q to be handled incurs a
         * _blocking_ read on the file, until EOF. This mode is also used for
         * the descent, which has the implication that the read occurs if and
         * only if the todo list is empty. }}} */

        for(;;) {
            {
                std::lock_guard<std::mutex> const foo(protect_global_exit_semaphore);
                if (global_exit_semaphore)
                    break;
            }
            main_output->fflush();
            las_todo_entry * doing_p = todo.feed_and_pop(las.rstate);
            if (!doing_p) break;
            las_todo_entry& doing(*doing_p);

            if (dlp_descent) {
                /* If the next special-q to try is a special marker, it means
                 * that we're done with a special-q we started before, including
                 * all its spawned sub-special-q's. Indeed, each time we start a
                 * special-q from the todo list, we replace it by a special
                 * marker. But newer special-q's may enver the todo list in turn
                 * (pushed with las_todo_push_withdepth).
                 */
                if (todo.is_closing_brace(doing)) {
                    las.tree.done_node();
                    if (las.tree.depth() == 0) {
                        if (recursive_descent) {
                            /* BEGIN TREE / END TREE are for the python script */
                            fmt::print(main_output->output, "# BEGIN TREE\n");
                            las.tree.display_last_tree(main_output->output);
                            fmt::print(main_output->output, "# END TREE\n");
                        }
                        las.tree.visited.clear();
                    }
                    continue;
                }

                /* pick a new entry from the stack, and do a few sanity checks */
                todo.push_closing_brace(doing.depth);

                las.tree.new_node(doing);
            }

            /* maybe examine what we have here in the todo list, and
             * decide on the relevance of creating a new output object */

            /* (non-blocking) join results from detached cofac */
            for(task_result * r ; (r = pool.get_result(1, false)) ; delete r);

            nq++;

            /* We'll convert that to a shared_ptr later on, because this is
             * to be kept by the cofactoring tasks that will linger on quite
             * late.
             * Note that we must construct this object *outside* the try
             * block, because we want this list to be common to all attempts
             * for this q.
             */
            auto rel_hash_p = std::make_shared<nfs_aux::rel_hash_t>();

            for(;;) {
                /*
                 * The lifetime of the nfs_aux object *is* thread-safe,
                 * because the shared_ptr construct provides this
                 * guarantee. Helgrind, however, is not able to detect it
                 * properly, and sees stuff happening in the nfs_aux dtor
                 * as conflicting with what is done in the try{} block.
                 * This is a false positive. cado-nfs.supp has an
                 * explicit suppression for this.
                 */

                /* ready to start over if we encounter an exception */
                try {
                    /* The nfs_aux ctor below starts the special-q timer.
                     * However we must not give it a category right now,
                     * since it is an essential property ot the timer trees
                     * that the root of the trees must not have a nontrivial
                     * category */
                    auto aux_p = std::make_shared<nfs_aux>(las, doing, rel_hash_p, las.number_of_threads_per_subjob());
                    nfs_aux & aux(*aux_p);
                    las_report & rep(aux.rt.rep);
                    timetree_t & timer_special_q(aux.rt.timer);
                    /* in case we get an exception */
                    aux.dest_rt = &botched;

                    ACTIVATE_TIMER(timer_special_q);

                    prepare_timer_layout_for_multithreaded_tasks(timer_special_q, las.cpoly->nb_polys);

                    bool const done = do_one_special_q(las, workspaces, aux_p, pool);

                    if (!done) {
                        /* Then we don't even keep track of the time, it's
                         * totally insignificant.
                         */
                        rep.nr_sq_discarded++;
                        break;
                    }

                    /* At this point we no longer risk an exception,
                     * therefore it is safe to tinker with the todo list
                     */
                    if (dlp_descent)
                        postprocess_specialq_descent(las, todo, doing, timer_special_q);

                    if (!workspaces.cofac_candidates.empty()) {
                        {
                            std::lock_guard<std::mutex> const foo(las.L.mutex());
#if 0
                            las.L.reserve(las.L.size() +
                                    workspaces.cofac_candidates.size());
                            /* do we fear that this move could be
                             * expensive ?  We're single-threaded at this
                             * point, so many threads could be waiting
                             * idly while we're moving pointers around.
                             * Worse, we have a mutex on las.L, so other
                             * subjobs might be waiting too. */
                            for(auto & x : workspaces.cofac_candidates)
                                las.L.emplace_back(std::move(x));
                            /* we can release the mutex now */
#else
                            las.L.splice(las.L.end(), workspaces.cofac_candidates);
                            if (las.batch_print_survivors.filename) {
                                while (las.L.size() >= las.batch_print_survivors.filesize) {
                                    // M is another list containing the
                                    // elements that are going to be printed
                                    // by another thread.
                                    cofac_list M;
                                    auto it = las.L.begin();
                                    for (uint64_t i = 0; i < las.batch_print_survivors.filesize; ++i) {
                                        ++it;
                                    }
                                    M.splice(M.end(), las.L, las.L.begin(), it);
                                    {
                                    std::lock_guard<std::mutex> const dummy(las.batch_print_survivors.mm);
                                    las.batch_print_survivors.todo.push_back(std::move(M));
                                    }
                                    las.batch_print_survivors.cv.notify_one();

#if 0
                                    /* temporarily release the lock while
                                     * we're doing print_survivors, and
                                     * especially while we're waiting for
                                     * the previous print_survivors to
                                     * complete. */
                                    struct bar {
                                        std::mutex& m;
                                        bar(std::mutex & m) : m(m) { m.unlock(); }
                                        ~bar() { m.lock(); }
                                    };
                                    bar dummy2(las.L.mutex());
                                    print_survivors(M, las);
#endif
                                }
                            }
#endif
                        }
                        workspaces.cofac_candidates.clear();
                    }

                    aux.complete = true;
                    aux.dest_rt = &global_rt;

                    if (exit_after_rel_found > 1 && rep.reports > 0)
                        break;

                    break;
                } catch (buckets_are_full const & e) {
                    nwaste++;
                    verbose_output_vfprint (2, 1, gmp_vfprintf,
                            "# redoing q=%Zd, rho=%Zd because %s buckets are full\n"
                            "# %s\n",
                            (mpz_srcptr) doing.p, (mpz_srcptr) doing.r,
                            bkmult_specifier::printkey(e.key).c_str(),
                            e.what());

                    /* reason on the bk_multiplier that we used when we
                     * did the allocation ! It is set by
                     * prepare_for_new_q, called from do_one_special_q.
                     */
                    double const old_value = workspaces.bk_multiplier.get(e.key);
                    double ratio = (double) e.reached_size / e.theoretical_max_size * 1.05;
                    double new_value = old_value * ratio;
                    double las_value;
                    if (!las.grow_bk_multiplier(e.key, ratio, new_value, las_value)) {

                        verbose_output_print(0, 1, "# Global %s bucket multiplier has already grown to %.3f. Not updating, since this will cover %.3f*%d/%d*1.05=%.3f\n",
                                bkmult_specifier::printkey(e.key).c_str(),
                                las_value,
                                old_value,
                                e.reached_size,
                                e.theoretical_max_size,
                                new_value
                                );
                    } else {
                        verbose_output_print(0, 1, "# Updating %s bucket multiplier to %.3f*%d/%d*1.05, =%.3f\n",
                                bkmult_specifier::printkey(e.key).c_str(),
                                old_value,
                                e.reached_size,
                                e.theoretical_max_size,
                                new_value
                                );
                    }
                    if (las.config_pool.default_config_ptr) {
                        expected_memory_usage(las.config_pool.base, las, true, base_memory);
                    }
                    continue;
                }
                break;
            }

        } // end of loop over special q ideals.

        /* we delete the "pool" and "workspaces" variables at this point. */
        /* The dtor for "pool" is a synchronization point */
    }

    {
        std::lock_guard<std::mutex> const lock(global_rt.mm);

        global_rt.rep.nr_sq_processed += nq;
        global_rt.rep.nwaste += nwaste;
        global_rt.rep.cumulated_wait_time += cumulated_wait_time;
        global_rt.rep.waste += botched.timer.total_counted_time();
    }

    verbose_output_print(0, 1, "# subjob %d done (%d special-q's), now waiting for other jobs\n", subjob, nq);
}/*}}}*/

static std::string relation_cache_subdir_name(std::vector<unsigned long> const & splits, std::vector<unsigned long> const & split_q)/*{{{*/
{
    std::string d;
    /* find the file */
    for(unsigned int i = 0 ; i + 1 < split_q.size() ; i++) {
        int l = 0;
        for(unsigned long s = 1 ; splits[i] > s ; s*=10, l++);
        d += fmt::format("/{:0{}}", split_q[i], l);
    }
    return d;
}/*}}}*/

static std::string relation_cache_find_filepath_inner(std::string const & d, unsigned long qq)/*{{{*/
{
    std::string filepath;
    DIR * dir = opendir(d.c_str());
    DIE_ERRNO_DIAG(dir == NULL, "opendir(%s)", d.c_str());
    for(struct dirent * ent ; (ent = readdir(dir)) != NULL ; ) {
        unsigned long q0, q1;
        if (sscanf(ent->d_name, "%lu-%lu", &q0, &q1) != 2) continue;
        if (qq < q0 || qq >= q1) continue;
        filepath = d + "/" + ent->d_name;
        break;
    }
    closedir(dir);

    return filepath;
}/*}}}*/

static std::string relation_cache_find_filepath(std::string const & cache_path, std::vector<unsigned long> const & splits, cxx_mpz q)/*{{{*/
{
    std::vector<std::string> searched;

    /* write q in the variable basis given by the splits */
    cxx_mpz oq = q;
    std::vector<unsigned long> split_q = splits;
    for(unsigned int i = splits.size() ; i-- ; ) {
        split_q[i] = mpz_fdiv_ui(q, splits[i]);
        mpz_fdiv_q_ui(q, q, splits[i]);
    }
    if (mpz_cmp_ui(q, 0) != 0) {
        fmt::print(stderr, "# q is too large for relation cache\n", oq);
        exit(EXIT_FAILURE);
    }

    std::string d = cache_path + relation_cache_subdir_name(splits, split_q);

    std::string filepath = relation_cache_find_filepath_inner(d, split_q.back());

    if (filepath.empty() && split_q.size() > 1) {
        searched.push_back(d);

        /* Try the previous directory, if qranges cross the
         * boundaries at powers of ten */
        split_q[split_q.size() - 2] -= 1;
        split_q[split_q.size() - 1] += splits[splits.size() - 1];
        d = cache_path + relation_cache_subdir_name(splits, split_q);
        filepath = relation_cache_find_filepath_inner(d, split_q.back());
    }

    if (filepath.empty()) {
        searched.push_back(d);
        fmt::print(stderr, "# no file found in relation cache for q={} (searched directories: {})\n", q, join(searched, " "));
        exit(EXIT_FAILURE);
    }

    return filepath;
}
/*}}}*/

static void quick_subjob_loop_using_cache(las_info & las, las_todo_list & todo)/*{{{*/
{
    std::vector<unsigned long> splits;

    try {
        /* recover the list of splits from the config file */
        json dirinfo;
        if (!(std::ifstream(las.relation_cache + "/dirinfo.json") >> dirinfo))
            throw std::exception();
        for(size_t i = 0 ; i < dirinfo["splits"].size() ; i++) {
            splits.push_back((long) dirinfo["splits"][i]);
        }
    } catch (std::exception const & e) {
        fmt::print(stderr, "# Cannot read relation cache, or dirinfo.json in relation cache\n");
        exit(EXIT_FAILURE);
    }

    /* the inner mechanism of the descent loop entails breaking early on
     * when a relation is found. This doesn't interact well with what
     * we're doing here.
     */
    ASSERT_ALWAYS(!dlp_descent);

    double ct0 = seconds();
    double wt0 = wct_seconds();
    unsigned long nreports = 0;
    int nq = 0;

    for(;; nq++) {
        main_output->fflush();
        las_todo_entry * doing_p = todo.feed_and_pop(las.rstate);
        if (!doing_p) break;

        nq++;

        // auto rel_hash_p = std::make_shared<nfs_aux::rel_hash_t>();
        // nfs_aux aux(las, *doing_p, rel_hash_p, 1);
        struct { las_todo_entry doing; } aux;
        aux.doing = *doing_p;

        siever_config conf;
        qlattice_basis Q;
        uint32_t J;

        check_whether_special_q_is_root(las.cpoly, aux.doing);
        per_special_q_banner(aux.doing);
        if (!choose_sieve_area(las, aux.doing, conf, Q, J)) continue;
        check_whether_q_above_lare_prime_bound(conf, aux.doing);

        {
            std::ostringstream os;
            os << Q;
            verbose_output_vfprint(0, 2, gmp_vfprintf,
                    "# "
                    "Sieving %s; I=%u; J=%u;\n",
                    os.str().c_str(),
                    1u << conf.logI, J);
        }

        std::string const filepath = relation_cache_find_filepath(las.relation_cache, splits, aux.doing.p);

        std::ifstream rf(filepath);
        DIE_ERRNO_DIAG(!rf, "open(%s)", filepath.c_str());
        for(std::string line ; getline(rf, line) ; ) {
            if (line.empty()) continue;
            if (line[0] == '#') continue;
            std::istringstream is(line);
            relation rel;
            if (!(is >> rel)) {
                fmt::print(stderr, "# parse error in relation\n");
                exit(EXIT_FAILURE);
            }
            if (!sq_finds_relation(las, aux.doing, conf, Q, J, rel))
                continue;
            std::ostringstream os;

            nreports++;

            if (las.suppress_duplicates) {
                if (relation_is_duplicate(rel, aux.doing, las)) {
                    os << "# DUPE ";
                    nreports--;
                }
            }
            os << rel << "\n";

            verbose_output_start_batch();     /* unlock I/O */
            verbose_output_print(0, 1, "%s", os.str().c_str());
            verbose_output_end_batch();     /* unlock I/O */
        }
        
        {
            std::ostringstream os;
            os << Q.doing;
            verbose_output_print (0, 1, "# Time for %s: [not reported in relation-cache mode]\n", os.str().c_str());
        }
    }

    ct0 = seconds() - ct0;
    wt0 = wct_seconds() - wt0;
    verbose_output_print (2, 1, "# Total %lu reports [%1.3gs/r, %1.1fr/sq] in %1.3g elapsed s [%.1f%% CPU]\n",
            nreports,
            nreports ? ct0 / nreports : -1,
            (double) (nq ? nreports / nq: -1),
            wt0,
            100.0 * ct0/wt0);

}/*}}}*/

// coverity[root_function]
int main (int argc0, char const * argv0[])/*{{{*/
{
    double t0, wct;
    int argc = argc0;
    char const **argv = argv0;

    setbuf(stdout, nullptr);
    setbuf(stderr, nullptr);

    cxx_param_list pl;
    cado_sighandlers_install();

    declare_usage(pl);
    configure_switches(pl);
    configure_aliases(pl);

    argv++, argc--;
    for( ; argc ; ) {
        if (param_list_update_cmdline(pl, &argc, &argv)) { continue; }
        /* Could also be a file */
        FILE * f = fopen(argv[0], "r");
        if (f) {
            param_list_read_stream(pl, f, 0);
            fclose(f);
            argv++,argc--;
            continue;
        }
        fmt::print(stderr, "Unhandled parameter {}\n", argv[0]);
        param_list_print_usage(pl, argv0[0], stderr);
        exit(EXIT_FAILURE);
    }

    param_list_parse_int(pl, "trialdiv-first-side", &trialdiv_first_side);
    param_list_parse_int(pl, "exit-early", &exit_after_rel_found);
    if (dlp_descent)
        param_list_parse_double(pl, "grace-time-ratio", &general_grace_time_ratio);
    param_list_parse_int(pl, "log-bucket-region", &LOG_BUCKET_REGION);
    set_LOG_BUCKET_REGION();

    main_output = std::unique_ptr<las_output>(new las_output(pl));

    if (las_production_mode) {
        tdict::global_enable = 0;
    }

    las_info las(pl);    /* side effects: prints cmdline and flags */
#ifdef SAFE_BUCKET_ARRAYS
      verbose_output_print(0, 0, "# WARNING: SAFE_BUCKET_ARRAYS is on !\n");
#endif
#ifdef SAFE_BUCKETS_SINGLE
      verbose_output_print(0, 0, "# WARNING: SAFE_BUCKETS_SINGLE is on !\n");
#endif

    las_todo_list todo(las.cpoly, pl);

    /* If qmin is not given, use lim on the special-q side by default.
     * This makes sense only if the relevant fields have been filled from
     * the command line.
     *
     * This is a kludge, really.
     */
    if (todo.sqside >= 0 && las.dupqmin[todo.sqside] == ULONG_MAX)
        las.dupqmin[todo.sqside] = las.config_pool.base.sides[todo.sqside].lim;

    where_am_I::interpret_parameters(pl);

    base_memory = Memusage() << 10U;

    if (todo.print_todo_list_flag) {
        /* printing the todo list takes only a very small amount of ram.
         * In all likelihood, nsubjobs will be total number of cores (or
         * the number of threads that were requested on command line)
         */
        las.set_parallel(pl, double(base_memory) / (1U << 30U));
        todo.print_todo_list(pl, las.rstate, las.number_of_threads_total());
        return EXIT_SUCCESS;

    }

    /* First have a guess at our memory usage in single-threaded mode,
     * and see how many threads must be together. This means more memory
     * per job than our estimate, and then, maybe more threads together
     * as a consequence. This will converge eventually (of course, if
     * there is an explicit number of threads that is supplied, the
     * result is immediate).
     *
     * The significant subtlety is that the las_parallel setting matters
     * more than marginally: all subjobs within a given binding will
     * supposedly share the factor base, so we must take that into
     * account, while the las_parallel ctor will only grok a per-subjob
     * estimate.
     */
    try {
        las.set_parallel(pl);
    } catch (las_parallel_desc::needs_job_ram & e) {
        if (las.config_pool.default_config_ptr) {
            verbose_output_print(0, 2, "# No --job-memory option given, relying on automatic memory estimate\n");
            siever_config const & sc0(las.config_pool.base);
            const size_t ram0 = expected_memory_usage_per_binding_zone(sc0, las, false);
            for(int z = 1, s = 1 << 30, n = 1, spin=0 ; ; spin++) {
                if (spin > 10) {
                    fmt::print(stderr, "Warning: computation of expected memory does not stabilize after {} attempts, picking the situation as it is\n", spin);
                    break;
                }
                const size_t ram1 = expected_memory_usage_per_subjob_worst_logI(sc0, las, n, false);
                const size_t jobram = (base_memory / z + ram0) / s + ram1;
                /*
                std::ostringstream os;
                os << z << " " << s << " " << n
                    << " " << (double) ram0 / (1 << 30)
                    << " " << (double) ram1 / (1 << 30)
                    << " " << (double) jobram / (1 << 30);
                fmt::print(stderr, "{}\n", os.str());
                */
                las.set_parallel(pl, (double) jobram / (1U << 30U));
                const int nz = las.number_of_memory_binding_zones();
                const int ns = las.number_of_subjobs_per_memory_binding_zone();
                const int nn = las.number_of_threads_per_subjob();
                if (s == ns && n == nn && z == nz)
                    break;
                z = nz; s = ns; n = nn;
            }
        } else {
            verbose_output_print(0, 0, "# No --job-memory option given. Job placement needs either an explicit placement with -t, a complete siever config with a factor base to allow automatic ram estimates, or a --job-memory option\n");
            exit(EXIT_FAILURE);
        }
    } catch (las_parallel_desc::bad_specification & e) {
        verbose_output_print(0, 0, "# Error reported by the cpu binding layer: %s\n", e.what());
        verbose_output_print(0, 0, "# The parallelism specification for this job and/or the specifics of the hardware make it difficult for us to decide on what to do on an automatic basis with respect to CPU binding. Please stick to simple \"-t <number of threads>\". More advanced specifications like \"-t auto\" cannot be supported for this hardware.\n");
        exit(EXIT_FAILURE);
    }


    /* These are sometimes looked up a bit late in the process */
    sieve_shared_data::lookup_parameters(pl, las.cpoly->nb_polys);
    batch_side_config::lookup_parameters(pl, las.cpoly->nb_polys);

    param_list_warn_unused(pl);

    /* In the random-sample + relation cache case, we're going to proceed
     * through a special case, as this will spare us the need to load the
     * factor base.
     * The computation of the needed memory (which in itself is cheap)
     * also seems overkill, but we have a slight difficulty: if doing
     * duplicate checking, we need cofac strategies. And these are placed
     * in a cache, which is accessed depending on the memory binding.
     * Note that building strategies is done only when needed.
     * Nevertheless, this strategies stuff can easily become the dominant
     * factor in cached relations processing.
     */
    if (!las.relation_cache.empty()) {
        quick_subjob_loop_using_cache(las, todo);
        return EXIT_SUCCESS;
    }

    ASSERT_ALWAYS(las.number_of_threads_total() > 0);

    las.display_binding_info();
    if (las.config_pool.default_config_ptr)
        expected_memory_usage(las.config_pool.base, las, true, base_memory);

    // already done below set_parallel
    // las.prepare_sieve_shared_data(pl);
    las.load_factor_base(pl);

    /* The global timer and global report structures are not active for
     * now.  Most of the accounting is done per special_q, and this will
     * be summarized once we're done with the multithreaded run.
     */
    report_and_timer global_rt;

    t0 = seconds ();
    wct = wct_seconds();

    try {
        if (las.batch_print_survivors.filename) {
            for(int i = 0 ; i < las.batch_print_survivors.number_of_printers ; i++) {
                las.batch_print_survivors.printer_threads.emplace_back(
                        print_survivors_job, std::ref(las));
            }
        }

        std::vector<std::thread> subjobs;
        /* In theory we would be able to to multiple descents in parallel, of
         * course, but how we should proceed with the todo list, our brace
         * mechanism, and the descent tree thing is altogether not obvious
         */
        const int nsubjobs = dlp_descent ? 1 : las.number_of_subjobs_total();
        for(int subjob = 0 ; subjob < nsubjobs ; ++subjob) {
            /* when references are passed through variadic template arguments
             * as for the std::thread ctor, we have automatic decaying unless
             * we use std::ref.
             */
            subjobs.emplace_back(
                    las_subjob,
                        std::ref(las),
                        subjob,
                        std::ref(todo),
                        std::ref(global_rt)
                    );
        }
        for(auto & t : subjobs) t.join();

        if (dlp_descent && recursive_descent) {
            verbose_output_print(0, 1, "# Now displaying again the results of all descents\n");
            las.tree.display_all_trees(main_output->output);
        }

        las.set_loose_binding();

        if (las.batch_print_survivors.filename) {
            las.batch_print_survivors.mm.lock();
            las.batch_print_survivors.done = true;
            las.batch_print_survivors.todo.push_back(std::move(las.L));
            las.batch_print_survivors.mm.unlock();
            las.batch_print_survivors.cv.notify_all();
            for(auto & x : las.batch_print_survivors.printer_threads)
                x.join();
        }

        if (las.batch)
          {
              int const nsides = las.cpoly->nb_polys;

              timetree_t batch_timer;
              auto z = call_dtor([&]() {
                      std::lock_guard<std::mutex> const lock(global_rt.mm);
                      global_rt.timer += batch_timer;
                      });
              ACTIVATE_TIMER(batch_timer);

            /* We need to access lim[01] and lpb[01] */
            siever_config const & sc0(las.config_pool.base);
            CHILD_TIMER(batch_timer, "batch cofactorization (time is wrong because of openmp)");
            TIMER_CATEGORY(batch_timer, batch_mixed());
            double extra_time = 0;

            std::vector<cxx_mpz> batchP(nsides);
            auto lpb = siever_side_config::collect_lpb(sc0.sides);
            auto batchlpb = batch_side_config::collect_batchlpb(las.bsides);
            auto batchmfb = batch_side_config::collect_batchmfb(las.bsides);
            auto batchfilename = batch_side_config::collect_batchfilename(las.bsides);
            for(int side = 0 ; side < nsides ; side++) {
                create_batch_file (batchfilename[side],
                        batchP[side],
                        sc0.sides[side].lim,
                        1UL << batchlpb[side],
                        las.cpoly->pols[side],
                        main_output->output,
                        las.number_of_threads_loose(),
                        extra_time);
            }

            double tcof_batch = seconds ();

            /* This one uses openmp, and forks from the current thread (well,
             * I believe so -- it's not entirely clear how openmp deals with
             * cpu binding. At least I presume that it does nothing before
             * the first pragma omp statement.)
             */
            find_smooth (las.L,
                    batchP, batchlpb, lpb, batchmfb,
                    main_output->output,
                    las.number_of_threads_loose(),
                    extra_time);

            /* We may go back to our general thread placement at this point.
             * Currently the code below still uses openmp */

            int ncurves = 0;
            for(int side = 0 ; side < nsides ; side++) {
                ncurves = MAX(ncurves, sc0.sides[side].ncurves);
                // Possible issue: if lpb=batchlp, ECM is still used for finding
                // the sieved primes in order to print the smooth relations.
                // In that case, we need enough curves to find them.
                if (sc0.sides[side].lpb == las.bsides[side].batchlpb)
                    ncurves = MAX(ncurves, 30);
            }


            if (ncurves <= 0)
                ncurves = 50; // use the same default as finishbatch

            std::list<relation> const rels = factor (las.L,
                    las.cpoly,
                    batchlpb,
                    lpb,
                    ncurves,
                    main_output->output,
                    las.number_of_threads_loose(),
                    extra_time,
                    1);
            verbose_output_print (0, 1, "# batch reported time for additional threads: %.2f\n", extra_time);
            batch_timer.add_foreign_time(extra_time);

            verbose_output_start_batch();
            nfs_aux::rel_hash_t rel_hash;
            size_t nondup = 0;
            for(auto const & rel : rels) {
                std::ostringstream os;
                nfs_aux::abpair_t const ab(rel.a, rel.b);
                bool const is_new_rel = rel_hash.insert(ab).second;
                if (!is_new_rel) {
                    /* we had this (a,b) pair twice, probably because of a
                     * failed attempt, that was aborted because of an
                     * exception. (occurs only with 2-level sieving) */
                    os << "# DUP ";
                } else {
                    nondup++;
                }
                os << rel;
                verbose_output_print(0, 1, "%s\n", os.str().c_str());
            }
            verbose_output_end_batch();
            global_rt.rep.reports = nondup;

            tcof_batch = seconds () - tcof_batch;
          }
    } catch (std::exception const & e) {
        verbose_output_print(0, 0, "\n\n# Program aborted on fatal error\n%s\n", e.what());
        verbose_output_print(1, 0, "\n\n# Program aborted on fatal error\n%s\n", e.what());
        return EXIT_FAILURE;
    }

    t0 = seconds () - t0;
    wct = wct_seconds() - wct;

    if (las.adjust_strategy < 2) {
        verbose_output_print (2, 1, "# Average J=%1.0f for %lu special-q's, max bucket fill -bkmult %s\n",
                global_rt.rep.total_J / (double) global_rt.rep.nr_sq_processed, global_rt.rep.nr_sq_processed, las.get_bk_multiplier().print_all().c_str());
    } else {
        verbose_output_print (2, 1, "# Average logI=%1.1f for %lu special-q's, max bucket fill -bkmult %s\n",
                global_rt.rep.total_logI / (double) global_rt.rep.nr_sq_processed, global_rt.rep.nr_sq_processed, las.get_bk_multiplier().print_all().c_str());
    }
    verbose_output_print (2, 1, "# Discarded %lu special-q's out of %u pushed\n",
            global_rt.rep.nr_sq_discarded, todo.nq_pushed);

    auto D = global_rt.timer.filter_by_category();
    timetree_t::timer_data_type const tcpu = global_rt.timer.total_counted_time();

    if (tdict::global_enable >= 2) {
        verbose_output_print (0, 1, "#\n# Hierarchical timings:\n%s", global_rt.timer.display().c_str());

        std::ostringstream os;
        os << std::fixed << std::setprecision(2) << tcpu;
        verbose_output_print (0, 1, "#\n# Categorized timings (total counted time %s):\n", os.str().c_str());
        for(auto const &c : D) {
            std::ostringstream xos;
            xos << std::fixed << std::setprecision(2) << c.second;
            verbose_output_print (0, 1, "# %s: %s\n", 
                    coarse_las_timers::explain(c.first).c_str(),
                    xos.str().c_str());
        }
        verbose_output_print (0, 1, "# total counted time: %s\n#\n", os.str().c_str());
    }
    global_rt.rep.display_survivor_counters();


    if (main_output->verbose)
        facul_print_stats (main_output->output);

    /*{{{ Display tally */
    display_bucket_prime_stats();

    if (las_production_mode) {
        verbose_output_print (2, 1, "# Total cpu time %1.2fs [remove -production flag for timings]\n", t0);
    } else {
        verbose_output_print (2, 1, "# Wasted cpu time due to %d bkmult adjustments: %1.2f\n", global_rt.rep.nwaste, global_rt.rep.waste);
        verbose_output_print(0, 1, "# Cumulated wait time over all threads %.2f\n", global_rt.rep.cumulated_wait_time);
        verbose_output_print (2, 1, "# Total cpu time %1.2fs, useful %1.2fs [norm %1.2f+%1.1f, sieving %1.1f"
            " (%1.1f+%1.1f + %1.1f),"
            " factor %1.1f (%1.1f+%1.1f + %1.1f),"
            " rest %1.1f], wasted+waited %1.2fs, rest %1.2fs\n",
            t0,
            tcpu,
            D[coarse_las_timers::norms(0)],
            D[coarse_las_timers::norms(1)],

            D[coarse_las_timers::sieving(0)]+
            D[coarse_las_timers::sieving(1)]+
            D[coarse_las_timers::search_survivors()]+
            D[coarse_las_timers::sieving_mixed()],

            D[coarse_las_timers::sieving(0)],
            D[coarse_las_timers::sieving(1)],
            D[coarse_las_timers::search_survivors()]+
            D[coarse_las_timers::sieving_mixed()],

            D[coarse_las_timers::cofactoring(0)]+
            D[coarse_las_timers::cofactoring(1)]+
            D[coarse_las_timers::cofactoring_mixed()],

            D[coarse_las_timers::cofactoring(0)],
            D[coarse_las_timers::cofactoring(1)],
            D[coarse_las_timers::cofactoring_mixed()],

            D[coarse_las_timers::bookkeeping()],
            global_rt.rep.waste+global_rt.rep.cumulated_wait_time,
            t0-tcpu-global_rt.rep.waste-global_rt.rep.cumulated_wait_time
            );
    }

    verbose_output_print (2, 1, "# Total elapsed time %1.2fs, per special-q %gs, per relation %gs\n",
                 wct, wct / (double) global_rt.rep.nr_sq_processed, wct / (double) global_rt.rep.reports);

    /* memory usage */
    if (main_output->verbose >= 1 && las.config_pool.default_config_ptr) {
        expected_memory_usage(las.config_pool.base, las, true, base_memory);
    }
    const long peakmem = PeakMemusage();
    if (peakmem > 0)
        verbose_output_print (2, 1, "# PeakMemusage (MB) = %ld \n",
                peakmem >> 10);
    if (las.suppress_duplicates) {
        verbose_output_print(2, 1, "# Total number of eliminated duplicates: %lu\n", global_rt.rep.duplicates);
    }
    verbose_output_print (2, 1, "# Total %lu reports [%1.3gs/r, %1.1fr/sq] in %1.3g elapsed s [%.1f%% CPU]\n",
            global_rt.rep.reports, t0 / (double) global_rt.rep.reports,
            (double) global_rt.rep.reports / (double) global_rt.rep.nr_sq_processed,
            wct,
            100*t0/wct);


    /*}}}*/

    las.cofac_stats.print();

    return EXIT_SUCCESS;
}/*}}}*/
<|MERGE_RESOLUTION|>--- conflicted
+++ resolved
@@ -728,13 +728,8 @@
             ws.allocate_buckets(*aux_p, pool);
         }
 
-<<<<<<< HEAD
         for(int side = 0 ; side < nsides ; side++) {
-            nfs_work::side_data & wss(ws.sides[side]);
-=======
-        for(int side = 0 ; side < 2 ; side++) {
             nfs_work::side_data  const& wss(ws.sides[side]);
->>>>>>> f185219f
             if (wss.no_fb()) continue;
 
             fill_in_buckets_toplevel(ws, aux, pool, side, w);
@@ -749,13 +744,8 @@
          */
         BOOKKEEPING_TIMER(timer_special_q);
 
-<<<<<<< HEAD
         for(int side = 0 ; side < nsides ; side++) {
-            nfs_work::side_data & wss(ws.sides[side]);
-=======
-        for(int side = 0 ; side < 2 ; side++) {
             nfs_work::side_data  const& wss(ws.sides[side]);
->>>>>>> f185219f
             if (wss.no_fb()) continue;
             pool.add_task_lambda([&ws,aux_p,side](worker_thread * worker,int){
                     timetree_t & timer(aux_p->get_timer(worker));
@@ -957,13 +947,8 @@
      * under the "sieving on side X" umbrella.
      */
 #ifndef DISABLE_TIMINGS
-<<<<<<< HEAD
-    timetree_t::accounting_child x(timer, tdict_slot_for_threads);
+    timetree_t::accounting_child const x(timer, tdict_slot_for_threads);
     for (int side = 0; side < nb_polys; ++side) {
-=======
-    timetree_t::accounting_child const x(timer, tdict_slot_for_threads);
-    for (int side = 0; side < 2; ++side) {
->>>>>>> f185219f
         MARK_TIMER_FOR_SIDE(timer, side);
         TIMER_CATEGORY(timer, sieving(side));
     }
