--- conflicted
+++ resolved
@@ -21,8 +21,6 @@
 fb_root_in_qlattice_127bits (const fbprime_t p, const fb_root_p1 R,
         const redc_invp_t invp, const qlattice_basis &basis);
 
-<<<<<<< HEAD
-=======
 /* batch calls expect affine inputs and affine outputs */
 template <int CARRYCHECK = 2>
 static inline bool
@@ -35,7 +33,6 @@
         const fbroot_t *r_ab, const redc_invp_t invp, const qlattice_basis &basis,
         const size_t n_roots);
 
->>>>>>> 172029a3
 /* Specialize the case CARRYCHECK=2 and call the template instance
    with CARRYCHECK=0 or 1, depending on the value of p. */
 template<> inline fb_root_p1
@@ -47,8 +44,6 @@
     else
         return fb_root_in_qlattice_31bits<1>(p, R, invp, basis);
 }
-<<<<<<< HEAD
-=======
 
 template<> inline  bool
 fb_root_in_qlattice_31bits_batch<2> (fbroot_t *r_ij, const fbprime_t p,
@@ -62,7 +57,6 @@
         return fb_root_in_qlattice_31bits_batch<1> (r_ij, p, r_ab, invp, basis,
                                                  n_roots);
 }
->>>>>>> 172029a3
 
 template<> inline fb_root_p1
 fb_root_in_qlattice_127bits<2>(const fbprime_t p, const fb_root_p1 R,
@@ -73,8 +67,6 @@
     else
         return fb_root_in_qlattice_127bits<1>(p, R, invp, basis);
 }
-<<<<<<< HEAD
-=======
 
 template<> inline bool
 fb_root_in_qlattice_127bits_batch<2> (fbroot_t *r_ij, const fbprime_t p,
@@ -88,7 +80,6 @@
         return fb_root_in_qlattice_127bits_batch<1> (r_ij, p, r_ab, invp, basis,
                                               n_roots);
 }
->>>>>>> 172029a3
 
 /* fb_root_in_qlattice returns (R*b1-a1)/(a0-R*b0) mod p */
 #if defined(SUPPORT_LARGE_Q)
@@ -155,16 +146,10 @@
   int64_t aux1, aux2;
   uint32_t u, v;
 
-<<<<<<< HEAD
-  static_assert (CARRYCHECK == 0 || CARRYCHECK == 1 , "Invalid CARRYCHECK value" );
-
-    /* Handle powers of 2 separately, REDC doesn't like them */
-=======
   // ASSERT_EXPENSIVE(basis.fits_31bits());
   static_assert (CARRYCHECK == 0 || CARRYCHECK == 1 , "Invalid CARRYCHECK value" );
   
   /* Handle powers of 2 separately, REDC doesn't like them */
->>>>>>> 172029a3
   if (UNLIKELY(!(p & 1)))
     return fb_root_in_qlattice_po2(p, R, basis);
 
@@ -304,10 +289,6 @@
   uint64_t u, v;
   
   static_assert (CARRYCHECK == 0 || CARRYCHECK == 1 , "Invalid CARRYCHECK value" );
-<<<<<<< HEAD
-
-=======
->>>>>>> 172029a3
     /* Handle powers of 2 separately, REDC doesn't like them */
   if (UNLIKELY(!(p & 1 )))
     return fb_root_in_qlattice_po2(p, R, basis);
