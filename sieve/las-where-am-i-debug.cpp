--- conflicted
+++ resolved
@@ -32,11 +32,7 @@
 #include "fb-types.h"
 #include "las-where-am-i.hpp"
 #include "las-where-am-i-debug.hpp"
-<<<<<<< HEAD
 #include "las-info.hpp"       // otherwise las_info is incomplete in nfs_work
-
-=======
->>>>>>> f185219f
 #include "las-config.h"                  // for LOG_BUCKET_REGION
 #include "las-coordinates.hpp"           // for convert_*_to_*
 #include "las-norms.hpp"                 // for lognorm_smart
