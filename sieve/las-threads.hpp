#ifndef LAS_THREADS_HPP_
#define LAS_THREADS_HPP_

#include <pthread.h>
#include <algorithm>
#include <vector>
#include "threadpool.hpp"
#include "las-forwardtypes.hpp"
#include "bucket.hpp"
#include "fb.hpp"
#include "las-report-stats.hpp"
#include "las-base.hpp"
#include "tdict.hpp"

/* A set of n bucket arrays, all of the same type, and methods to reserve one
   of them for exclusive use and to release it again. */

template <typename T>
class reservation_array : public buckets_are_full::callback_base, private monitor {
    /* typically, T is here bucket_array<LEVEL, HINT>. It's a
     * non-copy-able object. Yet, it's legit to use std::vectors's on
     * such objects in c++11, provided that we limit ourselves to the
     * right constructor, and compiled code never uses allocation
     * changing modifiers.
     */
    std::vector<T> BAs;
    std::vector<bool> in_use;
  condition_variable cv;
  /* Return the index of the first entry that's currently not in use, or the
     first index out of array bounds if all are in use */
  size_t find_free() const {
    return std::find(in_use.begin(), in_use.end(), false) - in_use.begin();
  }
  reservation_array(reservation_array const &) = delete;
  reservation_array& operator=(reservation_array const&) = delete;
public:
  typedef typename T::update_t update_t;
  reservation_array(reservation_array &&) = default;
  reservation_array(size_t n) : BAs(n), in_use(n, false) { }

  /* Allocate enough memory to be able to store at least n_bucket buckets,
     each of size at least fill_ratio * bucket region size. */
  void allocate_buckets(const uint32_t n_bucket, double fill_ratio, int logI);
  // typename std::vector<T>::const_iterator cbegin() const {return BAs.cbegin();}
  // typename std::vector<T>::const_iterator cend() const {return BAs.cend();}
  // std::vector<T>& arrays() { return BAs; }
  std::vector<T> const& bucket_arrays() const { return BAs; }
  inline int rank(T const & BA) const { return &BA - &BAs.front(); }

  void reset_all_pointers() { for(auto & A : BAs) A.reset_pointers(); }

  T &reserve(int);
  void release(T &BA);
  void diagnosis(int side, fb_factorbase::slicing const & fbs) const override {
      int LEVEL = T::level;
      typedef typename T::hint_type HINT;
      verbose_output_print(0, 2, "# diagnosis for %d%c buckets on side %d (%zu arrays defined)\n",
              LEVEL, HINT::rtti[0], side, BAs.size());
      for(auto const & A : BAs) {
          /* Tell which slices have been processed using this array
           * exactly */
          A.diagnosis(side, &A - &BAs[0], fbs);
      }
    }
};

class nfs_work;

/* A group of reservation arrays, one for each possible update type.
   Also defines a getter function, templated by the desired type of
   update, that returns the corresponding reservation array, i.e.,
   it provides a type -> object mapping. */
class reservation_group {
  friend class nfs_work;
  reservation_array<bucket_array_t<1, shorthint_t> > RA1_short;
  reservation_array<bucket_array_t<2, shorthint_t> > RA2_short;
  reservation_array<bucket_array_t<3, shorthint_t> > RA3_short;
  reservation_array<bucket_array_t<1, longhint_t> > RA1_long;
  reservation_array<bucket_array_t<2, longhint_t> > RA2_long;
protected:
  template<int LEVEL, typename HINT>
  reservation_array<bucket_array_t<LEVEL, HINT> > &
  get();

  template <int LEVEL, typename HINT>
  const reservation_array<bucket_array_t<LEVEL, HINT> > &
  cget() const;
public:
  reservation_group(int nr_bucket_arrays);
  void allocate_buckets(const uint32_t *n_bucket,
          bkmult_specifier const& multiplier,
          std::array<double, FB_MAX_PARTS> const &
          fill_ratio, int logI);
  void diagnosis(int side, int level, fb_factorbase::slicing const & fbs) const {
      switch(level) {
          case 1:
              RA1_short.diagnosis(side, fbs);
              RA1_long.diagnosis(side, fbs);
              break;
          case 2:
              RA2_short.diagnosis(side, fbs);
              RA2_long.diagnosis(side, fbs);
              break;
          case 3:
              RA3_short.diagnosis(side, fbs);
              break;
          default:
              ASSERT_ALWAYS(0);
      }
  }
};

<<<<<<< HEAD
/*
 * This structure holds the key algorithmic data that is used in las. It
 * is intentionally detached from the rest of the ``stats-like'' control
 * data (found in nfs_aux, defined in las-auxiliary-data.hpp)
 *
 * Two important aspects here:
 *
 *  - this structure remains the same when sieve_info changes
 *  - no concurrent access with two different sieve_info structures is
 *    possible.
 *
 * We have here nb_threads objects of type thread_data in the th[]
 * object, and nb_threads+1 (or 1 if nb_threads==1 anyway)
 * reservation_arrays in each data member of the two reservation_groups
 * in the groups[] data member. This +1 is here to allow work to spread
 * somewhat more evenly.
 */
class nfs_work {
    public:
    las_info const & las;
    private:
    const int nr_workspaces;
    reservation_group groups[2]; /* one per side */

    public:
    /* All of this exists _for each thread_ */
    struct thread_data {
        struct side_data {
            /* For small sieve */
            std::vector<spos_t> ssdpos;
            std::vector<spos_t> rsdpos;

            /* The real array where we apply the sieve.
             * This has size BUCKET_REGION_0 and should be close to L1
             * cache size. */
            unsigned char *bucket_region = NULL;

            ~side_data();

            private:
            void allocate_bucket_region();
            friend struct thread_data;
            public:
        };

        nfs_work &ws;  /* a pointer to the parent structure, really */
        std::array<side_data, 2> sides;
        /* SS is used only in process_bucket region */
        unsigned char *SS = NULL;
        thread_data(nfs_work &);
        thread_data(thread_data const &);
        ~thread_data();
        void allocate_bucket_regions();
    };

    std::vector<thread_data> th;

    nfs_work(las_info const & _las);
    nfs_work(las_info const & _las, int);

    void allocate_bucket_regions(sieve_info const & si);
    void buckets_alloc();
    void buckets_free();

    private:
    template <int LEVEL, typename HINT>
        double buckets_max_full();

    public:

    double check_buckets_max_full();

    template <typename HINT>
        double check_buckets_max_full(int level, HINT const & hint);

    template <int LEVEL, typename HINT> void reset_all_pointers(int side);

    template <int LEVEL, typename HINT>
        bucket_array_t<LEVEL, HINT> &
        reserve_BA(const int side, int wish) {
            return groups[side].get<LEVEL, HINT>().reserve(wish);
        }

    template <int LEVEL, typename HINT>
        int rank_BA(const int side, bucket_array_t<LEVEL, HINT> const & BA) {
            return groups[side].get<LEVEL, HINT>().rank(BA);
        }

    template <int LEVEL, typename HINT>
        void
        release_BA(const int side, bucket_array_t<LEVEL, HINT> &BA) {
            return groups[side].get<LEVEL, HINT>().release(BA);
        }

    /*
     * not even needed. Better to expose only reserve() and release()
     template <int LEVEL, typename HINT>
     std::vector<bucket_array_t<LEVEL, HINT>> &
     bucket_arrays(int side) {return groups[side].get<LEVEL, HINT>().bucket_arrays();}
     */

    template <int LEVEL, typename HINT>
        std::vector<bucket_array_t<LEVEL, HINT>> const &
        bucket_arrays(int side) const {return groups[side].cget<LEVEL, HINT>().bucket_arrays();}

  void diagnosis(int level, std::array<fb_factorbase::slicing const *, 2> fbs) const {
      groups[0].diagnosis(0, level, *fbs[0]);
      groups[1].diagnosis(1, level, *fbs[1]);
  }
};

=======
>>>>>>> c45f365d
#endif<|MERGE_RESOLUTION|>--- conflicted
+++ resolved
@@ -110,118 +110,4 @@
   }
 };
 
-<<<<<<< HEAD
-/*
- * This structure holds the key algorithmic data that is used in las. It
- * is intentionally detached from the rest of the ``stats-like'' control
- * data (found in nfs_aux, defined in las-auxiliary-data.hpp)
- *
- * Two important aspects here:
- *
- *  - this structure remains the same when sieve_info changes
- *  - no concurrent access with two different sieve_info structures is
- *    possible.
- *
- * We have here nb_threads objects of type thread_data in the th[]
- * object, and nb_threads+1 (or 1 if nb_threads==1 anyway)
- * reservation_arrays in each data member of the two reservation_groups
- * in the groups[] data member. This +1 is here to allow work to spread
- * somewhat more evenly.
- */
-class nfs_work {
-    public:
-    las_info const & las;
-    private:
-    const int nr_workspaces;
-    reservation_group groups[2]; /* one per side */
-
-    public:
-    /* All of this exists _for each thread_ */
-    struct thread_data {
-        struct side_data {
-            /* For small sieve */
-            std::vector<spos_t> ssdpos;
-            std::vector<spos_t> rsdpos;
-
-            /* The real array where we apply the sieve.
-             * This has size BUCKET_REGION_0 and should be close to L1
-             * cache size. */
-            unsigned char *bucket_region = NULL;
-
-            ~side_data();
-
-            private:
-            void allocate_bucket_region();
-            friend struct thread_data;
-            public:
-        };
-
-        nfs_work &ws;  /* a pointer to the parent structure, really */
-        std::array<side_data, 2> sides;
-        /* SS is used only in process_bucket region */
-        unsigned char *SS = NULL;
-        thread_data(nfs_work &);
-        thread_data(thread_data const &);
-        ~thread_data();
-        void allocate_bucket_regions();
-    };
-
-    std::vector<thread_data> th;
-
-    nfs_work(las_info const & _las);
-    nfs_work(las_info const & _las, int);
-
-    void allocate_bucket_regions(sieve_info const & si);
-    void buckets_alloc();
-    void buckets_free();
-
-    private:
-    template <int LEVEL, typename HINT>
-        double buckets_max_full();
-
-    public:
-
-    double check_buckets_max_full();
-
-    template <typename HINT>
-        double check_buckets_max_full(int level, HINT const & hint);
-
-    template <int LEVEL, typename HINT> void reset_all_pointers(int side);
-
-    template <int LEVEL, typename HINT>
-        bucket_array_t<LEVEL, HINT> &
-        reserve_BA(const int side, int wish) {
-            return groups[side].get<LEVEL, HINT>().reserve(wish);
-        }
-
-    template <int LEVEL, typename HINT>
-        int rank_BA(const int side, bucket_array_t<LEVEL, HINT> const & BA) {
-            return groups[side].get<LEVEL, HINT>().rank(BA);
-        }
-
-    template <int LEVEL, typename HINT>
-        void
-        release_BA(const int side, bucket_array_t<LEVEL, HINT> &BA) {
-            return groups[side].get<LEVEL, HINT>().release(BA);
-        }
-
-    /*
-     * not even needed. Better to expose only reserve() and release()
-     template <int LEVEL, typename HINT>
-     std::vector<bucket_array_t<LEVEL, HINT>> &
-     bucket_arrays(int side) {return groups[side].get<LEVEL, HINT>().bucket_arrays();}
-     */
-
-    template <int LEVEL, typename HINT>
-        std::vector<bucket_array_t<LEVEL, HINT>> const &
-        bucket_arrays(int side) const {return groups[side].cget<LEVEL, HINT>().bucket_arrays();}
-
-  void diagnosis(int level, std::array<fb_factorbase::slicing const *, 2> fbs) const {
-      groups[0].diagnosis(0, level, *fbs[0]);
-      groups[1].diagnosis(1, level, *fbs[1]);
-  }
-};
-
-=======
->>>>>>> c45f365d
 #endif