#include "cado.h"
#include <string.h>
#include <limits.h>
#include <cmath>               /* ceil signbit */
#include <pthread.h>
#include <algorithm>
#include <stdarg.h> /* Required so that GMP defines gmp_vfprintf() */

#ifdef HAVE_SSE41
#include <smmintrin.h>
#elif defined(HAVE_SSSE3)
#include <tmmintrin.h>
#elif defined(HAVE_SSE3)
#include <pmmintrin.h>
#elif defined(HAVE_SSE2)
#include <emmintrin.h>
#endif

#include "portability.h"

#include "las-config.h"
#include "las-types.hpp"
#include "las-debug.hpp"
#include "las-norms.hpp"
#include "utils.h"
#include "verbose.h"

using namespace std;


/*
 * These are two initializations of the algebraic and rational norms.
 * These 2 initializations compute F(i, const j)=f(i) for each line.
 * f(i)=log2(abs(sum[k=0...d] Ak i^k)+1.)*scale+GUARD = [GUARD...254],
 * where Ak are the coefficients of the polynomial.
 *
 * The classical initialization is slow; the only optimization is done
 * by the fast computation of the log2. The associated error guarantees
 * the precision of the results +/- 1.
 * This initialization is done if SMART_NORM is undefined.
 *
 * The SMART_NORM version is faster.
 *
 * Both versions are implemented further down in this file.
 */

static long lg_page;

#if defined(HAVE_GCC_STYLE_AMD64_INLINE_ASM) && defined(LAS_MEMSET)

static inline uint64_t cputicks()
{
  uint64_t r;
  __asm__ __volatile__ ("rdtsc\n shlq $0x20, %%rdx\n orq %%rdx, %%rax\n" : "=a"(r) :: "%rdx", "cc");
  return r;
}

size_t min_stos = 0x8000; /* 32 KB = max size for Intel L0 cache */
size_t max_cache = 0x800000; /* 8 MB = average max size for biggest cache */

void tune_las_memset()
{
    /* larger than the biggest cache on all x86 processors */
    double xput[3];
    uint64_t ticks;
    size_t nmax = 0x8000000;
    void * S = malloc_aligned(nmax + 0x40, 0x1000);
    FATAL_ERROR_CHECK(!S, "malloc failed");

    /* First tuning: comparison between the speed of rep stosq and
     * movaps. All the memsets are here really small; the speed of the
     * memsets are completly different if the adress of the memset is L0
     * cache aligned or not.
     * So, to compute the real speed, we compute 0x40 memsets
     * for each test, with a L0 aligned cache adress + {0...0x3F} ; only
     * the best result is kept.
     */

    /* test for n, 1.25n, 1.5n, 1.75n, 2n, and then replace n by 2n and
     * iterate -- so in a sense, we're testing on a moderately geometric
     * progression of the size n, the ratio being roughly 2^(1/4)=1.189
     */
    for(size_t n = 0x80, base_n = 0x80, stops=0 ;
            n != nmax ;
            n = (++stops&3) ? (n + (base_n>>2)) : (base_n <<= 1))
    {
        /* measure bytes pre cpu tick for method write128 (aka movaps) */
        min_stos = SIZE_MAX;
        ticks = UINT64_MAX;
        ASSERT_ALWAYS(0x40 + n >= 0x20);
        for (unsigned int k = 0; k < 3; k++) {
            uint64_t c;
            c = -cputicks();
            for (size_t shift = 0x40; shift--; )
                las_memset (pointer_arith(S, shift), 0, n);
            c += cputicks();
            if (c < ticks) ticks = c;
        }
        xput[0] = (double) 0x40 * n / ticks;

        /* measure bytes pre cpu tick for method rep_stosq */
        min_stos = n;
        ticks = UINT64_MAX;
        for (unsigned int k = 0; k < 4; k++) {
            uint64_t c;
            c = -cputicks();
            for (size_t shift = 0x40; shift--; )
                las_memset (pointer_arith(S, shift), 0, n);
            c += cputicks();
            if (c < ticks) ticks = c;
        }
        xput[1] = (double) 0x40 * n / ticks;

        verbose_output_print(0, 4, "n=%zu(%zx), write128=%.2f, rep stosq=%.2f\n", n, n, xput[0], xput[1]);

        if (xput[1] > xput[0]) break;
    }
    verbose_output_print(0, 2, "# movaps / rep-stosq cutoff: %zu(0x%zx)\n", min_stos, min_stos);

    /* Second tuning: comparison between the speed of rep stosq and
     * movntps. All the memsets are here really big, because movntps is
     * always slower than rep stosq when the size of the memset is
     * smaller than the biggest cache.
     * So, the memsets are always L0 cache aligned here.
     */

    /* measure bytes pre cpu tick for method direct128 (aka movntps).
     * We're only taking one measure here, as we assume that it is
     * relatively independent of the size.
     */
    {
        size_t n = nmax;
        max_cache = nmax;       /* force direct128 */
        ticks = UINT64_MAX;
        for (unsigned int k = 0; k < 4; k++) {
            uint64_t c;
            c = -cputicks();
            las_memset(S, 0, n);
            c += cputicks();
            if (c < ticks) ticks = c;
        }
        xput[2] = (double) n / ticks;
    }

    max_cache = SIZE_MAX;       /* force rep-stosq */
    /* Now do the same size progression as before, but in reverse order.  */
    for(size_t n = nmax, base_n = nmax, stops=0 ;
            n >= 0x80 ;
            n = (++stops&3) ? (n - (base_n>>3)) : (base_n >>= 1))
    {
        /* measure bytes pre cpu tick for method rep_stosq */
        ticks = UINT64_MAX;
        for (unsigned int k = 0; k < 4; k++) {
            uint64_t c;
            c = -cputicks();
            las_memset (S, 0, n);
            c += cputicks();
            if (c < ticks) ticks = c;
        }
        xput[1] = (double) n / ticks;

        verbose_output_print(0, 4, "n=%zu(%zx), rep stosq=%.2f, direct128=%.2f\n", n, n, xput[1], xput[2]);

        if (xput[1] > xput[2])
            break;

        max_cache = n;
    }
    if (max_cache == SIZE_MAX) {
        verbose_output_print(0, 2, "# rep-stosq / movntps cutoff: never\n");
    } else {
        verbose_output_print(0, 2, "# rep-stosq / movntps cutoff: %zu(0x%zx)\n",
                max_cache, max_cache);
    }
    free_aligned(S);
}

#else /* defined(HAVE_GCC_STYLE_AMD64_INLINE_ASM) && defined(LAS_MEMSET) */

void tune_las_memset()
{
    verbose_output_print(0, 2, "# las_memset: noasm build, special code disabled\n");
}

#endif /* defined(HAVE_GCC_STYLE_AMD64_INLINE_ASM) && defined(LAS_MEMSET) */
/* End of X86-64 optimized memset pack */


/****************************************************************************
 * Tricky arithmetic functions to compute some values around ~log2.
 * Log2(n) is computed by the mantissa of n with IEEE 754 representation.
 ****************************************************************************/

/* Input: i, double. i > 0 needed! If not, the result has no sense at all.
   Output: o , trunc(o) == trunc(log2(i)) && o <= log2(i) < o + 0.0861.
   Careful: o ~= log2(i) iif add = 0x3FF00000 & scale = 1/0x100000.
   Add & scale are need to compute o'=f(log2(i)) where f is an affine function.
*/
static inline double lg2 (double i, double add, double scale) {
#ifdef HAVE_GCC_STYLE_AMD64_INLINE_ASM
  __asm__ __volatile__ (
            "psrlq $0x20,  %0    \n"
            "cvtdq2pd      %0, %0\n" /* Mandatory in packed double even it's non packed! */
            : "+&x" (i));            /* Really need + here! i is not modified in C code! */
  return (i - add) * scale;
#else
  /* Same function, but in x86 gcc needs to transfer the input i from a
     xmm register to a classical register. No other way than use memory.
     So this function needs at least 6 to 8 cycles more than the previous,
     which uses ~3 cycles.
     NOTE: tg declaration is mandatory: it's the place where gcc use memory
     to do the transfert. Without it, a warning appears but the code is false!
  */
  void *tg = &i;
  return (((double)(*(uint64_t *)tg >> 0x20) - add) * scale);
#endif
}

/* Same than previous with a fabs on i before the computation of the log2.
 */
static inline double lg2abs (double i, double add, double scale) {
#ifdef HAVE_GCC_STYLE_AMD64_INLINE_ASM
  __asm__ __volatile__ (
            "psllq $0x01,  %0    \n"
            "psrlq $0x21,  %0    \n"
            "cvtdq2pd      %0, %0\n" /* Mandatory in packed double even it's non packed! */
            : "+&x" (i));            /* Really need + here! i is not modified in C code! */
  return (i - add) * scale;
#else
  void *tg = &i;
  return (((double)((*(uint64_t *)tg << 1) >> 0x21) - add) * scale);
#endif
}

/* Same than previous with the result is duplicated 8 times
   in a "false" double in SSE version, i.e. in a xmm register, or in a 64 bits
   general register in non SSE version, and written at addr[decal].
   The SSE version has 4 interests: no memory use, no General Register use,
   no xmm -> GR conversion, no * 0x0101010101010101 (3 to 4 cycles) but only
   2 P-instructions (1 cycle).
*/
MAYBE_UNUSED static inline void w64lg2abs(double i, double add, double scale, uint8_t *addr, ssize_t decal) {
#ifdef HAVE_GCC_STYLE_AMD64_INLINE_ASM
  __asm__ __volatile__ (
            "psllq $0x01,  %0                 \n"
            "psrlq $0x21,  %0                 \n"
            "cvtdq2pd      %0,              %0\n"
            : "+&x" (i));
  i = (i - add) * scale;
  __asm__ __volatile__ (
            "cvttpd2dq     %0,       %0       \n" /* 0000 0000 0000 000Y */
            "punpcklbw     %0,       %0       \n" /* 0000 0000 0000 00YY */
            "pshuflw    $0x00,       %0,    %0\n" /* 0000 0000 YYYY YYYY */
            : "+&x" (i));
  *(double *)&addr[decal] = i;
#else
  void *tg = &i;
  *(uint64_t *)&addr[decal] = UINT64_C(0x0101010101010101) * (uint64_t) (((double)((*(uint64_t *)tg << 1) >> 0x21) - add) * scale);
#endif
}

#if defined(HAVE_SSE2) && defined(HAVE_GCC_STYLE_AMD64_INLINE_ASM)
/* This function is for the SSE2 init algebraics.
   I prefer use X86 ASM directly and avoid intrinsics because the trick of
   cvtdq2pd (I insert 2 doubles values and do a cvtdq2pd on them in order to
   compute their log2).
   This function does a double abs of the __m128d i, and computes the double
   log2 of the result.
   Careful: if i == 0, the result is not predictible.
*/
MAYBE_UNUSED static inline void w128lg2abs(__m128d i, const __m128d add, const __m128d scale, uint8_t *addr, const ssize_t decal) {
  __asm__ __volatile__ (
           "psllq     $0x01,    %0       \n" /* Dont use pabsd! */
           "psrlq     $0x01,    %0       \n" /* i = fast_abs(i) */
           "shufps    $0xED,    %0,    %0\n"
           "cvtdq2pd  %0,       %0       \n"
           : "+&x"(i));
  i = _mm_mul_pd(_mm_sub_pd(i, add), scale);
  __asm__ __volatile__ (
           "cvttpd2dq %0,       %0       \n" /* 0000 0000 000X 000Y */
           "packssdw  %0,       %0       \n" /* 0000 0000 0000 0X0Y */
           "punpcklbw %0,       %0       \n" /* 0000 0000 00XX 00YY */
           "punpcklwd %0,       %0       \n" /* 0000 XXXX 0000 YYYY */
           "pshufd    $0xA0,    %0,    %0\n" /* XXXX XXXX YYYY YYYY */
           : "+&x"(i));
  *(__m128d *)&addr[decal] = i; /* addr and decal are 16 bytes aligned: MOVAPD */
}

/* This function is for the SSE2 init algebraics, but for the exact initialization.
   Same than previous but return a SSE2 register with only 16 lowest bits are computed
   as the 2 results (2 8-bits values).
   CAREFUL! This function returns the computed value in the data i.
   the i value is modified by this function !
*/
static inline __m128i _mm_lg2abs(__m128d *i, const __m128d add, const __m128d scale) {
  __asm__ __volatile__ (
           "psllq     $0x01,    %0       \n" /* Dont use pabsd! */
           "psrlq     $0x01,    %0       \n"
           "shufps    $0xED,    %0,    %0\n"
           "cvtdq2pd  %0,       %0       \n"
           : "+&x"(*i));
  *i = _mm_mul_pd(_mm_sub_pd(*i, add), scale);
  __asm__ __volatile__ (
           "cvttpd2dq %0,       %0       \n" /* 0000 0000 000X 000Y */
           "packssdw  %0,       %0       \n" /* 0000 0000 0000 0X0Y */
           "packuswb  %0,       %0       \n" /* 0000 0000 0000 00XY */
           : "+&x"(*i));
  return *(__m128i *) i;
}
#endif  /* defined(HAVE_SSE2) && defined(HAVE_GCC_STYLE_AMD64_INLINE_ASM) */

static inline double compute_f (const unsigned int d, const double *u, const double h) {
  size_t k = (size_t) d;
  double f = u[k];
  switch (k) {
  default: do { f = f * h + u[--k]; } while (k > 9);
  case 9: f = f * h + u[8];
  case 8: f = f * h + u[7];
  case 7: f = f * h + u[6];
  case 6: f = f * h + u[5];
  case 5: f = f * h + u[4];
  case 4: f = f * h + u[3];
  case 3: f = f * h + u[2];
  case 2: f = f * h + u[1];
  case 1: f = f * h + u[0];
  case 0: break;
  }
  return f;
}



/* Details of the smart norms algorithms.
 *
 * This initialization computes first the roots of F, F', F". Each of
 * these defines a line which intercepts (0, 0.).  For each j, the roots
 * of f, f' and f" are computed : there are F, F', F" roots * j.
 *
 * Because of the absolute value, the roots of f have an unstable
 * neighbourhood : f "bounces" on the horizontal axis.
 *
 * The roots of f" have also an unstable neighbourhood (inflexion points of f).
 *
 * The roots of f have a stable neighbourhood.
 *
 * So, the neighbourhoods of f(root(f)) and f(root(f")) are computed
 * until on each side of the root there are SMART_NORM_STABILITY
 * identical values, so until f has a local horizontal stability on the
 * left and on the right of the root.
 * A root has a maximal influence of SMART_NORM_INFLUENCE values on its
 * neighbourhood (on each sides).
 * 
 * These roots define some segments of contiguous values of f(i). Some of
 * them are reduced to a point (f(roots(f')); the length of the others is
 * between SMART_NORM_STABILITY * 2 + 1 and SMART_NORM_MAX_INFLUENCE * 2
 * + 1.

 * 3 artificials roots are inserted: -I/2 and (I/2)-1 as two roots of f'
 * (two one-point segment), and 0.0 as a root of f, because near the
 * neighbourhood of 0, f is very unstable.

 * To compute all missing values of f(i) between ]-I/2,(I/2)-1[, a polygonal
 * approximation is done between all these segments.
 * The polygonal approximation between (i0,f(i0)-(i1,f(i1)) has 2
 * parameters :
 * - The minimal lenght between i0 and i1, SMART_NORM_LENGTH. Below this
 *   value, the values f(i0...i1) are approximated by a line.
 * - The maximal acceptable distance between f((i0+i1)/2) and
 *   (f(i0)+f(i1))/2, SMART_NORM_DISTANCE. Above this value,
 *   (i0,f(i0)-(i1,f(i1)) is approximated by the polygonal approximations
 *   of (i0,f(i0)-((i0+i1)/2,(f(i0)+f(i1))/2) and
 *   ((i0+i1)/2,(f(i0)+f(i1))/2)-(i1,f(i1)).

 * The maximal error of the smart initialization depends on its four
 * parameters, but should be less or egal to the double of
 * SMART_NORM_DISTANCE.  Modifying the parameters of the smart norm
 * algorithm is not a good idea. If you try it, use
 * test_init_norm_bucket_region in the tests part in order to have an
 * idea of the corresponding errors.
 */ 


/* This function computes the roots of the polynomial F(i,1) = ln2(f(i))
   and the roots of the first and second derivatives of F.
   These roots are useful to begin the smart initialization of the norms.
   The algorithm is described below

   Inputs :

   F(i,1): degree and coeff(icients)
   max_abs_root = Absolute maximum value of a root (before and after, the root is useless).
   precision = minimal need precision for each root (usually 1/J = 2/I).
   Output:
   roots = the roots of F, F', F", and pseudo root 0.0 added in F roots.

   NEEDED:
   1. roots size must >= 1 + degree  + max (0, degree - 1) + max (0, 2 * degree - 2)
   so degree * 4 + 1.
   2. p & Roots: the biggest polynomial is F", degree = 2 * (degree - 1).
   So, p size is 2 * degree - 1, and Roots size is 2 * degree - 2.
*/

bool operator<(smart_norm_root const & a, smart_norm_root const & b)
{
  return a.value < b.value;
}

/* The norm initialisation code needs the page size; we set it here as this
   function is not thread-safe, to avoid race conditions */
static void set_lg_page()
{
  if (lg_page == 0)
    lg_page = pagesize();
}

/* This works on the integer polynomial obtained by converting
 * the double polynomial obtained by converting the integer polynomial.
 *
 * So we're truncating the input integer coefficients to 53 bits.
 *
 * It's weird, and quite probably needlessly complicated.
 */
void init_norms_roots_internal (cxx_double_poly const & f, double max_abs_root, double precision, std::vector<smart_norm_root> & roots)
{
  unsigned int degree = f->deg;
  double_poly df, ddf, f_ddf, df_df, d2f;
  cxx_mpz_poly fz;
  usp_root_data Roots[degree << 1];
  unsigned int n;

  set_lg_page();
  for (unsigned int k = 0 ; k < (degree << 1) ; k++)
      usp_root_data_init (&(Roots[k]));
  mpz_poly_set_double_poly(fz, f);

  roots.clear();
  roots.reserve(4 * degree + 1);
  /* Pseudo root 0.0 is inserted first as a root of F */
  roots.push_back(smart_norm_root());

  if (degree) {
    /* The roots of F are inserted in roots */
    n = numberOfRealRoots (fz->coeff, fz->deg, max_abs_root, 0, Roots);
    for (unsigned int k = 0 ; k < n ; k++) {
        smart_norm_root s(0, rootRefine (&(Roots[k]), fz->coeff, degree, precision));
        roots.push_back(s);
    }

    /* Computation of F' */
    double_poly_init (df, MAX(0,((int)degree - 1)));
    double_poly_derivative (df, f);

    /* The roots of F' are inserted in roots */
    mpz_poly_set_double_poly(fz, df);
    n = numberOfRealRoots (fz->coeff, fz->deg, max_abs_root, 0, Roots);
    for (unsigned int k = 0 ; k < n ; k++) {
        smart_norm_root s(1, rootRefine (&(Roots[k]), fz->coeff, df->deg, precision));
        roots.push_back(s);
    }

    /* Computation of F" */
    /* XXX Hmm. We're computing (f/f')', here...  */
    double_poly_init (df_df, df->deg + df->deg);
    double_poly_init (ddf, MAX(0,((int)df->deg - 1)));
    double_poly_init (f_ddf, f->deg + ddf->deg);
    double_poly_init (d2f, MAX(f_ddf->deg, df_df->deg));
    double_poly_product (df_df, df, df);
    double_poly_derivative (ddf, df);
    double_poly_product (f_ddf, f, ddf);
    double_poly_subtract (d2f, f_ddf, df_df);

    /* The roots of F" are inserted in roots */
    mpz_poly_set_double_poly(fz, d2f);
    n = numberOfRealRoots (fz->coeff, fz->deg, max_abs_root, 0, Roots);
    for (unsigned int k = 0 ; k < n ; k++) {
        smart_norm_root s(2, rootRefine (&(Roots[k]), fz->coeff, d2f->deg, precision));
        roots.push_back(s);
    }

    /* Clear double poly */
    double_poly_clear(df);
    double_poly_clear(ddf);
    double_poly_clear(f_ddf);
    double_poly_clear(df_df);
    double_poly_clear(d2f);

    std::sort(roots.begin(), roots.end());
  }

  for (unsigned int k = 0 ; k < (degree << 1) ; k++)
      usp_root_data_clear (&(Roots[k]));
}

/* A wrapper for the function above */
void init_norms_roots (sieve_info & si, unsigned int side)
{
  init_norms_roots_internal (si.sides[side].fijd,
                             (double) ((si.I + 16) >> 1),
                             1. / (double) ((si.I) >> 1),
                             si.sides[side].roots);
}

/* Initialize lognorms of the bucket region S[] number J, for F(i,j) with
 * degree = 1.
 * For the moment, nothing clever, wrt discarding (a,b) pairs that are
 * not coprime, except for the line j=0.
 */
/* Internal function, only with simple types, for unit/integration testing */
void init_degree_one_norms_bucket_region_internal (unsigned char *S, uint32_t J, uint32_t I, double scale, cxx_double_poly const & u, double *cexp2)
{
    double u0 = u->coeff[0];
    double u1 = u->coeff[1];

  /* The computation of the log2 by inttruncfastlog2 needs a value >= 1.
     Here, in the classical rational initialization, the degree of the used
     polynome F(i,j) is hardcoded to 1. So, it's possible to have F(i,j) = 0,
     even if i, j and the coefficients of F(i,j) are integers and != 0.
     So, I add 1.0 on all G values.
     It's not useful to do a fabs(G) here because the code uses always COMPUTE_Y(G)
     with G >= 0. */
#define COMPUTE_Y(G) lg2 ((G) + 1., add, scale)
  /* For internal debug: print all */
  // #define DEBUG_INIT_RAT 1
  double add, d0_init, g, rac, u0J, d0, d1, i;
  size_t ts;
  uint32_t endJ;
  int int_i;
  unsigned int inc;
  uint8_t oy, y;
  /* icc-14 gets confused between signbit from math.h and std::signbit ;
   * probably a bug, but fixing is easy. */
  using std::signbit;

  ASSERT_ALWAYS (u1 != 0.);

  const int Idiv2 = (int) I >> 1;
  const double Idiv2_double = (double) Idiv2, Idiv2_double_minus_one = Idiv2_double - 1., invu1 = 1./u1;

  endJ = LOG_BUCKET_REGION - cado_ctz(I);
  J <<= endJ;
  endJ = (1U << endJ) + J;

#ifdef DEBUG_INIT_RAT
  fprintf (stderr, "Begin: j=%u, u0=%.20e u1=%.20e, scale=%.20e, rac=%.20e\n", J, u0, u1, scale, u0 * J * (-invu1));
#endif

  scale *= 1./0x100000;
  add = 0x3FF00000 - GUARD / scale;
  u0J = u0 * J;
  d0_init = cexp2[((unsigned int)GUARD) - 1U];
  for (; J < endJ ; J++, u0J += u0) {
    int_i = -Idiv2;
    g = u0J + u1 * int_i;
    rac = u0J * (-invu1);
    d0 = d0_init;
    d1 = rac - d0 * rac;
    /* g sign is mandatory at the beginning of the line intialization.
       The sign of g is not significant if fabs(g) * 1ULL<<51 < fabs(u0J)
       In this case, the sign of g is the sign of u1, because g+u1
       is the next g value.
    */
    if (LIKELY(fabs(g) * (1ULL << 51) >= fabs(u0J)))
      if (signbit(g)) {
        g = -g;
        y = COMPUTE_Y(g);
        if (rac >= -Idiv2) goto cas3; else goto cas2;
      }
      else {
        y = COMPUTE_Y(g);
        if (rac >= -Idiv2) goto cas1; else goto cas4;
      }
    else {
      y = GUARD;
      if (signbit(u1)) goto cas2; else goto cas4;
    }
  cas1:
    /* In this case, we exit from the loop when ts == 0, at the exception
       of the first iteration. In this special case, old_i = -Idiv2 and
       int_i = trunc (i), where i=[inverse of the function g](trunc(y)) and
       y=g(old_i).
       So, it's possible if y is very near trunc(y), old_i == int_i, so ts == 0.
       We have to iterate at least one time to avoid this case => this is the
       use of inc here. */
    for (i = rac + cexp2[y] * invu1, inc = 1;; y--) {
      ts = -int_i;
      if (UNLIKELY(i >= Idiv2_double)) {
        ts += Idiv2;
#ifdef DEBUG_INIT_RAT
        fprintf (stderr, "A1.END : i1=%ld i2=%d, ts=%ld, y=%u, rac=%e\n", Idiv2 - ts, Idiv2, ts, y, rac);
#endif
        memset(S, y, ts);
        S += ts;
        goto nextj;
      }
      int_i = (int) i; /* Overflow is not possible here */
      ts += int_i;
#ifdef DEBUG_INIT_RAT
      fprintf (stderr, "A1 : i1=%ld, i2=%d, ts=%ld, y=%u, rac=%e\n", int_i - ts, int_i, ts, y, rac);
#endif
      if (LIKELY(ts <= MEMSET_MIN)) {
        if (!(ts + inc)) goto np1;
        memset(S, y, MEMSET_MIN);
      }
      else memset(S, y, ts);
      S += ts;
      i = i * d0 + d1;
      inc = 0;
    }
  np1:
    g = u0J + u1 * int_i;
    if (UNLIKELY(trunc(rac) >= Idiv2_double_minus_one)) {
      for ( ; int_i < Idiv2; int_i++) {
        y = COMPUTE_Y(g);
#ifdef DEBUG_INIT_RAT
        fprintf (stderr, "A2.1 : i=%d, y=%u, rac=%e\n", int_i, y, rac);
#endif
        *S++ = y;
        g += u1;
      }
      goto nextj;
    }
    for (inc = 0; g > 0; g += u1) {
      y = COMPUTE_Y(g);
#ifdef DEBUG_INIT_RAT
      fprintf (stderr, "A2.2 : i=%d, y=%u, rac=%e\n", int_i + inc, y, rac);
#endif
      S[inc++] = y;
    }
    int_i += inc;
    S += inc;
    g = -g;
    y = COMPUTE_Y(g);
  cas2:
    do {
#ifdef DEBUG_INIT_RAT
      fprintf (stderr, "A3 : i=%d, y=%u, rac=%e\n", int_i, y, rac);
#endif
      *S++ = y;
      if (++int_i >= Idiv2) goto nextj;
      oy = y;
      g -= u1;
      y = COMPUTE_Y(g);
    } while (oy != y);
    d0 = 1./d0;
    d1 = rac - d0 * rac;
    y++;
    i = rac - cexp2[(unsigned int)y + 1] * invu1;
    for (;; y++) {
      ts = -int_i;
      if (UNLIKELY(i >= Idiv2_double)) {
        ts += Idiv2;
#ifdef DEBUG_INIT_RAT
        fprintf (stderr, "A4.END : i1=%ld, i2=%d, ts=%ld, y=%u, rac=%e\n", Idiv2 - ts, Idiv2, ts, y, rac);
#endif
        memset(S, y, ts);
        S += ts;
        goto nextj;
      }
      int_i = (int) i; /* Overflow is not possible here */
      ts += int_i;
#ifdef DEBUG_INIT_RAT
      fprintf (stderr, "A4 : i1=%ld, i2=%d, ts=%ld, y=%u, rac=%e\n", int_i - ts, int_i, ts, y, rac);
#endif
      if (LIKELY(ts <= MEMSET_MIN))
        memset (S, y, MEMSET_MIN);
      else
        memset(S, y, ts);
      S += ts;
      i = i * d0 + d1;
    }

    /* Now, the same from cas1 but log2(-g): CAREFUL, not the same formula */
  cas3:
    for (i = rac - cexp2[y] * invu1, inc = 1;; y--) {
      ts = -int_i;
      if (UNLIKELY(i >= Idiv2_double)) {
        ts += Idiv2;
#ifdef DEBUG_INIT_RAT
        fprintf (stderr, "B1.END : i1=%ld, i2=%d, ts=%ld, y=%u, rac=%e\n", Idiv2 - ts, Idiv2, ts, y, rac);
#endif
        memset(S, y, ts);
        S += ts;
        goto nextj;
      }
      int_i = (int) i; /* Overflow is not possible here */
      ts += int_i;
#ifdef DEBUG_INIT_RAT
      fprintf (stderr, "B1 : i1=%ld, i2=%d, ts=%ld, y=%u, rac=%e\n", int_i - ts, int_i, ts, y, rac);
#endif
      if (LIKELY(ts <= MEMSET_MIN)) {
        if (!(ts + inc)) goto np2;
        memset(S, y, MEMSET_MIN);
      }
      else memset(S, y, ts);
      S += ts;
      i = i * d0 + d1;
      inc = 0;
    }
  np2:
    g = -(u0J + u1 * int_i);
    if (UNLIKELY(trunc(rac) >= Idiv2_double_minus_one)) {
      for ( ; int_i < Idiv2; int_i++) {
        y = COMPUTE_Y(g);
#ifdef DEBUG_INIT_RAT
        fprintf (stderr, "B2.1 : i=%d, y=%u, rac=%e\n", int_i, y, rac);
#endif
        *S++ = y;
        g -= u1;
      }
      goto nextj;
    }
    for (inc = 0; g > 0; g -= u1) {
      y = COMPUTE_Y(g);
#ifdef DEBUG_INIT_RAT
      fprintf (stderr, "B2.2 : i=%d, y=%u, rac=%e\n", int_i + inc, y, rac);
#endif
      S[inc++] = y;
    }
    int_i += inc;
    S += inc;
    g = -g;
    y = COMPUTE_Y(g);
  cas4:
    do {
#ifdef DEBUG_INIT_RAT
      fprintf (stderr, "B3 : i=%d, y=%u, rac=%e\n", int_i, y, rac);
#endif
      *S++ = y;
      if (++int_i >= Idiv2) goto nextj;
      oy = y;
      g += u1;
      y = COMPUTE_Y(g);
    } while (oy != y);
    d0 = 1./d0;
    d1 = rac - d0 * rac;
    y++;
    i = rac + cexp2[(unsigned int)y + 1] * invu1;
    for (;; y++) {
      ts = -int_i;
      if (UNLIKELY(i >= Idiv2_double)) {
        ts += Idiv2;
#ifdef DEBUG_INIT_RAT
        fprintf (stderr, "B4.END : i1=%ld i2=%d, ts=%ld, y=%u, rac=%e\n", Idiv2 - ts, Idiv2, ts, y, rac);
#endif
        memset(S, y, ts);
        S += ts;
        goto nextj;
      }
      int_i = (int) i; /* Overflow is not possible here */
      ts += int_i;
#ifdef DEBUG_INIT_RAT
      fprintf (stderr, "B4 : i1=%ld i2=%d, ts=%ld, y=%u, rac=%e\n", int_i - ts, int_i, ts, y, rac);
#endif
      if (LIKELY(ts <= MEMSET_MIN))
        memset(S, y, MEMSET_MIN);
      else
        memset(S, y, ts);
      S += ts;
      i = i * d0 + d1;
    }
  nextj:
    for (;0;); /* gcc needs something after a label */
  }
}

static inline void
poly_scale_double (double  *u, const double *t, unsigned int d, const double h)
{
  u[d] = t[d];
  for (double hpow = h; d--; hpow *= h) u[d] = t[d] * hpow;
}

#if defined(HAVE_SSE2) && defined(HAVE_GCC_STYLE_AMD64_INLINE_ASM)
static inline void
poly_scale_m128d (__m128d  *u, const double *t, unsigned int d, const double h)
{
  u[d] = _mm_set1_pd (t[d]);
  for (double hpow = h; d--; hpow *= h) u[d] = _mm_set1_pd (t[d] * hpow);
}
#endif  /* defined(HAVE_SSE2) && defined(HAVE_GCC_STYLE_AMD64_INLINE_ASM) */

/* Exact initialisation of F(i,j) with degre >= 2 (not mandatory). Slow.
   Internal function, only with simple types, for unit/integration testing. */
void init_exact_degree_X_norms_bucket_region_internal (unsigned char *S, uint32_t J, uint32_t I, double scale, cxx_double_poly const & fijd)
{
  unsigned int d = fijd->deg;
  unsigned char *beginS = S;
  uint32_t beginJ, endJ = LOG_BUCKET_REGION - cado_ctz (I);
  scale *= 1./0x100000;
  const double add = 0x3FF00000 - GUARD / scale;
  J <<= endJ;
  beginJ = J;
  endJ = (1U << endJ) + J;

#if !defined(HAVE_GCC_STYLE_AMD64_INLINE_ASM) || !defined(HAVE_SSSE3) /* Light optimization, only log2 */

  for (; J < endJ; J++) {
    const unsigned char *endS = S + I;
    double f, h, u[d+1];
    poly_scale_double (u, fijd->coeff, d, (double) J);
    h = (double) (-(int32_t) (I >> 1));
    do {
      f = compute_f (d, u, h);
      h += 1.;
      *S++ = (unsigned char) lg2abs (f, add, scale);
    } while (S < endS);
  }

#else /* HAVE_GCC_STYLE_AMD64_INLINE_ASM && HAVE_SSSE3 : optimized part. Stupid but fast code. */

#define BEGIN ".balign 8\n 0:\n add $0x10,%[S]\n"
#define FU(A) "movapd %[u" #A "],%[f]\n"
#define U8 "mulpd %[h],%[f]\n addpd %[u8],%[f]\n"
#define U7 "mulpd %[h],%[f]\n addpd %[u7],%[f]\n"
#define U6 "mulpd %[h],%[f]\n addpd %[u6],%[f]\n"
#define U5 "mulpd %[h],%[f]\n addpd %[u5],%[f]\n"
#define U4 "mulpd %[h],%[f]\n addpd %[u4],%[f]\n"
#define U3 "mulpd %[h],%[f]\n addpd %[u3],%[f]\n"
#define U2 "mulpd %[h],%[f]\n addpd %[u2],%[f]\n"
#define U1 "mulpd %[h],%[f]\n addpd %[u1],%[f]\n"
#define U0 "mulpd %[h],%[f]\n addpd %[u0],%[f]\n"
#define LG2ABS                                                         \
  "psllq $1,%[f]\n"                                                    \
    "psrlq $1,%[f]\n"                                                  \
    "shufps $0xED,%[f],%[f]\n"                                         \
    "cvtdq2pd %[f],%[f]\n"                                             \
    "subpd %[_add],%[f]\n"                                             \
    "mulpd %[_scale],%[f]\n"                                           \
    "cvttpd2dq %[f],%[f]\n"                                            \
    "packssdw %[f],%[f]\n"                                             \
    "packuswb %[f],%[f]\n"                                             \
    "palignr $2,%[cumul],%[f]\n"                                       \
    "movapd %[f],%[cumul]\n"                                           \
    "addpd %[_two],%[h]\n"
#define END                                     \
  "cmp %[endS],%[S]\n"                          \
    "movapd %[f],-0x10(%[S])\n"                 \
    "jl 0b\n"

  for (; J < endJ; J++) {
    const __m128d _two = _mm_set1_pd(2.), _scale = _mm_set1_pd (scale), _add = _mm_set1_pd (add);
    __m128d f, h, u[d+1];
    __m128i cumul;
    unsigned char *endS = S + I;
    poly_scale_m128d (u, fijd->coeff, d, (double) J);
    h = _mm_set_pd ((double) (1 - (int32_t) (I >> 1)), (double) (- (int32_t) (I >> 1)));

    /* These ASM & switch are really ugly. But it's the ONLY way to
       be sure all the line of S is set only with registers. */
    switch (d) {
#if !defined(__ICC) || (__ICC >= 1600)
      /* the Intel compiler icpc fails with "internal error" with the code
         below (version 14.0.3 20140422), version 16.0.0 works */
    case 2:
      __asm__ __volatile__ ( BEGIN
      FU(2) U1 U0 LG2ABS FU(2) U1 U0 LG2ABS
      FU(2) U1 U0 LG2ABS FU(2) U1 U0 LG2ABS
      FU(2) U1 U0 LG2ABS FU(2) U1 U0 LG2ABS
      FU(2) U1 U0 LG2ABS FU(2) U1 U0 LG2ABS END
      : [f]"=&x"(f), [cumul]"=&x"(cumul), [h]"+&x"(h), [S]"+&r"(S)
      : [endS]"r"(endS), [_two]"x"(_two), [_scale]"x"(_scale), [_add]"x"(_add),
        [u0]"x"(u[0]), [u1]"x"(u[1]), [u2]"x"(u[2]));
      break;
    case 3:
      __asm__ __volatile__ ( BEGIN
      FU(3) U2 U1 U0 LG2ABS FU(3) U2 U1 U0 LG2ABS
      FU(3) U2 U1 U0 LG2ABS FU(3) U2 U1 U0 LG2ABS
      FU(3) U2 U1 U0 LG2ABS FU(3) U2 U1 U0 LG2ABS
      FU(3) U2 U1 U0 LG2ABS FU(3) U2 U1 U0 LG2ABS END
      : [f]"=&x"(f), [cumul]"=&x"(cumul), [h]"+&x"(h), [S]"+&r"(S)
      : [endS]"r"(endS), [_two]"x"(_two), [_scale]"x"(_scale), [_add]"x"(_add),
        [u0]"x"(u[0]), [u1]"x"(u[1]), [u2]"x"(u[2]), [u3]"x"(u[3]));
      break;
    case 4:
      __asm__ __volatile__ ( BEGIN
      FU(4) U3 U2 U1 U0 LG2ABS FU(4) U3 U2 U1 U0 LG2ABS
      FU(4) U3 U2 U1 U0 LG2ABS FU(4) U3 U2 U1 U0 LG2ABS
      FU(4) U3 U2 U1 U0 LG2ABS FU(4) U3 U2 U1 U0 LG2ABS
      FU(4) U3 U2 U1 U0 LG2ABS FU(4) U3 U2 U1 U0 LG2ABS END
      : [f]"=&x"(f), [cumul]"=&x"(cumul), [h]"+&x"(h), [S]"+&r"(S)
      : [endS]"r"(endS), [_two]"x"(_two), [_scale]"x"(_scale), [_add]"x"(_add),
        [u0]"x"(u[0]), [u1]"x"(u[1]), [u2]"x"(u[2]), [u3]"x"(u[3]), [u4]"x"(u[4]));
      break;
    case 5:
      __asm__ __volatile__ ( BEGIN
      FU(5) U4 U3 U2 U1 U0 LG2ABS FU(5) U4 U3 U2 U1 U0 LG2ABS
      FU(5) U4 U3 U2 U1 U0 LG2ABS FU(5) U4 U3 U2 U1 U0 LG2ABS
      FU(5) U4 U3 U2 U1 U0 LG2ABS FU(5) U4 U3 U2 U1 U0 LG2ABS
      FU(5) U4 U3 U2 U1 U0 LG2ABS FU(5) U4 U3 U2 U1 U0 LG2ABS END
      : [f]"=&x"(f), [cumul]"=&x"(cumul), [h]"+&x"(h), [S]"+&r"(S)
      : [endS]"r"(endS), [_two]"x"(_two), [_scale]"x"(_scale), [_add]"x"(_add),
        [u0]"x"(u[0]), [u1]"x"(u[1]), [u2]"x"(u[2]), [u3]"x"(u[3]), [u4]"x"(u[4]),
        [u5]"x"(u[5]));
      break;
    case 6:
      __asm__ __volatile__ ( BEGIN
      FU(6) U5 U4 U3 U2 U1 U0 LG2ABS FU(6) U5 U4 U3 U2 U1 U0 LG2ABS
      FU(6) U5 U4 U3 U2 U1 U0 LG2ABS FU(6) U5 U4 U3 U2 U1 U0 LG2ABS
      FU(6) U5 U4 U3 U2 U1 U0 LG2ABS FU(6) U5 U4 U3 U2 U1 U0 LG2ABS
      FU(6) U5 U4 U3 U2 U1 U0 LG2ABS FU(6) U5 U4 U3 U2 U1 U0 LG2ABS END
      : [f]"=&x"(f), [cumul]"=&x"(cumul), [h]"+&x"(h), [S]"+&r"(S)
      : [endS]"r"(endS), [_two]"x"(_two), [_scale]"x"(_scale), [_add]"x"(_add),
        [u0]"x"(u[0]), [u1]"x"(u[1]), [u2]"x"(u[2]), [u3]"x"(u[3]), [u4]"x"(u[4]),
        [u5]"x"(u[5]), [u6]"x"(u[6]));
      break;
    case 7:
      __asm__ __volatile__ ( BEGIN
      FU(7) U6 U5 U4 U3 U2 U1 U0 LG2ABS FU(7) U6 U5 U4 U3 U2 U1 U0 LG2ABS
      FU(7) U6 U5 U4 U3 U2 U1 U0 LG2ABS FU(7) U6 U5 U4 U3 U2 U1 U0 LG2ABS
      FU(7) U6 U5 U4 U3 U2 U1 U0 LG2ABS FU(7) U6 U5 U4 U3 U2 U1 U0 LG2ABS
      FU(7) U6 U5 U4 U3 U2 U1 U0 LG2ABS FU(7) U6 U5 U4 U3 U2 U1 U0 LG2ABS END
      : [f]"=&x"(f), [cumul]"=&x"(cumul), [h]"+&x"(h), [S]"+&r"(S)
      : [endS]"r"(endS), [_two]"x"(_two), [_scale]"x"(_scale), [_add]"x"(_add),
        [u0]"x"(u[0]), [u1]"x"(u[1]), [u2]"x"(u[2]), [u3]"x"(u[3]), [u4]"x"(u[4]),
        [u5]"x"(u[5]), [u6]"x"(u[6]), [u7]"x"(u[7]));
      break;
    case 8:
      __asm__ __volatile__ ( BEGIN
      FU(8) U7 U6 U5 U4 U3 U2 U1 U0 LG2ABS FU(8) U7 U6 U5 U4 U3 U2 U1 U0 LG2ABS
      FU(8) U7 U6 U5 U4 U3 U2 U1 U0 LG2ABS FU(8) U7 U6 U5 U4 U3 U2 U1 U0 LG2ABS
      FU(8) U7 U6 U5 U4 U3 U2 U1 U0 LG2ABS FU(8) U7 U6 U5 U4 U3 U2 U1 U0 LG2ABS
      FU(8) U7 U6 U5 U4 U3 U2 U1 U0 LG2ABS FU(8) U7 U6 U5 U4 U3 U2 U1 U0 LG2ABS END
      : [f]"=&x"(f), [cumul]"=&x"(cumul), [h]"+&x"(h), [S]"+&r"(S)
      : [endS]"r"(endS), [_two]"x"(_two), [_scale]"x"(_scale), [_add]"x"(_add),
        [u0]"x"(u[0]), [u1]"x"(u[1]), [u2]"x"(u[2]), [u3]"x"(u[3]), [u4]"x"(u[4]),
        [u5]"x"(u[5]), [u6]"x"(u[6]), [u7]"x"(u[7]), [u8]"x"(u[8]));
      break;
    case 9:
      __asm__ __volatile__ ( BEGIN
      FU(9) U8 U7 U6 U5 U4 U3 U2 U1 U0 LG2ABS FU(9) U8 U7 U6 U5 U4 U3 U2 U1 U0 LG2ABS
      FU(9) U8 U7 U6 U5 U4 U3 U2 U1 U0 LG2ABS FU(9) U8 U7 U6 U5 U4 U3 U2 U1 U0 LG2ABS
      FU(9) U8 U7 U6 U5 U4 U3 U2 U1 U0 LG2ABS FU(9) U8 U7 U6 U5 U4 U3 U2 U1 U0 LG2ABS
      FU(9) U8 U7 U6 U5 U4 U3 U2 U1 U0 LG2ABS FU(9) U8 U7 U6 U5 U4 U3 U2 U1 U0 LG2ABS END
      : [f]"=&x"(f), [cumul]"=&x"(cumul), [h]"+&x"(h), [S]"+&r"(S)
      : [endS]"r"(endS), [_two]"x"(_two), [_scale]"x"(_scale), [_add]"x"(_add),
        [u0]"x"(u[0]), [u1]"x"(u[1]), [u2]"x"(u[2]), [u3]"x"(u[3]), [u4]"x"(u[4]),
        [u5]"x"(u[5]), [u6]"x"(u[6]), [u7]"x"(u[7]), [u8]"x"(u[8]), [u9]"x"(u[9]));
      break;
#endif
    default:
      do {
        f = u[d]; for (size_t k = d; k; f = _mm_add_pd(_mm_mul_pd(f,h),u[--k]));
        h = _mm_add_pd(h, _two); cumul = _mm_alignr_epi8 (_mm_lg2abs (&f, _add, _scale), cumul, 2);
        f = u[d]; for (size_t k = d; k; f = _mm_add_pd(_mm_mul_pd(f,h),u[--k]));
        h = _mm_add_pd(h, _two); cumul = _mm_alignr_epi8 (_mm_lg2abs (&f, _add, _scale), cumul, 2);
        f = u[d]; for (size_t k = d; k; f = _mm_add_pd(_mm_mul_pd(f,h),u[--k]));
        h = _mm_add_pd(h, _two); cumul = _mm_alignr_epi8 (_mm_lg2abs (&f, _add, _scale), cumul, 2);
        f = u[d]; for (size_t k = d; k; f = _mm_add_pd(_mm_mul_pd(f,h),u[--k]));
        h = _mm_add_pd(h, _two); cumul = _mm_alignr_epi8 (_mm_lg2abs (&f, _add, _scale), cumul, 2);
        f = u[d]; for (size_t k = d; k; f = _mm_add_pd(_mm_mul_pd(f,h),u[--k]));
        h = _mm_add_pd(h, _two); cumul = _mm_alignr_epi8 (_mm_lg2abs (&f, _add, _scale), cumul, 2);
        f = u[d]; for (size_t k = d; k; f = _mm_add_pd(_mm_mul_pd(f,h),u[--k]));
        h = _mm_add_pd(h, _two); cumul = _mm_alignr_epi8 (_mm_lg2abs (&f, _add, _scale), cumul, 2);
        f = u[d]; for (size_t k = d; k; f = _mm_add_pd(_mm_mul_pd(f,h),u[--k]));
        h = _mm_add_pd(h, _two); cumul = _mm_alignr_epi8 (_mm_lg2abs (&f, _add, _scale), cumul, 2);
        f = u[d]; for (size_t k = d; k; f = _mm_add_pd(_mm_mul_pd(f,h),u[--k]));
        h = _mm_add_pd(h, _two); cumul = _mm_alignr_epi8 (_mm_lg2abs (&f, _add, _scale), cumul, 2);
        *(__m128i *) S = cumul;
        S += 16;
      } while (S < endS);
    } /* End of the switch */
  } /* End of the line */
#undef BEGIN
#undef FU
#undef U0
#undef U1
#undef U2
#undef U3
#undef U4
#undef U5
#undef U6
#undef U7
#undef U8
#undef LG2ABS
#undef END
#endif /* End of HAVE_GCC_STYLE_AMD64_INLINE_ASM */
  /* Special ultra rare case. The correction of log2(F(0,0)) is false, because
     the fast algorithm of log2 is not good in 0.0. */
  if (UNLIKELY(!beginJ)) beginS[I>>1] = GUARD;
}

/* Approximates [S[x],S[y][ by the segment (x,fx),(y,fy).
   (y - x) / (fy - fx) should be really larger than one for speed.
   CAREFUL : Need y > x. */
static inline void Fill_S (unsigned char *S, int x, double fx, int y, double fy) {
  int next_f = (int) fx, step_f = (int) fy - next_f;

  if (LIKELY (step_f)) {
    double m = (double) (y - x) / (fy - fx), next_m = (double) (x + 1);
    if (step_f < 0.) {
      m = fabs(m);
      step_f = -1;
      next_m += (fx - floor(fx)) * m;
    }
    else {
      step_f = 1;
      next_m += (ceil(fx) - fx) * m;
    }
    for (;;) {
      int next_x = (int) next_m;
      if (UNLIKELY (next_x >= y)) break;
      memset (S + x, next_f, (size_t) (next_x - x));
      x = next_x;
      next_f += step_f;
      next_m += m;
    }
  }
  memset (S + x, next_f, (size_t) (y - x));
}

/* This functions sets all the segments of the contiguous unset values of
 * the line S with F(i, const j) by a polygonal approximation on these
 * segments.  Derecursivate optimal version.
 */
static inline void poly_approx_on_S (unsigned char *S, const unsigned int degree, const double *coeff, const double my_scale MAYBE_UNUSED, const double scale MAYBE_UNUSED, const double add MAYBE_UNUSED, const unsigned int nsg, const sg_t *sg) {
#define SIZE_STACK 256 /* In fact, on RSA704 benchmark, the max is... 10 */
  typedef struct x_fx_s {
    int x;
    double fx; } x_fx_t;
  size_t current_stack, max_stack = SIZE_STACK;
  x_fx_t begin, current, *stack = (x_fx_t *) malloc_check (sizeof(*stack) *  max_stack);

  /* At least 3 segments: -Idiv2, neighbourhood of 0., Idiv2 - 1 */
  ASSERT(nsg >= 3);
  for (size_t parse_sg = 1; parse_sg < nsg; ++parse_sg) {
    ASSERT (sg[parse_sg - 1].end < sg[parse_sg].begin);
    begin.x = sg[parse_sg - 1].end;
    begin.fx = sg[parse_sg - 1].f_end;
    current.x = sg[parse_sg].begin;
    current.fx = sg[parse_sg].f_begin;
    current_stack = 0;
    for (;;) {
      if (LIKELY((unsigned int) (current.x - begin.x) >= SMART_NORM_LENGTH)) {
        x_fx_t possible_new;
        possible_new.x = (begin.x + current.x) >> 1;
        possible_new.fx = compute_f (degree, coeff, (double) possible_new.x);
        possible_new.fx = lg2abs (possible_new.fx, add, scale);
        if (UNLIKELY(fabs (possible_new.fx + possible_new.fx - current.fx - begin.fx)) > (2 * SMART_NORM_DISTANCE)) {
          stack[current_stack++] = current;
          current = possible_new;
          if (UNLIKELY(current_stack == max_stack)) {
            max_stack += (max_stack >> 1);
            if ((stack = (x_fx_t *) realloc (stack, sizeof(*stack) * max_stack)) == NULL) {
              fprintf (stderr, "Error, realloc of %zu bytes failed\n", sizeof(*stack) * max_stack);
              abort ();
            }
          }
          continue;
        }
      }
      Fill_S (S, begin.x, begin.fx, current.x, current.fx);
      if (!current_stack) break;
      begin = current;
      current = stack[--current_stack];
    }
  }
  free (stack);
}

/* Smart initialization of the normalization. Only useful for degree >= 2.
   Cf las-config.h, SMART_INIT for the algorithm.
   No SSE version: it's completly unreadable, and the gain is not really interesting.
   Internal function, only with simple types, for unit/integration testing */
void init_smart_degree_X_norms_bucket_region_internal (unsigned char *S, uint32_t J, uint32_t I, double original_scale, cxx_double_poly const & fijd, std::vector<smart_norm_root> const & roots)
{
  unsigned int d = fijd->deg;
  ASSERT (d >= 2);
  /* F, F' and F" roots needs stability for their neighbourhood ?
     F roots, sure; F', sure not; F"... maybe. */
  const unsigned char stability_for_derivative[3] =
    { SMART_NORM_STABILITY, 0, SMART_NORM_STABILITY };
  const ssize_t Idiv2 = (ssize_t) (I >> 1);
  sg_t sg[d * 4 + 3]; /* For (F, F', F") roots, -Idiv2, Idiv2 - 1, 0 */
  size_t nsg;

  unsigned char *beginS;
  uint32_t beginJ, endJ = LOG_BUCKET_REGION - cado_ctz (I);
  double scale = original_scale * (1./0x100000);
  const double add = ((double) 0x3FF00000) - GUARD / scale;
  J <<= endJ;
  beginJ = J;
  endJ = (1U << endJ) + J;
  S += Idiv2; /* CAREFUL! Here, *S is the middle of the first line we have to compute! */
  beginS = S;

  for (; J < endJ; S += I, J++) {
    double u[d+1], g, hl, hr;
    unsigned char fg, f1, f2;
    unsigned int cptf2id = 0, cpt;
    ssize_t ih;
    {
      ASSERT_ALWAYS(lg_page != 0);
      for (ssize_t k = I; (k -= lg_page) >= 0; __builtin_prefetch (S + k, 1));
    }
    poly_scale_double (u, fijd->coeff, d, (double) J);

    /* Insertion of point (-Idiv2, F(-Idiv2)) in sg[0] : an artificial one-point segment. */
    g = compute_f (d, u, (double) -Idiv2);
    g = lg2abs (g, add, scale);
    sg[0].begin   = sg[0].end = -(int)Idiv2;
    sg[0].f_begin = sg[0].f_end = g;
    nsg = 1;
    S[-Idiv2] = (uint8_t) g;

    for (size_t r = 0; r < roots.size(); r++) {
      ASSERT_ALWAYS(nsg < d * 4 + 3);
      hl = floor((double)J * roots[r].value);
      ih = (ssize_t) hl;
      /* Need stability for this root ? */
      if (UNLIKELY(!stability_for_derivative[roots[r].derivative])) {
        /* No. It's an one-point segment. */
        /* Is it not in the interesting region or in the last segment ? Yes -> next root */
        if (ih <= -Idiv2 || ih >= Idiv2 - 1 || ih <= sg[nsg - 1].end) continue;
        /* Ok, we insert this one-point segment */
        sg[nsg].begin = sg[nsg].end = ih;
        g = compute_f (d, u, hl);
        g = lg2abs (g, add, scale);
        sg[nsg].f_begin = sg[nsg].f_end = g;
        S[ih] = (unsigned char) g;
      }
      else {
        /* It's a real (non an one-point) segment. */
        /* Is the root really far after the interesting zone ? Yes -> end of roots */
        if (ih > Idiv2 - 1 + SMART_NORM_INFLUENCE) break;

        /* Is the root really far before the interesting zone or is this segment is
           included (in all sides) in the previous segment ? Yes -> next root */
        if (ih < -Idiv2 - SMART_NORM_INFLUENCE ||
            ih <= sg[nsg - 1].end - SMART_NORM_STABILITY) continue;

        /* OK, we have the right side to compute, and maybe the left side */
        hr = hl;

        /* Special case for left side. Is the root :
           1. Near and before the interesting zone OR
           2. in the previous segment AND [the beginning of the previous segment
           is far enough of the root OR this previous segment is the first, so
              its beginning is the beginning of the interesting zone] ? */
        if (UNLIKELY(ih <= -Idiv2 || (sg[nsg - 1].end >= ih &&
                                      (nsg == 1 || sg[nsg - 1].begin + SMART_NORM_STABILITY <= ih)))) {
          /* OK, this segment and the previous could be fusionned on this left side.
             It's not 100% true in fact, but really very probable. */
          sg[nsg].begin   = sg[nsg - 1].begin;
          sg[nsg].f_begin = sg[nsg - 1].f_begin;
          fg = (ih >= -Idiv2 && ih < Idiv2) ? S[ih] : 0;
        } else {

          /* Here we compute the left side. -Idiv2 < ih <= Idiv2 - 1 + SMART_NORM_INFLUENCE */
          /* First, we compute the root itself */
          g = compute_f (d, u, hl);
          g = lg2abs (g, add, scale);
          fg = (unsigned char) g;
          if (LIKELY(ih < Idiv2)) S[ih] = fg;    /* Right guard for the write */

          /* The loop on the left side */
          for (f1 = fg, f2 = 0, cpt = 0; ; ) {
            --ih; hl -= 1.;
            if (UNLIKELY(ih <= -Idiv2)) {        /* Left guard: in fact ==, not <= */
              ASSERT(ih == -Idiv2);
              sg[nsg].begin = sg[0].begin;
              sg[nsg].f_begin = sg[0].f_begin;
              break;
            }
            g = compute_f (d, u, hl);
            g = lg2abs (g, add, scale);
            f1 = (unsigned char) g;
            if (LIKELY(ih < Idiv2)) S[ih] = f1;  /* Right guard for the write */
            if (LIKELY(f1 == f2)) {
              if (++cptf2id >= SMART_NORM_STABILITY) goto end_left;
            } else {
              cptf2id = 0;
              f2 = f1;
            }
            if (UNLIKELY(++cpt >= SMART_NORM_INFLUENCE)) {
            end_left:
              sg[nsg].begin = ih;
              sg[nsg].f_begin = g;
              break;
            }
          }
        }
        /* If the left side is totally out of the interesting region ? -> next root */
        if (sg[nsg].begin > Idiv2 - 1) continue;

        /* Now, the right side. */
        ih = (ssize_t) hr; /* -Idiv2-SMART_NORM_INFLUENCE <= ih <= Idiv2-1+SMART_NORM_INFLUENCE */

        /* Immediate right guard for -Idiv2-SMART_NORM_INFLUENCE <= ih < Idiv2-1 */
        if (UNLIKELY(ih >= Idiv2 - 1)) {
          ih = Idiv2 - 1;
          hr = (double) ih;
          g = compute_f (d, u, hr);
          g = lg2abs (g, add, scale);
        } else {
          /* The loop on the right side */
          for (f1 = fg, f2 = 0, cpt = 0;;) {
            ++ih; hr += 1.;
            g = compute_f (d, u, hr);
            g = lg2abs (g, add, scale);
            f1 = (unsigned char) g;
            if (LIKELY(ih > -Idiv2)) S[ih] = f1; /* Left guard for the write */
            if (UNLIKELY(ih >= Idiv2 - 1)) {     /* Right guard: in fact ==, not >= */
              ASSERT(ih == Idiv2 - 1);
              break;
            }
            if (LIKELY (f1 == f2)) {
              if (++cptf2id >= SMART_NORM_STABILITY) break;
            } else {
              cptf2id = 0;
              f2 = f1;
            }
            if (++cpt >= SMART_NORM_INFLUENCE) break;
          }
          /* If the right side is totally out of the interesting region ? -> next root */
          if (ih <= -Idiv2) continue;
        }
        sg[nsg].end = ih;
        sg[nsg].f_end = g;
        S[ih] = (unsigned char) g;
      }
      /* We have to do the possible fusions */
      while (nsg && sg[nsg - 1].end + 1 >= sg[nsg].begin) {
        if (sg[nsg - 1].begin > sg[nsg].begin) {
          sg[nsg - 1].begin = sg[nsg].begin; sg[nsg - 1].f_begin = sg[nsg].f_begin; }
        if (sg[nsg - 1].end   < sg[nsg].end  ) {
          sg[nsg - 1].end   = sg[nsg].end;   sg[nsg - 1].f_end   = sg[nsg].f_end;   }
        --nsg;
      }
      ++nsg;
    } /* End of the roots */

    /* The last sg end must be Idiv2 - 1 */
    if (LIKELY(sg[nsg - 1].end != Idiv2 - 1)) {
      /* We have to add a segment, except if the last ends at Idiv2 - 2 */
      g = compute_f (d, u, (double) (Idiv2 - 1));
      g = lg2abs (g, add, scale);
      S[Idiv2 - 1] = (unsigned char) g;
      if (LIKELY(sg[nsg - 1].end != Idiv2 - 2)) {
        sg[nsg].begin = Idiv2 - 1;
        sg[nsg].f_begin = g;
        ++nsg;
      }
      sg[nsg - 1].end = Idiv2 - 1;
      sg[nsg - 1].f_end = g;
    }

#if 0
    for (size_t k = 0; k < roots.size(); k++)
      fprintf (stderr, "Racine %zu (derivative=%u): %e - %u\n", k, roots[k].derivative, roots[k].value * J, J);
    for (size_t k = 0; k < nsg; k++)
      fprintf (stderr, "Segments %zu: (%d, %e) - (%d, %e)\n", k, sg[k].begin, sg[k].f_begin, sg[k].end, sg[k].f_end);
#endif
    /* Here, we have to set all the unset S values by polygonal approximation on all
       sg[x].end...sg[x+1].begin */
    poly_approx_on_S (S, d, u, original_scale, scale, add, nsg, sg);
  } /* End of the line J; */

  /* Special ultra rare case. The correction of log2(F(0,0)) could be false,
     because the fast algorithm of log2 is not good in 0.0. */
  if (UNLIKELY(!beginJ)) *beginS = GUARD;
} /* True end of the function (finally!) */

/* This function is used to initialize lognorms (=log2(F(i,j)*scale+GUARD)
   for the bucket_region S[] number J.
   It's a wrapper; except for trivial degree = 0, it extracts the interesting
   parameters of the complex structure si and calls the right function.

   - For degree 0, S[] is initialized by a memset: always exact.
   - A special ultra fast init function is used for degree = 1; it's could be
     considered as exact (the maximal error is always -/+ 1 on S[]).
   - For smart = 0 and others degrees, the exact values F(i,j) are computed with
     a fast log2. The maximal error is always -/+ 1 on S[]. It's obvious slow.

   - For smart != 0 and others degrees, cf las-config.h for the smart init algo.
   It's ~10 times faster than the exact init.

   This smart algo needs :
   -> The roots of d^2(F(i,1)/d(i)^2 must be in si.sides[side].roots;
   -> si.sides[side].roots.size() is the number of roots + 1;
   -> si.roots[si.sides[side].nroots - 1] must be = 0.0 : it's a "pseudo" root
      in order to correct the neigborhood of F(0, const j).
   Of course, if si.sides[side].nroots = 0, no correction is done.
*/
void init_norms_bucket_region (unsigned char *S, uint32_t J, sieve_info& si, unsigned int side, unsigned int smart)
{
  unsigned int degree = si.sides[side].fij->deg;
  switch (degree) {
  case 0 :
    memset (S, (int) (log2(1.+fabs(si.sides[side].fijd->coeff[0])) * si.sides[side].scale) + GUARD, 1U << LOG_BUCKET_REGION);
    break;
  case 1 :
    init_degree_one_norms_bucket_region_internal (S, J, si.I, si.sides[side].scale, si.sides[side].fijd, si.sides[side].cexp2);
    break;
  default:
    if (smart)
      init_smart_degree_X_norms_bucket_region_internal (S, J, si.I, si.sides[side].scale, si.sides[side].fijd, si.sides[side].roots);
    else
      init_exact_degree_X_norms_bucket_region_internal (S, J, si.I, si.sides[side].scale, si.sides[side].fijd);
    break;
  }
}

/* return max |g(x)| for x in (0, s) where s can be negative,
   and g(x) = g[d]*x^d + ... + g[1]*x + g[0] */
static double
get_maxnorm_aux (double_poly_srcptr poly, double s)
{
  double_poly derivative;
  const int d = poly->deg;

  ASSERT_ALWAYS(d >= 0);

  if (d == 0)
    return fabs (poly->coeff[0]);

  double *roots = (double*) malloc (poly->deg * sizeof (double));
  FATAL_ERROR_CHECK(roots == NULL, "malloc failed");

  /* Compute the derivative of polynomial */
  double_poly_init (derivative, d - 1);
  double_poly_derivative (derivative, poly);

  /* Look for extrema of the polynomial, i.e., for roots of the derivative */
  const unsigned int nr_roots = double_poly_compute_roots(roots, derivative, s);

  /* now abscissae of all extrema of poly are 0, roots[0], ...,
     roots[nr_roots-1], s */
  double gmax = fabs (poly->coeff[0]);
  for (unsigned int k = 0; k <= nr_roots; k++)
    {
      double x = (k < nr_roots) ? roots[k] : s;
      double va = fabs (double_poly_eval (poly, x));
      if (va > gmax)
        gmax = va;
    }
  free (roots);
  double_poly_clear(derivative);
  return gmax;
}

/* Like get_maxnorm_aux(), but for interval [-s, s] */
static double
get_maxnorm_aux_pm (double_poly_srcptr poly, double s)
{
  double norm1 = get_maxnorm_aux(poly, s);
  double norm2 = get_maxnorm_aux(poly, -s);
  return (norm2 > norm1) ? norm2 : norm1;
}

/* returns the maximal norm of |F(x,y)| for -X <= x <= X, 0 <= y <= Y,
 * where F(x,y) is a homogeneous polynomial of degree d.
 * Let F(x,y) = f(x/y)*y^d, and F(x,y) = rev(F)(y,x).
 * Since F is homogeneous, we know M = max |F(x,y)| is attained on the border
 * of the rectangle, i.e.:
 * (a) either on F(X,y) for -Y <= y <= Y (right-hand-side border, and the
 *     mirrored image of the left-hand-side border); We want the maximum of
 *     rev(F)(y,X) = rev(f)(y/X) * X^d for -Y <= j <= Y;
 *     this is rev(f)(t) * X^d for -Y/X <= t <= Y/X.
 * (b) either on F(x,Y) for -X <= x <= X (top border)
 *     = f(x/Y) * Y^d; this is f(t) * Y^d for -X/Y <= t <= X/J.
 * (d) or on F(x,0) for -X <= x <= X (lower border, on the abscissa), but this
 *     maximum is f[d]*X^d, and is attained in (a).
 */
double
get_maxnorm_alg (double_poly_srcptr src_poly, const double X, const double Y)
{
  const unsigned int d = src_poly->deg;
  double norm, max_norm;

  /* Make copy of polynomial as we need to revert the coefficients */
  double_poly poly;
  double_poly_init (poly, d);
  double_poly_set (poly, src_poly);

  /* (b) determine the maximum of |f(x)| * Y^d for -X/Y <= x <= X/Y */
  max_norm = get_maxnorm_aux_pm (poly, X/Y) * pow(Y, (double)d);

  /* (a) determine the maximum of |g(y)| for -1 <= y <= 1, with g(y) = F(s,y) */
  double_poly_revert(poly);
  norm = get_maxnorm_aux_pm (poly, Y/X) * pow(X, (double)d);
  if (norm > max_norm)
    max_norm = norm;

  double_poly_clear(poly);

  return max_norm;
}

/* {{{ various strategies to adjust the sieve area */

void sieve_range_adjust::prepare_fijd()/*{{{*/
{
    int64_t H[4] = { Q.a0, Q.b0, Q.a1, Q.b1 };
    /* We need to get the floating point polynomials. Yes, it will be
     * done several times in the computation, but that's a trivial
     * computation anyway.
     */
    for (int side = 0; side < 2; side++) {
        cxx_mpz_poly fz;
        mpz_poly_homography (fz, cpoly->pols[side], H);
        if (doing.side == side) {
            ASSERT_ALWAYS(mpz_poly_divisible_mpz(fz, doing.p));
            mpz_poly_divexact_mpz(fz, fz, doing.p);
        }
        double_poly_set_mpz_poly(fijd[side], fz);
    }
}/*}}}*/

/* sieve_range_adjust::sieve_info_update_norm_data_Jmax {{{
 *
 * choose the largest possible J by simply bounding the Fij and Gij
 * polynomials
 * 
 * The image in the a,b-plane of the sieve region might be slanted at an
 * angle against the abscissa, thus even though it has the correct
 * skewness, it might include larger a,b-coordinates than a non-slanted
 * image would.
 * 
 * We compute the maximum norm that would occur if we had a perfect
 * lattice basis in the sense that its image forms a rectangle A/2 <= a <
 * A/2, 0 <= b < B, with A/2/B = skew, and A*B = I*J*q (assuming J=I/2
 * here).  Thus we have B = A/2/skew, A*A/2/skew = I*I/2*q, A =
 * I*sqrt(q*skew).  The optimal maximum norm is then the maximum of
 * |F(a,b)| in this rectangle, divided by q on the special-q side.
 * 
 * Then we reduce J so that the maximum norm in the image of the actual
 * sieve region is no larger than this optimal maximum, times some
 * constant fudge factor.
 */
int
sieve_range_adjust::sieve_info_update_norm_data_Jmax (bool keep_logI)
{
  // The following parameter controls the scaling on the norm.
  // Relevant values are between 1.0 and 3.0. A higher value means we
  // select higher values of J, and therefore we find more relations, but
  // this increases the time per relation.
  // The value 2.0 seems to be a good compromise. Setting 1.5 reduces the
  // time per relation and number of relations by about 1.5% on a typical
  // RSA704 benchmark.
  const double fudge_factor = 2.0;
  if (!keep_logI)
      logI = (logA+1)/2;
  const double I = (double) (1 << logI);
  const double q = mpz_get_d(doing.p);
  const double skew = cpoly->skew;
  const double A = (1 << logI)*sqrt(q*skew);
  const double B = (1 << (logA - logI))*sqrt(q/skew);
  double Jmax = (1 << (logA - logI));

  prepare_fijd();

  for (int side = 0; side < 2; side++)
    {
      /* Compute the best possible maximum norm, i.e., assuming a nice
         rectangular sieve region in the a,b-plane */
      double_poly dpoly;
<<<<<<< HEAD
      double_poly_init (dpoly, ps->deg);
      double_poly_set_mpz_poly (dpoly, ps);
      // Need again to multiply by sublat.m^deg to be consistent.
      if (si.conf.sublat.m > 0) {
          double sublat_factor = 1.0;
          for (int k = 0; k < ps->deg; ++k)
              sublat_factor *= si.conf.sublat.m;
          for (int k = 0; k <= ps->deg; k++)
              dpoly->coeff[k] *= sublat_factor;
      }

=======
      double_poly_init (dpoly, cpoly->pols[side]->deg);
      double_poly_set_mpz_poly (dpoly, cpoly->pols[side]);
>>>>>>> 36211544
      double maxnorm = get_maxnorm_alg (dpoly, fudge_factor*A/2.,
              fudge_factor*B);
      double_poly_clear (dpoly);
      if (side == doing.side)
        maxnorm /= q;

      double v = get_maxnorm_alg (fijd[side], I/2, Jmax);

      if (v > maxnorm)
      { /* use dichotomy to determine largest Jmax */
          double a, b, c;
          a = 0.0;
          b = Jmax;
          while (trunc (a) != trunc (b))
          {
              c = (a + b) * 0.5;
              v = get_maxnorm_alg (fijd[side], I/2, c);
              if (v < maxnorm)
                  a = c;
              else
                  b = c;
          }
          Jmax = trunc (a) + 1; /* +1 since we don't sieve for j = Jmax */
      }
    }

  J = (unsigned int) Jmax;

  return adapt_threads(__func__);
}//}}}

/* {{{ a few helpers (otherwise I'll menage to get things wrong
 * eventually)
 */
sieve_range_adjust::vec<double> operator*(sieve_range_adjust::vec<double> const& a, sieve_range_adjust::mat<int> const& m) {
    return sieve_range_adjust::vec<double>(a[0]*m(0,0)+a[1]*m(1,0),a[0]*m(0,1)+a[1]*m(1,1));
}

qlattice_basis operator*(sieve_range_adjust::mat<int> const& m, qlattice_basis const& Q) {
    qlattice_basis R;
    R.a0 = m(0,0) * Q.a0 + m(0,1) * Q.a1;
    R.a1 = m(1,0) * Q.a0 + m(1,1) * Q.a1;
    R.b0 = m(0,0) * Q.b0 + m(0,1) * Q.b1;
    R.b1 = m(1,0) * Q.b0 + m(1,1) * Q.b1;
    return R;
}
//}}}

/* estimate_yield_in_sieve_area {{{ 
 *
 * Approximate the integral of
 * dickman_rho(log2(F(x,y))/lpb)*dickman_rho(log2(G(x,y))/lpb), which
 * supposedly gives an idea of the expected yield over this sieve area
 *
 * The integral is taken over a range of size 2^A by integrating over
 * 2^(2N-1) points.
 *
 * The range is taken as one half of the 0-centered range whose width and
 * height are 2^(ceil(A/2)-squeeze)) times 2^(floor(A/2)+squeeze+1) --
 * this larger range as size 2^(A+1).
 * 
 * Integration points are chosen as centers of *rectangles* (not
 * squares) which are proportional to the sieve area.
 *
 * The shuffle[] argument can be used to specify an alternate basis
 */
double sieve_range_adjust::estimate_yield_in_sieve_area(mat<int> const& shuffle, int squeeze, int N)
{
    int lpbs[2] = { conf.sides[0].lpb, conf.sides[1].lpb };
    int nx = 1 << (N - squeeze);
    int ny = 1 << (N + squeeze);

    /* We'll integrate over [-X/2,X/2] times [0,Y/2], which has to have
     * size 2^A */
    double X = 1UL << ((logA-logA/2) - squeeze);
    double Y = 1UL << (logA/2     + squeeze + 1);
    /* In other words, X is I, and Jmax is Y/2. We can see that X*Y/2 =
     * 2^A as desired */

    /* Beware, we're really using (nx+1)*(ny/2+1) points, but weighted. */

    double weightsum = 0;

    double sum = 0;
    for(int i = -nx/2 ; i <= nx/2 ; i++) {
        double x = X/nx * i;
        /* We're doing half of the computation on the y axis, since
         * it's symmetric anyway */
        for(int j = 0 ; j <= ny/2 ; j++) {
            double y = Y/ny * j;
            vec<double> xys = vec<double>(x,y) * shuffle;

            double weight = 1;
            if (i == -nx/2 || i == nx/2) weight /= 2;
            if (j == 0 || j == ny/2) weight /= 2;
            verbose_output_print(0, 4, "# %d %d (%.2f) %.1f %.1f", i, j, weight, xys[0], xys[1]);

            double prod = 1;
            for(int side = 0 ; side < 2 ; side++) {
                double z = double_poly_eval_homogeneous(fijd[side], xys[0], xys[1]);
                double a = log2(fabs(z));
                double d = dickman_rho(a/lpbs[side]);
                verbose_output_print(0, 4, " %d %e %e", side, z, d);
                prod *= d;
            }
            verbose_output_print(0, 4, " %e\n", prod);

            weightsum += weight;
            sum += weight*prod;
        }
    }
    sum /= weightsum;
    sum *= 1UL << logA;
    return sum;
}//}}}

int sieve_range_adjust::adjust_with_estimated_yield()/*{{{*/
{
    {
        std::ostringstream os;
        for(int side = 0 ; side < 2 ; side++) {
            cxx_mpz_poly f;
            mpz_poly_set(f,cpoly->pols[side]);
            os << "# f"<<side<<"="<<f.print_poly("x")<<"\n";
            if (side == doing.side)
                os << "# q"<<side<<"="<<doing.p<<"\n";
        }
        os << "# skew="<<cpoly->skew<<"\n";
        verbose_output_print(0, 2, "%s",os.str().c_str());
    }
    {
        std::ostringstream os;
        os << "# Initial q-lattice: a0="<<Q.a0<<"; b0="<<Q.b0<<"; a1="<<Q.a1<<"; b1="<<Q.b1<<";\n";
        verbose_output_print(0, 1, "%s",os.str().c_str());
    }
    prepare_fijd(); // side-effect of the above

    /* List a few candidate matrices which can be used for distorting the
     * sieving range.
     *
     * Because we are including the "swapped" matrices here, we will not
     * investigate negative values of the squeeze parameter.
     *
     * It is important, though, that matrices come here in swapped pairs,
     * since we use that to avoid part of the computation (for squeeze==0,
     * the range is square when A is even, so swapping makes no sense).
     */
    mat<int> shuffle_matrices[] = {
        mat<int>( 1, 0, 0, 1 ),
        mat<int>( 0, 1, 1, 0 ),

        mat<int>( 1, 1, 1, 0 ),
        mat<int>( 1, 0, 1, 1 ),

        mat<int>( 1, 1, 0, -1 ),
        mat<int>( 0, -1, 1, 1 ),

        mat<int>( 1, -1, 0, 1 ),
        mat<int>( 0, 1, 1, -1 ),

        mat<int>( 1, -1, 1, 0 ),
        mat<int>( 1, 0, 1, -1 ),

        /* We're also adding matrices with twos, although we're not really
         * convinced it's worth it. It depends on the polynomial, anyway.
         *
         * On the hsnfs dlp-1024, only 15% of the special-q's among a test
         * of 1000 find a better estimated yield with the matrices below than
         * without.
         */
        mat<int>( 1, 2, 0, 1 ),
        mat<int>( 0, 1, 1, 2 ),

        mat<int>( 1, -2, -1, 1 ),
        mat<int>( -1, 1, 1, -2 ),

        mat<int>( 2, 1, 1, 1 ),
        mat<int>( 1, 1, 2, 1 ),

        mat<int>( -2, 1, 1, 0 ),
        mat<int>( 1, 0, -2, 1 ),

        mat<int>( 1, 0, 2, 1 ),
        mat<int>( 2, 1, 1, 0 ),

        mat<int>( 1, 2, 1, 1 ),
        mat<int>( 1, 1, 1, 2 ),

        mat<int>( 2, -1, 1, -1 ),
        mat<int>( 1, -1, 2, -1 ),

        mat<int>( -1, 2, 0, 1 ),
        mat<int>( 0, 1, -1, 2 ),
    };
    const int nmatrices = sizeof(shuffle_matrices)/sizeof(shuffle_matrices[0]);
#if 0
    /*
     * The following magma code can be used to generate the list of matrices
     * above. I'm only slightly editing the result so that the identity
     * matrix comes first.
MM:=[Matrix(2,2,[a,b,c,d]):a,b,c,d in [-2..2]];
MM:=[M:M in MM|IsUnit(Determinant(M))];
d:=DiagonalMatrix([1,-1]);
s:=Matrix(2,2,[0,1,1,0]);
npos:=func<v|#[a:a in Eltseq(v)|a gt 0]>;
bestrep:=func<s|x[i] where _,i is Max([npos(v):v in x]) where x is Setseq(s)>;
prepr:=func<m|[Eltseq(m),Eltseq(s*m)]>;
B:=[bestrep(a):a in {{a*b*c*x:a in {1,-1},b in {1,d},c in {1,s}}:x in MM}];
  &cat [prepr(x):x in B];
     */
#endif

    double best_sum = 0;
    int best_r = -1;
    int best_squeeze = -1;

    /* We integrate on 2^(2*N-1) points (well, morally 2^(2N), but we halve
     * that by homogeneity */
    int N = 5;

    double reference = estimate_yield_in_sieve_area(shuffle_matrices[0], 0, N);
    for(int squeeze = 0 ; squeeze <= 3 ; squeeze++) {
        for(int r = 0 ; r < nmatrices ; r++) {
            if (squeeze == 0 && (r & 1)) continue;
            mat<int> const & Sr(shuffle_matrices[r]);
            double sum = estimate_yield_in_sieve_area(Sr, squeeze, N);
            if (sum > best_sum) {
                best_r = r;
                best_squeeze = squeeze;
                best_sum = sum;
            }
            verbose_output_print(0, 2, "# estimated yield for rectangle #%d,%d: %e\n", r, squeeze, sum);
        }
    }

    mat<int> const& shuffle (shuffle_matrices[best_r]);

    logI = ((logA-logA/2) - best_squeeze);
    Q = shuffle * Q;
    J = 1 << (logA/2    + best_squeeze);

    verbose_output_print(0, 1,
            "# Adjusting by [%d,%d,%d,%d], logI=%d (%+.2f%%)\n",
            shuffle(0,0), shuffle(0,1), shuffle(1,0), shuffle(1,1),
            logI,
            100.0*(best_sum/reference-1));

    return adapt_threads(__func__);
}/*}}}*/

/* return 0 if we should discard that special-q because the rounded
 * region in the (a,b)-plane is flat to the point of having height 0.
 * For diagnostic, we set si.J to the unrounded value (rounding would
 * give 0) and then we return "false".
 *
 * The current check for discarding is whether we do fill one bucket or
 * not. If we don't even achieve that, we should of course discard.
 *
 * Now for efficiency reasons, the ``minimum reasonable'' number of
 * buckets should be more than that.
 */
int sieve_range_adjust::sieve_info_adjust_IJ()/*{{{*/
{
    using namespace std;
    /* compare skewed max-norms: let u0 = [a0, b0] and u1 = [a1, b1],
     * and u'0 = [a0/sqrt(s), sqrt(s)*b0],
     * u'1 = [a1/sqrt(s), sqrt(s)*b1] where s is the skewness.
     * Assume |u'0| <= |u'1|, so that |u'0|^2 <= |u'0|.|u'1|.

     * We know from Gauss reduction that u'0 and u'1 form an angle of at
     * least pi/3, thus since their determinant is q, we have
     * q = |u'0|*|u'1|*sin(angle(u'0,u'1))>=|u'0|*|u'1|*sqrt(3)/2

     * So that
     *  |u'0|^2 <= |u'0|.|u'1| <= 2*q/sqrt(3)

     * Define B := sqrt(q)*sqrt(2/sqrt(3)), then we have:
     *      |a0|/sqrt(s) <= B
     *  and |b0|*sqrt(s) <= B

     * If we take J <= I/2*min(sqrt(s)*B/|a1|, B/sqrt(s)/|b1|), then for
     * any j <= J we have
     *     |a1|/sqrt(s)*J <= I/2*B
     * and |b1|*sqrt(s)*J <= I/2*B,

     * thus for any i,j with |i|<=I/2 and 0<=j<J, we have:
     *     |a|/sqrt(s) = |a0*i+a1*j|/sqrt(s) <= sqrt(q)*I*sqrt(2/sqrt(3))
     * and |b|*sqrt(s) = |b0*i+b1*j|*sqrt(s) <= sqrt(q)*I*sqrt(2/sqrt(3)).
     */

    /*
     * So the strategy above is cado-nfs's legacy strategy for choosing
     * J, based on I.
     *
     * We now design another strategy. Let A be the target sieve area
     * size. We would like to reach the conditions:
     *
     *     for any i,j with |i|<=I/2 and 0<=j<J:
     *     |a|/sqrt(s) = |a0*i+a1*j|/sqrt(s) <= sqrt(q)*sqrt(A)*sqrt(2/sqrt(3))
     *     |b|*sqrt(s) = |b0*i+b1*j|*sqrt(s) <= sqrt(q)*sqrt(A)*sqrt(2/sqrt(3))
     *     I*J = A
     *
     * The geometrical reasoning given above would be the same. However,
     * to achieve I*J=A, we will have to bump I and J slightly.
     *
     * So we're going to start by the previous approach, and adjust it in
     * a second step.
     */
    const double skew = cpoly->skew;
    const double rt_skew = sqrt(skew);
    verbose_output_vfprint(0, 2, gmp_vfprintf,
            "# Called sieve_info_adjust_IJ((a0=%" PRId64 "; b0=%" PRId64
            "; a1=%" PRId64 "; b1=%" PRId64 "), p=%Zd, skew=%f, nb_threads=%d)\n",
            Q.a0, Q.b0, Q.a1, Q.b1,
            (mpz_srcptr) doing.p, skew, nb_threads);
    if (Q.skewed_norm0(skew) > Q.skewed_norm1(skew)) {
        /* exchange u0 and u1, thus I and J */
        swap(Q.a0, Q.a1);
        swap(Q.b0, Q.b1);
    }
    double maxab1 = MAX(abs(Q.a1) / rt_skew, abs(Q.b1) * rt_skew);
    double B = sqrt (2.0 * mpz_get_d(doing.p) / sqrt (3.0));

    uint32_t I = 1UL << ((logA+1)/2);
    J = 1UL << ((logA-1)/2);
    J = (uint32_t) (B / maxab1 * (double) J);

    /* make sure J does not exceed I/2 */
    J = MIN((uint32_t) J, I >> 1);
    logI = (logA + 1) / 2;

    return adapt_threads(__func__);
}/*}}}*/

int sieve_range_adjust::adapt_threads(const char * origin)/*{{{*/
{
    /* Make sure the bucket region size divides the sieve region size,
       partly covered bucket regions may lead to problems when
       reconstructing p from half-empty buckets. */
    /* Compute number of i-lines per bucket region, must be integer */
    ASSERT_ALWAYS(LOG_BUCKET_REGION >= logI);
    uint32_t i = 1U << (LOG_BUCKET_REGION - logI);
    i *= nb_threads;  /* ensures nb of bucket regions divisible by nb_threads */

    /* Bug 15617: if we round up, we are not true to our promises */
    uint32_t nJ = (J / i) * i; /* Round down to multiple of i */

    verbose_output_print(0, 2, "# %s(): Final logI=%d J=%" PRIu32 "\n", origin, logI, nJ);
    /* XXX No rounding if we intend to abort */
    if (nJ > 0) J = nJ;
    return nJ > 0;
}/*}}}*/

/*}}}*/

/* this function initializes the scaling factors and report bounds on the
   rational and algebraic sides */
/*
   Updates:
     si.sides[side].logmax
     si.sides[side].scale
     si.sides[side].cexp2[]
     si.sides[side].bound

*/
void
sieve_info::update_norm_data()
{
  sieve_info& si(*this);
  int64_t H[4] = { si.qbasis.a0, si.qbasis.b0, si.qbasis.a1, si.qbasis.b1 };

  double step, begin;
  double r, maxlog2;

  /* Update floating point version of both polynomials. They will be used in
   * get_maxnorm_alg(). */
  for (int side = 0; side < 2; side++) {
      sieve_info::side_info& s(si.sides[side]);
      mpz_poly_homography (s.fij, si.cpoly->pols[side], H);
      if (si.conf.side == side) {
          ASSERT_ALWAYS(mpz_poly_divisible_mpz(s.fij, si.doing.p));
          mpz_poly_divexact_mpz(s.fij, s.fij, si.doing.p);
      }
      double_poly_set_mpz_poly(s.fijd, s.fij);
      // Take sublat into account: multiply all coefs by m^deg.
      // We do it only for the floating point version, that is used to
      // compute a bound on the norms, and in the norm_init phase.
      if (si.conf.sublat.m > 0)
          double_poly_mul_double(s.fijd, s.fijd, pow(si.conf.sublat.m, s.fijd->deg));
  }

  for (int side = 0; side < 2; ++side) {
      sieve_info::side_info& sis(si.sides[side]);
    /* Compute the maximum norm of the polynomial over the sieve region.
       The polynomial coefficient in fijd are already divided by q
       on the special-q side. */
    sis.logmax = log2(get_maxnorm_alg (si.sides[side].fijd, (double)si.I/2, (double)si.J));

    /* we know that |F(a,b)| < 2^(logmax) or |F(a,b)/q| < 2^(logmax)
       depending on the special-q side. */
    /* we increase artificially 'logmax', to allow larger values of J */
    sis.logmax += 2.0;
    maxlog2 = sis.logmax;

    /* we want to map 0 <= x < maxlog2 to GUARD <= y < UCHAR_MAX,
       thus y = GUARD + x * (UCHAR_MAX-GUARD)/maxlog2.
       We require that scale is of the form (int) * 0.025, so that only a small
       number of different factor base slicings can occur. */
    sis.scale = (int)(((double) UCHAR_MAX - GUARD) / maxlog2 * 40.)*0.025;
    verbose_output_start_batch();
    verbose_output_print (0, 1,
        "# Side %d: log2(maxnorm)=%1.2f scale=%1.2f, logbase=%1.6f",
        side, maxlog2, sis.scale, exp2 (1. / sis.scale));
    step = 1. / sis.scale;
    begin = -step * GUARD;
    for (unsigned int inc = 0; inc < 257; begin += step)
      sis.cexp2[inc++] = exp2(begin);
    /* we want to select relations with a cofactor of less than r bits */
    {
      double max_lambda = (maxlog2 - GUARD / sis.scale) /
        si.conf.sides[side].lpb;
      double lambda = si.conf.sides[side].lambda;
      if (lambda == 0) {
        r = MIN(si.conf.sides[side].mfb, maxlog2 - GUARD / sis.scale);
      } else {
        r = MIN(lambda * (double) si.conf.sides[side].lpb,
            maxlog2 - GUARD / sis.scale);
      }
      sis.bound = (unsigned char) (r * sis.scale + GUARD);
      verbose_output_print (0, 1, " bound=%u\n", sis.bound);
      verbose_output_end_batch();
      if (lambda > max_lambda)
        verbose_output_print (0, 1, "# Warning, lambda>%.1f on side %d does "
            "not make sense (capped to limit)\n", max_lambda, side);
    }
  }
}

void sieve_range_adjust::set_minimum_J_anyway()
{
    J = nb_threads << (LOG_BUCKET_REGION - logI);
}

void sieve_info::recover_per_sq_values(sieve_range_adjust const & Adj)
{
    doing = Adj.doing;
    qbasis = Adj.Q;
    qbasis.set_q(doing.p, doing.prime_sq);
    if (!qbasis.prime_sq) {
        qbasis.prime_factors = doing.prime_factors;
    }
    ASSERT_ALWAYS(conf.logI_adjusted == Adj.logI);
    ASSERT_ALWAYS(I == (1UL << Adj.logI));
    J = Adj.J;
}
<|MERGE_RESOLUTION|>--- conflicted
+++ resolved
@@ -1454,22 +1454,10 @@
       /* Compute the best possible maximum norm, i.e., assuming a nice
          rectangular sieve region in the a,b-plane */
       double_poly dpoly;
-<<<<<<< HEAD
-      double_poly_init (dpoly, ps->deg);
-      double_poly_set_mpz_poly (dpoly, ps);
-      // Need again to multiply by sublat.m^deg to be consistent.
-      if (si.conf.sublat.m > 0) {
-          double sublat_factor = 1.0;
-          for (int k = 0; k < ps->deg; ++k)
-              sublat_factor *= si.conf.sublat.m;
-          for (int k = 0; k <= ps->deg; k++)
-              dpoly->coeff[k] *= sublat_factor;
-      }
-
-=======
       double_poly_init (dpoly, cpoly->pols[side]->deg);
       double_poly_set_mpz_poly (dpoly, cpoly->pols[side]);
->>>>>>> 36211544
+      if (conf.sublat.m > 0)
+          double_poly_mul_double(dpoly, dpoly, pow(conf.sublat.m, cpoly->pols[side]->deg));
       double maxnorm = get_maxnorm_alg (dpoly, fudge_factor*A/2.,
               fudge_factor*B);
       double_poly_clear (dpoly);
