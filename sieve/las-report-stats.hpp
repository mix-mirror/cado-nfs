--- conflicted
+++ resolved
@@ -1,16 +1,6 @@
 #ifndef LAS_REPORT_STATS_HPP_
 #define LAS_REPORT_STATS_HPP_
 
-<<<<<<< HEAD
-#include <string>
-#include <array>
-#include <memory>
-#include <cstring>
-#include <string>
-#include <sstream>
-#include "tdict.hpp"
-#include "las-base.hpp"
-=======
 #include <stdint.h>      // for uint8_t
 #include <cstring>       // for memset, size_t
 #include <memory>        // for shared_ptr, allocator, make_shared, __shared...
@@ -20,7 +10,6 @@
 #include "macros.h"      // for ASSERT_ALWAYS
 
 #include "las-base.hpp"  // for _padded_pod
->>>>>>> 1b28eaa7
 
 /* las_report: Structure for gathering reports and stats on sieving */
 
