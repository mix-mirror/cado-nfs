#ifndef CADO_LAS_COFAC_STANDALONE_HPP
#define CADO_LAS_COFAC_STANDALONE_HPP

#include <cstdio>
#include <cstdint>

#include <memory>
#include <vector>

#include "cxx_mpz.hpp"
#include "ecm/batch.hpp"
#include "las-divide-primes.hpp"
#include "relation.hpp"

class nfs_work_cofac; // IWYU pragma: keep
struct special_q; // IWYU pragma: keep
struct qlattice_basis; // IWYU pragma: keep
template <typename T> struct lock_guarded_container; // IWYU pragma: keep

struct cofac_standalone {
    std::vector<uint8_t> S;
    std::vector<cxx_mpz> norm;
    std::vector<factor_list_t> factors;
    std::vector<std::vector<cxx_mpz>> lps;
    int64_t a;
    uint64_t b;

#ifdef SUPPORT_LARGE_Q
    cxx_mpz az, bz;
    explicit operator relation_ab() const { return { az, bz }; }
#else
    explicit operator relation_ab() const { return { a, b }; }
#endif
    cofac_standalone();
    cofac_standalone(int nsides, int N, size_t x, int logI, qlattice_basis const & Q);
    bool trace_on_spot() const;
    /* TODO. Hmmm. How important is this ? We don't want to expose
     * dependence on a compile flag in a header */
    bool both_even() const {/*{{{*/
#ifndef SUPPORT_LARGE_Q
        return ((((a | b) & 1) == 0));
#else
        return ((mpz_even_p(az) && mpz_even_p(bz)));
#endif
    }/*}}}*/
    bool gcd_coprime_with_q(special_q const & E) const;
    bool ab_coprime() const;
    void print_as_survivor(FILE * f);
<<<<<<< HEAD
    relation get_relation(special_q const & doing) const;
    void transfer_to_cofac_list(lock_guarded_container<std::list<cofac_candidate>> & L);
    int factor_both_leftover_norms(nfs_work_cofac & wc);
=======
    relation get_relation(las_todo_entry const & doing) const;
    void transfer_to_cofac_list(lock_guarded_container<cofac_list> & L, las_todo_entry const & doing);
    int factor_leftover_norms(nfs_work_cofac & wc);
>>>>>>> b082645b
};


#endif	/* CADO_LAS_COFAC_STANDALONE_HPP */<|MERGE_RESOLUTION|>--- conflicted
+++ resolved
@@ -4,7 +4,7 @@
 #include <cstdio>
 #include <cstdint>
 
-#include <memory>
+#include <list>
 #include <vector>
 
 #include "cxx_mpz.hpp"
@@ -46,15 +46,9 @@
     bool gcd_coprime_with_q(special_q const & E) const;
     bool ab_coprime() const;
     void print_as_survivor(FILE * f);
-<<<<<<< HEAD
     relation get_relation(special_q const & doing) const;
     void transfer_to_cofac_list(lock_guarded_container<std::list<cofac_candidate>> & L);
-    int factor_both_leftover_norms(nfs_work_cofac & wc);
-=======
-    relation get_relation(las_todo_entry const & doing) const;
-    void transfer_to_cofac_list(lock_guarded_container<cofac_list> & L, las_todo_entry const & doing);
     int factor_leftover_norms(nfs_work_cofac & wc);
->>>>>>> b082645b
 };
 
 
