#include "cado.h"

#include "fb.hpp"
#include "utils.h"           /* lots of stuff */
#include "bucket.hpp"
#include "modredc_ul.h"
#include "modredc_2ul2.h"
#include "threadpool.hpp"
#include "las-config.h"
#include "las-types.hpp"
#include "las-coordinates.hpp"
#include "las-debug.hpp"
#include "las-arith.hpp"
#include "las-qlattice.hpp"
#include "las-fill-in-buckets.hpp"
#include "las-norms.hpp"
#include "las-smallsieve.hpp"
#include "las-plattice.hpp"

#ifdef USE_CACHEBUFFER
#include "cachebuf.h"
#endif

// FIXME: this function of las.cpp should be somewhere
void * process_bucket_region(timetree_t&, thread_data *th);

/***************************************************************************/
/********        Main bucket sieving functions                    **********/

/**************************************************************************
 * Global DEFINEs for fill_in_buckets, fill_in_k_buckets, fill_in_m_buckets 
 **************************************************************************/

#ifdef HAVE_SSE2							
#define FILL_BUCKET_PREFETCH(PT) do {				\
    _mm_prefetch((char *)(PT), _MM_HINT_T0);			\
  } while (0)
#else
#define FILL_BUCKET_PREFETCH(PT)
#endif


#ifdef USE_CACHEBUFFER
DECLARE_CACHE_BUFFER(bucket_update_shorthint_t, 256)
#endif

#if 0

/* Returns -(-1)^neg num/den (mod p). If gcd(den, p) > 1, returns p. */
static inline unsigned long
compute_1_root_ul(const unsigned long p, const unsigned long num,
                  const unsigned long den, const int k, const int neg)
{
  modulusredcul_t m;
  residueredcul_t rn, rd;

  modredcul_initmod_ul(m, p);
  modredcul_init_noset0(rn, m);
  modredcul_init_noset0(rd, m);

  modredcul_set_ul(rn, num, m);
  modredcul_set_ul(rd, den, m);
  int ok = modredcul_inv(rd, rd, m);
  if (!ok) {
    /* FIXME: p could be a prime power */
    return p;
  }
  modredcul_mul(rn, rn, rd, m);
  if (!neg)
    modredcul_neg(rn, rn, m);

  for (int i = 0; i < k; i++)
    modredcul_div2(rn, rn, m);
  unsigned long r = modredcul_get_ul(rn, m);

  modredcul_clear(rn, m);
  modredcul_clear(rd, m);
  modredcul_clearmod(m);
  return r;
}

static inline unsigned long
compute_1_root_mpz(const unsigned long p, const mpz_t f0, const mpz_t f1)
{
  return compute_1_root_ul(p, mpz_fdiv_ui(f0, p), mpz_fdiv_ui(f1, p), 0, 0);
}

struct contexts_s {
  modredc2ul2_batch_Q_to_Fp_context_t *context_2ul2;
  unsigned long k;
  unsigned long num_ul, den_ul;
  int neg;
};

static inline void
modredc2ul2_set_mpz(modintredc2ul2_t r, const mpz_t a)
{
  unsigned long t[MODREDC2UL2_SIZE];
  size_t n;
  mpz_export (t, &n, -1, sizeof(unsigned long), 0, 0, a);
  ASSERT_ALWAYS(n <= MODREDC2UL2_SIZE);
  modredc2ul2_intset_uls(r, t, n);
}

static void
init_Q_to_Fp_context(struct contexts_s *contexts, mpz_poly_srcptr f)
{
  const int use_Q_to_Fp = 0;
  contexts->context_2ul2 = NULL;
  contexts->num_ul = contexts->den_ul = 0;

  if (!use_Q_to_Fp || f->deg != 1)
    return;

  contexts->k = mpz_scan1(f->coeff[1], 0);
  mpz_t odd_den_mpz;
  mpz_init(odd_den_mpz);
  mpz_tdiv_q_2exp(odd_den_mpz, f->coeff[1], contexts->k);

  /* If exactly one of the two coefficients is negative, we need to flip
     the sign of the root (mod p). The odd_den and num variables contain
     absolute values. */
  contexts->neg = (mpz_sgn(f->coeff[0]) < 0) != (mpz_sgn(f->coeff[1]) < 0);

  modintredc2ul2_t num, odd_den;
  modredc2ul2_intinit(num);
  modredc2ul2_intinit(odd_den);
  /* Set num = |f->coeff[0]|, odd_den = |odd_den_mpz| */
  modredc2ul2_set_mpz(num, f->coeff[0]);
  modredc2ul2_set_mpz(odd_den, odd_den_mpz);

  if (mpz_fits_ulong_p(f->coeff[0]) && mpz_fits_ulong_p(odd_den_mpz))
  {
    contexts->num_ul = mpz_get_ui(f->coeff[0]);
    contexts->den_ul = mpz_get_ui(odd_den_mpz);
  } else if (mpz_sizeinbase(f->coeff[0], 2) >= MODREDC2UL2_MINBITS &&
             mpz_sizeinbase(f->coeff[0], 2) <= MODREDC2UL2_MAXBITS &&
             mpz_sizeinbase(odd_den_mpz, 2) >= MODREDC2UL2_MINBITS &&
             mpz_sizeinbase(odd_den_mpz, 2) <= MODREDC2UL2_MAXBITS )
  {
    contexts->context_2ul2 = modredc2ul2_batch_Q_to_Fp_init (num, odd_den);
  }

  mpz_clear(odd_den_mpz);
  modredc2ul2_intclear(num);
  modredc2ul2_intclear(odd_den);
}

static void
clear_Q_to_Fp_context(struct contexts_s *contexts)
{
  if (contexts->context_2ul2 != NULL)
    modredc2ul2_batch_Q_to_Fp_clear(contexts->context_2ul2);
  contexts->context_2ul2 = NULL;
  contexts->num_ul = contexts->den_ul = 0;
}


/* Compute up to n roots of the transformed polynomial, either by tranforming
   the root stored in the factor base, or, if the polynomial has degree 1 and
   its coefficients fit into unsigned long, by computing the root from the
   transformed polynomial.
   For each root, the modulus (i.e., factor base prime) and
   the root are stored in p[i] and r[i], resp.
   Returns the number of transformed roots produced, which may be less than n
   if we reach the end of the factor base. */
static inline size_t
transform_n_roots(unsigned long *p, unsigned long *r, fb_iterator t,
                  const size_t n, const int side, sieve_info const & si,
                  struct contexts_s *contexts)
{
  size_t i;
  int ok = 0;
  if (contexts->den_ul == 0 && contexts->context_2ul2 == NULL) {
    /* Do the old transform with separate inverse modulo each p */
    for (i = 0; !fb_iterator_over(t) && i < n; i++, fb_iterator_next(t)) {
      fbprime_t current_p = fb_iterator_get_p(t);
      ASSERT_ALWAYS (current_p & 1);
      fbroot_t R = fb_iterator_get_r(t);
      p[i] = current_p;
      r[i] = fb_root_in_qlattice(current_p, R, t->fb->invp, si);
    }
    return i;
  }

  /* Collect primes from fb, store up to n namy of them in p, and the actual
     number of stored primes in i */
  for (i = 0; !fb_iterator_over(t) && i < n; i++, fb_iterator_next(t)) {
    p[i] = fb_iterator_get_p(t);
  }

  if (contexts->den_ul != 0) {
    ok = modredcul_batch_Q_to_Fp(r, contexts->num_ul, contexts->den_ul, contexts->k, p, i);
    if (ok && !contexts->neg) {
      /* We computed r[i] = |g_0| / |g_1| (mod p[i]). If both g0, g1 have the same sign,
         then the root is -g_0/g_1, and we need a sign flip. */
      for (size_t j = 0; j < i; j++)
        if (r[j] != 0)
          r[j] = p[j] - r[j];
    }
  } else if (contexts->context_2ul2 != NULL) {
    ok = modredc2ul2_batch_Q_to_Fp(r, contexts->context_2ul2, contexts->k, !contexts->neg, p, i);
  }

  if(UNLIKELY(!ok)) {
    /* Modular inverse did not exists, i.e., at least one of the factor base
       entries was not coprime to den. Do factor base entries one at a time,
       handling the non-coprime case properly. This should happen at most a
       few times per special-q. */
    mpz_poly_srcptr f = si.sides[side].fij;
    for (size_t j = 0; j < i; j++)
      r[j] = compute_1_root_mpz(p[j], f->coeff[0], f->coeff[1]);
  }

#if 0
    /* Very expensive but thorough test */
    for (size_t j = 0; j < i; j++) {
      mpz_poly_srcptr f = si.sides[side].fij;
      unsigned long tr = compute_1_root_mpz(p[j], f->coeff[0], f->coeff[1]);
      ASSERT_ALWAYS(tr == r[j]);
    }
#endif

  return i;
}
#endif

/* {{{ Big question: shall we enable bucket-sieving for powers ?
 *
 * There are several difficulties, in fact. One rationale that yields a
 * straight "no" answer is that such primes make very little difference
 * to the smooth part, so we'd better skip them anyway.
 *
 * But it's not the hardest thing.
 *
 * For the small sieve, we create the small_sieve_data from the factor
 * base entries, and we compute the logp accordingly, per entry.
 *
 * For the bucket-sieve, we use the fact that the factor base is sorted
 * in increasing log(p) order, and we create slices with ranges of primes
 * that have the same round(scale*log(p)).
 *
 * Currently, the factor base is sorted by q=p^k. A power that makes the
 * p-valuation go from p^k0 to p^k1 contributes
 * round(k1*log(p))-round(k0*log(p)). Therefore, sorting by q does not
 * mean that log(p)'s are sorted, and we're in trouble because when we
 * take powers aboard in a slice, their log(p) value is not correctly
 * represented. 
 * 
 * Previously, we had the behaviour of setting powlim to bucket_thresh-1,
 * effectively preventing powers from appearing in the bucket-sieve.
 *
 * Now powlim is a factor base parameter, and bucket_thresh comes later,
 * so such a default does not work.
 *
 * The strategy we take here is that *if* we see powers here (and we know
 * that will happen only for the fairly rare general entries), then we do
 * something special:
 *  - either we say that we skip over this entry
 *  - or we defer to apply_buckets the expensive computation of a proper
 *    logp value.
 *
 * Currently we do the former. The latter would be viable since only a
 * small fraction of the apply_one_bucket time is devoted to dealing with
 * general entries, so we could imagine having a branch in there for
 * dealing with them. But that would be quite painful. Furthermore, it
 * would then be mandatory to split the entries with same q, same p, but
 * different k0,k1 pairs (we do encounter these), so that the hint would
 * still open the possibility to infer the value of log(p).
 *
 *
 * Note that it would not be possible to sidestep the issue by sorting
 * the vectors of entries by (k1-k0)*log(p) (which would make a
 * difference only for general entries anyway). This is because even
 * sorting by increasing (k1-k0)*log(p) does not guarantee that
 * round(s*k1*log(p))-round(s*k0*log(p)) increases. (counter-example:
 * s=1, k1*log(p)=0.51, k0*log(p)=0.49 diff=0.02 round-round=1
 *      k1*log(p)=1.49, k0*log(p)=0.51 diff=0.98 round-round=0
 * )
 * }}} */
template<class FB_ENTRY_TYPE>
inline bool discard_power_for_bucket_sieving(FB_ENTRY_TYPE const &) {
    return false;
}
template<>
inline bool discard_power_for_bucket_sieving<fb_entry_general>(fb_entry_general const & e) {
    return e.k > 1;
}

struct make_lattice_bases_parameters_base: public task_parameters {
  int side;
  int level;
  qlattice_basis const & basis;
  int logI;
  sublat_t const & sublat;
  precomp_plattice_t::vec_type & V;
  make_lattice_bases_parameters_base(
          int side,
          int level,
          qlattice_basis const & basis,
          int logI,
          sublat_t const & sublat,
          precomp_plattice_t::vec_type & V) :
      side(side),
      level(level),
      basis(basis),
      logI(logI),
      sublat(sublat),
      V(V) {}
};
template <class FB_ENTRY_TYPE>
struct make_lattice_bases_parameters : public make_lattice_bases_parameters_base {
    fb_slice<FB_ENTRY_TYPE> const & slice;
  make_lattice_bases_parameters(
          int side,
          int level,
          qlattice_basis const & basis,
          int logI,
          sublat_t const & sublat,
          precomp_plattice_t::vec_type & V,
          fb_slice<FB_ENTRY_TYPE> const & slice) :
      make_lattice_bases_parameters_base(side, level, basis, logI, sublat, V),
      slice(slice)
    { }
  make_lattice_bases_parameters(
          make_lattice_bases_parameters_base const & model,
          fb_slice<FB_ENTRY_TYPE> const & slice) :
      make_lattice_bases_parameters_base(model), slice(slice)
    { }
};

template <class FB_ENTRY_TYPE>
task_result *
make_lattice_bases(const worker_thread * worker,
        const task_parameters * _param)
{
    const make_lattice_bases_parameters<FB_ENTRY_TYPE> *param = static_cast<const make_lattice_bases_parameters<FB_ENTRY_TYPE> *>(_param);

   fb_slice<FB_ENTRY_TYPE> const & slice(param->slice);
   qlattice_basis const &basis(param->basis);
   int logI = param->logI;
   sublat_t const & sublat(param->sublat);

   slice_index_t index = slice.get_index();

   time_bubble_chaser tt(worker->rank(), time_bubble_chaser::PCLAT, { param->side, param->level, 0, (int) index});

  typename FB_ENTRY_TYPE::transformed_entry_t transformed;
  /* Create a transformed vector and store the index of the fb_slice we
   * currently transform */

  plattices_vector_t result(index, slice.get_weight());
  slice_offset_t i_entry = 0;
  for (auto const & e : slice) {
      increment_counter_on_dtor<slice_offset_t> _dummy(i_entry);
    if (!basis.is_coprime_to(e.p))
      continue;
    if (discard_power_for_bucket_sieving(e))
        continue;
    e.transform_roots(transformed, basis);
    for (unsigned char i_root = 0; i_root != transformed.nr_roots; i_root++) {
      const fbroot_t r = transformed.get_r(i_root);
      const bool proj = transformed.get_proj(i_root);
      /* If proj and r > 0, then r == 1/p (mod p^2), so all hits would be in
         locations with p | gcd(i,j). */
      if (LIKELY(!proj || r == 0)) {
        plattice_info_t pli = plattice_info_t(transformed.get_q(), r, proj, logI);
        plattice_enumerate_t ple = plattice_enumerate_t(pli, i_entry, logI, sublat);
        // Skip (0,0) unless we have sublattices.
        if (!sublat.m)
          ple.next();
        if (LIKELY(pli.a0 != 0)) {
          result.push_back(ple);
        }
      }
    }
  }
  /* This is moved, not copied */
  param->V[result.get_index()] = std::move(result);
  worker->push_chart_item(tt.put());
  return new task_result;
}

struct push_make_bases_to_task_list {
    thread_pool & pool;
    make_lattice_bases_parameters_base model;
    size_t pushed = 0;
    push_make_bases_to_task_list(thread_pool&pool, make_lattice_bases_parameters_base const & m) : pool(pool), model(m) {}
    template<typename T>
    void operator()(T const & s) {
        typedef typename T::entry_t E;
        auto param = new make_lattice_bases_parameters<E>(model, s);
        task_function_t f = make_lattice_bases<E>;
        pool.add_task(f, param, 0);
        pushed++;
    }
};

void fill_in_buckets_prepare_precomp_plattice(
        thread_pool &pool,
        int side,
        int level,
        sieve_info const & si MAYBE_UNUSED,
        precomp_plattice_t & precomp_plattice)
{
    fb_factorbase::slicing::part const & P = si.sides[side].fbs->get_part(level);
    precomp_plattice_t::vec_type & V = precomp_plattice.v[side][level];
    V.assign(P.nslices(), plattices_vector_t());
    make_lattice_bases_parameters_base model {
        side, level, si.qbasis, si.conf.logI, si.conf.sublat, V
    };
    push_make_bases_to_task_list F { pool, model };
    P.foreach_slice(F);
    /* join */
    for (slice_index_t done = 0; done < F.pushed ; done++) {
          task_result *result = pool.get_result();
          delete result;
    }
}

// At top level, the fill-in of the buckets must interleave
// the root transforms and the FK walks, otherwise we spend a lot of time
// doing nothing while waiting for memory.
// Consequence: we duplicate here the code of make_lattice_bases in fb.cpp
// FIXME: find a way to refactor that.
//
// With Sublat, this function can have two modes:
//   - process the given slice, and store the corresponding FK-basis in
//     precomp_slice for later use.
//   - use the pre-processed precomputed FK_basis.
// If (and only if) we are dealing with (i,j) == (0,1) mod m,
// we are in the second mode.
//
//
// FIXME FIXME FIXME: tons of duplicated code, here!!!
// But putting if() in critical loops can kill performance (I tried...)

template <int LEVEL, class FB_ENTRY_TYPE>
void
fill_in_buckets_toplevel_sublat(bucket_array_t<LEVEL, shorthint_t> &orig_BA,
                sieve_info const & si MAYBE_UNUSED,
                fb_slice<FB_ENTRY_TYPE> const & slice,
                plattices_dense_vector_t * precomp_slice,
                where_am_I & w)
{
  ASSERT_ALWAYS(si.conf.sublat.m != 0);
  bool first_sublat = si.conf.sublat.i0 == 0 && si.conf.sublat.j0 == 1;
  bucket_array_t<LEVEL, shorthint_t> BA;  /* local copy. Gain a register + use stack */
  BA.move(orig_BA);

  slice_index_t slice_index = slice.get_index();
  if (!first_sublat) {
    ASSERT(slice_index == precomp_slice->get_index());
  }

  /* Write new set of pointers for the new slice */
  BA.add_slice_index(slice_index);

  typename FB_ENTRY_TYPE::transformed_entry_t transformed;

  // FIXME: A LOT OF DUPLICATED CODE, HERE!!!
  if (first_sublat) {
    slice_offset_t i_entry = 0;
    for (auto const & e : slice) {
      increment_counter_on_dtor<slice_offset_t> _dummy(i_entry);
      if (!si.qbasis.is_coprime_to(e.p))
        continue;
      if (discard_power_for_bucket_sieving(e))
          continue;
      e.transform_roots(transformed, si.qbasis);
      for (unsigned char i_root = 0; i_root != transformed.nr_roots; i_root++) {
        const fbroot_t r = transformed.get_r(i_root);
        const bool proj = transformed.get_proj(i_root);
        /* If proj and r > 0, then r == 1/p (mod p^2), so all hits would be in
           locations with p | gcd(i,j). */
        if (LIKELY(!proj || r == 0)) {
          plattice_info_t pli = plattice_info_t(transformed.get_q(), r, proj, si.conf.logI);
          // In sublat mode, save it for later use
          plattice_info_dense_t plid(pli, i_entry);
          precomp_slice->push_back(plid);

          plattice_enumerate_t ple = plattice_enumerate_t(pli, i_entry, si.conf.logI, si.conf.sublat);

          if (plattice_enumerate_finished<LEVEL>(ple.get_x()))
            continue;
          if (LIKELY(pli.a0 != 0)) {
            const slice_offset_t hint = ple.get_hint();
            ASSERT(hint == i_entry);
            WHERE_AM_I_UPDATE(w, h, hint);
#ifdef TRACE_K
            const fbprime_t p = slice.get_prime(hint); 
            WHERE_AM_I_UPDATE(w, p, p);
#else
            const fbprime_t p = 0;
#endif
            // Handle the rare special cases
            const uint32_t I = si.I;
            if ((UNLIKELY(ple.get_inc_c() == 1 && ple.get_bound1() == I - 1))
                ||
                (UNLIKELY(ple.get_inc_c() == I && ple.get_bound1() == I))) {
              continue;
            }

            /* Now, do the real work: the filling of the buckets */
            // Without sublattices, we test (very basic) coprimality,
            while (!plattice_enumerate_finished<LEVEL>(ple.get_x())) {
              BA.push_update(ple.get_x(), p, hint, slice_index, w);
              ple.next();
            }
          } 
        }
      }
    }
  } else { // Use precomputed FK-basis
    for (unsigned int i = 0; i < precomp_slice->size(); ++i) {
      plattice_info_t pli = (*precomp_slice)[i].unpack(si.conf.logI);
      slice_offset_t i_entry = (*precomp_slice)[i].get_hint();

      plattice_enumerate_t ple = plattice_enumerate_t(pli, i_entry, si.conf.logI, si.conf.sublat);

      if (plattice_enumerate_finished<LEVEL>(ple.get_x()))
        continue;
      if (LIKELY(pli.a0 != 0)) {
        const slice_offset_t hint = ple.get_hint();
        WHERE_AM_I_UPDATE(w, h, hint);
#ifdef TRACE_K
        const fbprime_t p = slice.get_prime(hint); 
        WHERE_AM_I_UPDATE(w, p, p);
#else
        const fbprime_t p = 0;
#endif

        // Handle the rare special cases
        const uint32_t I = si.I;
        if ((UNLIKELY(ple.get_inc_c() == 1 && ple.get_bound1() == I - 1))
            ||
            (UNLIKELY(ple.get_inc_c() == I && ple.get_bound1() == I))) {
          continue;
        }

        /* Now, do the real work: the filling of the buckets */
        // Without sublattices, we test (very basic) coprimality,
        // otherwise not atm. FIXME!
        while (!plattice_enumerate_finished<LEVEL>(ple.get_x())) {
          BA.push_update(ple.get_x(), p, hint, slice_index, w);
          ple.next();
        }
      } 
    }
  }
  orig_BA.move(BA);
}

template <int LEVEL, class FB_ENTRY_TYPE>
void
fill_in_buckets_toplevel(bucket_array_t<LEVEL, shorthint_t> &orig_BA,
                sieve_info const & si MAYBE_UNUSED,
                fb_slice<FB_ENTRY_TYPE> const & slice,
                plattices_dense_vector_t * /* unused */,
                where_am_I & w)
{
  ASSERT_ALWAYS(!si.conf.sublat.m);

  bool first_reg = true;
  bucket_array_t<LEVEL, shorthint_t> BA;  /* local copy. Gain a register + use stack */
  BA.move(orig_BA);

  slice_index_t slice_index = slice.get_index();

  /* Write new set of pointers for the new slice */
  BA.add_slice_index(slice_index);

  typename FB_ENTRY_TYPE::transformed_entry_t transformed;

  slice_offset_t i_entry = 0;

  for (auto const & e : slice) {
    increment_counter_on_dtor<slice_offset_t> _dummy(i_entry);
    if (!si.qbasis.is_coprime_to(e.p))
      continue;
    if (discard_power_for_bucket_sieving(e))
        continue;
    e.transform_roots(transformed, si.qbasis);
    for (unsigned char i_root = 0; i_root != transformed.nr_roots; i_root++) {
      const fbroot_t r = transformed.get_r(i_root);
      const bool proj = transformed.get_proj(i_root);
      /* If proj and r > 0, then r == 1/p (mod p^2), so all hits would be in
         locations with p | gcd(i,j). */
      if (LIKELY(!proj || r == 0)) {
        plattice_info_t pli = plattice_info_t(transformed.get_q(), r, proj, si.conf.logI);
  
        plattice_enumerate_t ple = plattice_enumerate_t(pli, i_entry, si.conf.logI);

        // Skip (i,j)=(0,0)
        ple.next();

        // what does pli.a0 == 0 correspond to ?
        if (LIKELY(pli.a0 != 0)) {
          const slice_offset_t hint = ple.get_hint();
          WHERE_AM_I_UPDATE(w, h, hint);
#ifdef TRACE_K
          const fbprime_t p = slice.get_prime(hint); 
          WHERE_AM_I_UPDATE(w, p, p);
#else
          const fbprime_t p = 0;
#endif

          // Handle the rare special cases
          const uint32_t I = si.I;
          if (UNLIKELY(ple.get_inc_c() == 1 && ple.get_bound1() == I - 1)) {
            // Projective root: only update is at (1,0).
            if (first_reg) {
              uint64_t x = 1 + (I >> 1);
              BA.push_update(x, p, hint, slice_index, w);
            }
            continue;
          }
          if (UNLIKELY(ple.get_inc_c() == I && ple.get_bound1() == I)) {
            // Root=0: only update is at (0,1).
            if (first_reg) {
              uint64_t x = I + (I >> 1);
              BA.push_update(x, p, hint, slice_index, w);
            }
            continue;
          }

          /* Now, do the real work: the filling of the buckets */
          while (!plattice_enumerate_finished<LEVEL>(ple.get_x())) {
            if (LIKELY(ple.probably_coprime()))
              BA.push_update(ple.get_x(), p, hint, slice_index, w);
            ple.next();
          }
        }
      } 
    }
  }
  orig_BA.move(BA);
}



/* {{{ */
template <int LEVEL>
  void
fill_in_buckets_lowlevel(
    bucket_array_t<LEVEL, shorthint_t> &orig_BA,
    sieve_info const & si MAYBE_UNUSED,
    plattices_vector_t & plattices_vector,
    bool first_reg,
    where_am_I & w)
{
    /* The timer stuff is dealt with by the caller */
  const slice_index_t slice_index = plattices_vector.get_index();
  bucket_array_t<LEVEL, shorthint_t> BA;  /* local copy. Gain a register + use stack */
  BA.move(orig_BA);

  /* Write new set of pointers for the new slice */
  BA.add_slice_index(slice_index);

  for (auto & ple : plattices_vector) {
    // Work with a copy, otherwise we don't get all optimizations.
    // Maybe with a wise use of the 'restrict' keyword, we might get
    // what we want, but this is C++11, anyway.
    plattice_enumerate_t pl(ple);

    const slice_offset_t hint = pl.get_hint();
    WHERE_AM_I_UPDATE(w, h, hint);
#ifdef TRACE_K
    /* this is a bit expensive, since we're scanning all parts.
     * Fortunately it's only a debug call anyway. */
    fb_slice_interface const & slice = (*si.sides[w.side].fbs)[slice_index];
    const fbprime_t p = slice.get_prime(hint); 
    WHERE_AM_I_UPDATE(w, p, p);
#else
    const fbprime_t p = 0;
#endif

    // Handle the rare special cases
    const uint32_t I = si.I;
    if (UNLIKELY(pl.get_inc_c() == 1 && pl.get_bound1() == I - 1)) {
        // Projective root: only update is at (1,0).
        if (!si.conf.sublat.m && first_reg) {
            uint64_t x = 1 + (I >> 1);
            BA.push_update(x, p, hint, slice_index, w);
        }
        continue;
    }
    if (UNLIKELY(pl.get_inc_c() == I && pl.get_bound1() == I)) {
        // Root=0: only update is at (0,1).
        if (!si.conf.sublat.m && first_reg) {
            uint64_t x = I + (I >> 1);
            BA.push_update(x, p, hint, slice_index, w);
        }
        continue;
    }

    /* Now, do the real work: the filling of the buckets */
    // Without sublattices, we test (very basic) coprimality,
    // otherwise not atm. FIXME!
    if (!si.conf.sublat.m) {
        while (!plattice_enumerate_finished<LEVEL>(pl.get_x())) {
            if (LIKELY(pl.probably_coprime()))
                BA.push_update(pl.get_x(), p, hint, slice_index, w);
            pl.next();
        }
    } else {
        while (!plattice_enumerate_finished<LEVEL>(pl.get_x())) {
            BA.push_update(pl.get_x(), p, hint, slice_index, w);
            pl.next();
        }
    }

    // save current position, and prepare for next area.
    ple.set_x(pl.get_x());
    ple.advance_to_next_area(LEVEL);
  } 
  orig_BA.move(BA);
}

class fill_in_buckets_parameters: public task_parameters {
public:
  thread_workspaces &ws;
  const int side;
  sieve_info const & si;
  const fb_slice_interface * slice;
  plattices_vector_t * plattices_vector; // content changed during fill-in
  plattices_dense_vector_t * plattices_dense_vector; // for sublat
  const uint32_t first_region0_index;
  fill_in_buckets_parameters(thread_workspaces &_ws, const int _side,
          sieve_info const & _si, const fb_slice_interface *_slice,
          plattices_vector_t *_platt, plattices_dense_vector_t *_dplatt,
          const uint32_t _reg0)
  : ws(_ws), side(_side), si(_si), slice(_slice),
    plattices_vector(_platt), plattices_dense_vector(_dplatt),
    first_region0_index(_reg0)
  {}
};

#if __cplusplus >= 201103L
/* short of a better solution. I know some exist, but it seems way
 * overkill to me.
 *
 * This needs constexpr, though... So maybe I could use a more powerful
 * C++11 trick after all.
 */
#define PREPARE_TEMPLATE_INST_NAMES(F, suffix)				\
    template<int>							\
    struct CADO_CONCATENATE(F, _name) {};				\
    PREPARE_TEMPLATE_INST_NAME(F, suffix, 0);				\
    PREPARE_TEMPLATE_INST_NAME(F, suffix, 1);				\
    PREPARE_TEMPLATE_INST_NAME(F, suffix, 2);				\
    PREPARE_TEMPLATE_INST_NAME(F, suffix, 3);				\
    PREPARE_TEMPLATE_INST_NAME(F, suffix, 4);				\
    PREPARE_TEMPLATE_INST_NAME(F, suffix, 5);				\
    PREPARE_TEMPLATE_INST_NAME(F, suffix, 6);				\
    PREPARE_TEMPLATE_INST_NAME(F, suffix, 7);				\
    PREPARE_TEMPLATE_INST_NAME(F, suffix, 8);				\
    PREPARE_TEMPLATE_INST_NAME(F, suffix, 9)

#define PREPARE_TEMPLATE_INST_NAME(F, suffix, k)			\
    template<>								\
    struct CADO_CONCATENATE(F, _name)<k> {				\
        static constexpr const char * value = #F "<" #k ">" suffix;	\
    }

/* By tweaking the "" argument, it is possible to have these names
 * embody a suffix like " on side ", so that it's possible tu run
 * parametric timer slots.
 */
PREPARE_TEMPLATE_INST_NAMES(fill_in_buckets_one_slice_internal, "");
// PREPARE_TEMPLATE_INST_NAMES(fill_in_buckets_one_slice, "");
PREPARE_TEMPLATE_INST_NAMES(fill_in_buckets_one_side, "");
PREPARE_TEMPLATE_INST_NAMES(downsort_tree, "");
PREPARE_TEMPLATE_INST_NAMES(downsort_wrapper, "");

#define TEMPLATE_INST_NAME(x,y) CADO_CONCATENATE(x, _name)<y>::value
#else
#define TEMPLATE_INST_NAME(x,y) #x " (template)"
#endif

// For internal levels, the fill-in is not exactly the same as for
// top-level, since the plattices have already been precomputed.
template<int LEVEL>
task_result *
fill_in_buckets_one_slice_internal(const worker_thread * worker, const task_parameters * _param)
{
    const fill_in_buckets_parameters *param = static_cast<const fill_in_buckets_parameters *>(_param);
    // ACTIVATE_TIMER(worker->timer);
    ASSERT_ALWAYS(worker->timer.running());
    // we're declaring the timer here, but really the work happens below
    // in fill_in_buckets_lowlevel. We happen to have access to
    // param->side here, so we use it to provide a nicer timing report.
    CHILD_TIMER(worker->timer, TEMPLATE_INST_NAME(fill_in_buckets_one_slice_internal, LEVEL));

    where_am_I w;
    WHERE_AM_I_UPDATE(w, psi, & param->si);
    WHERE_AM_I_UPDATE(w, side, param->side);
    WHERE_AM_I_UPDATE(w, i, param->plattices_vector->get_index());
    WHERE_AM_I_UPDATE(w, N, param->first_region0_index);

    try {
        /* Get an unused bucket array that we can write to */
        /* clearly, reserve_BA() possibly throws. As it turns out,
         * fill_in_buckets_lowlevel<> does not, at least currently. One
         * could imagine that it could throw, so let's wrap it too.
         */
        bucket_array_t<LEVEL, shorthint_t> &BA =
            param->ws.reserve_BA<LEVEL, shorthint_t>(param->side, -1);

        time_bubble_chaser tt(worker->rank(), time_bubble_chaser::FIB,
                {
                param->side,
                LEVEL,
                param->ws.rank_BA(param->side, BA),
                (int) param->plattices_vector->get_index()
                }
            );

        /* Fill the buckets */
        try {
            fill_in_buckets_lowlevel<LEVEL>(BA, param->si,
                    *param->plattices_vector,
                    (param->first_region0_index == 0), w);
        } catch(buckets_are_full & e) {
            worker->push_chart_item(tt.put());
            param->ws.release_BA(param->side, BA);
            throw e;
        }
        /* Release bucket array again */
        worker->push_chart_item(tt.put());

        param->ws.release_BA(param->side, BA);
    } catch(buckets_are_full & e) {
        e.side = param->side;
        delete param;
        throw e;
    }
    delete param;
    return new task_result;
}

/* we really wish to have a single timing slot for all the instantiations
 * of fill_in_buckets_toplevel_wrapper */
static tdict::slot timer_slot_for_fibt_wrapper("fill_in_buckets_toplevel_wrapper");

// At top level.
// We need to interleave the root transforms and the FK walk,
// otherwise, we spend all the time waiting for memory.
// Hence the ugly de-templatization.
// At some point, the code should be re-organized, I'm afraid.
template<int LEVEL, class FB_ENTRY_TYPE>
task_result *
fill_in_buckets_toplevel_wrapper(const worker_thread * worker MAYBE_UNUSED, const task_parameters * _param)
{
    const fill_in_buckets_parameters *param = static_cast<const fill_in_buckets_parameters *>(_param);
    // ACTIVATE_TIMER(worker->timer);
    ASSERT_ALWAYS(worker->timer.running());
    /* This is one of the places where helgrind is likely to complain. We
     * use thread-safe statics. Helgrind can't cope with it,
     * unfortunately. So the error is a false positive.
     *
     * https://sourceforge.net/p/valgrind/mailman/message/32434015/
     *
     */
    // CHILD_TIMER(worker->timer, TEMPLATE_INST_NAME(fill_in_buckets_one_slice, LEVEL));
    

    timetree_t::accounting_child local_timer_sentry(worker->timer, timer_slot_for_fibt_wrapper);
    // TIMER_CATEGORY(worker->timer, sieving(param->side));

    where_am_I w;
    WHERE_AM_I_UPDATE(w, psi, & param->si);
    WHERE_AM_I_UPDATE(w, side, param->side);
    WHERE_AM_I_UPDATE(w, i, param->slice->get_index());
    WHERE_AM_I_UPDATE(w, N, 0);

    try {
        /* Get an unused bucket array that we can write to */
        bucket_array_t<LEVEL, shorthint_t> &BA = param->ws.reserve_BA<LEVEL, shorthint_t>(param->side, -1);

        ASSERT(param->slice);
        time_bubble_chaser tt(worker->rank(), time_bubble_chaser::FIB,
                {
                param->side,
                LEVEL,
                param->ws.rank_BA(param->side, BA),
                (int) param->slice->get_index()
                }
                );
        fill_in_buckets_toplevel<LEVEL,FB_ENTRY_TYPE>(BA, param->si,
                *dynamic_cast<fb_slice<FB_ENTRY_TYPE> const *>(param->slice),
                param->plattices_dense_vector, w);

        /* Release bucket array again */
        worker->push_chart_item(tt.put());
        param->ws.release_BA(param->side, BA);
        delete param;
        return new task_result;
    } catch (buckets_are_full & e) {
        e.side = param->side;
        /* release_BA not needed, because failures in reserve() release
         * the lock before throwing */
        delete param;
        throw e;
    }
}
/* same for sublat */
template<int LEVEL, class FB_ENTRY_TYPE>
task_result *
fill_in_buckets_toplevel_sublat_wrapper(const worker_thread * worker MAYBE_UNUSED, const task_parameters * _param)
{
    const fill_in_buckets_parameters *param = static_cast<const fill_in_buckets_parameters *>(_param);
    ASSERT_ALWAYS(worker->timer.running());
    timetree_t::accounting_child local_timer_sentry(worker->timer, timer_slot_for_fibt_wrapper);

    where_am_I w;
    WHERE_AM_I_UPDATE(w, psi, & param->si);
    WHERE_AM_I_UPDATE(w, side, param->side);
    WHERE_AM_I_UPDATE(w, i, param->slice->get_index());
    WHERE_AM_I_UPDATE(w, N, 0);

    try {
<<<<<<< HEAD
        bucket_array_t<LEVEL, shorthint_t> &BA = param->ws.reserve_BA<LEVEL, shorthint_t>(param->side, worker->rank());
        time_bubble_chaser tt(worker->rank(), time_bubble_chaser::FIB,
                {
                param->side,
                LEVEL,
                param->ws.rank_BA(param->side, BA),
                (int) param->slice->get_index()
                }
                );
=======
        bucket_array_t<LEVEL, shorthint_t> &BA = param->ws.reserve_BA<LEVEL, shorthint_t>(param->side, -1);
>>>>>>> 988b4455
        ASSERT(param->slice);
        fill_in_buckets_toplevel_sublat<LEVEL,FB_ENTRY_TYPE>(BA, param->si,
                *dynamic_cast<fb_slice<FB_ENTRY_TYPE> const *>(param->slice),
                param->plattices_dense_vector, w);
        /* Release bucket array again */
        worker->push_chart_item(tt.put());
        param->ws.release_BA(param->side, BA);
        delete param;
        return new task_result;
    } catch (buckets_are_full & e) {
        e.side = param->side;
        delete param;
        throw e;
    }
}

/* Whether or not we want fill_in_buckets_one_slice to be templatized
 * both for LEVEL and n is not clear. At some point, we're doing code
 * bloat for almost nothing.
 *
 * Now given the code below, it's easy enough to arrange so that we go
 * back to the virtual base fb_slice_interface.
 */
template<int LEVEL>
struct push_slice_to_task_list {
    thread_pool & pool;
    fill_in_buckets_parameters model;
    push_slice_to_task_list(thread_pool&pool, fill_in_buckets_parameters const & m) : pool(pool), model(m) {}
    size_t pushed = 0;
    template<typename T>
    void operator()(T const & s) {
        fill_in_buckets_parameters *param = new fill_in_buckets_parameters(model);
        param->slice = &s;
        typedef typename T::entry_t entry_t;
        task_function_t f = fill_in_buckets_toplevel_wrapper<LEVEL, entry_t>;
        pool.add_task(f, param, 0, 0, s.get_weight());
        pushed++;
    }
};
template<int LEVEL>
struct push_slice_to_task_list_saving_precomp {
    thread_pool & pool;
    fill_in_buckets_parameters model;
    /* precomp_plattice_dense_t == std::vector<plattices_dense_vector_t *> */
    precomp_plattice_dense_t & Vpre;
    bool is_first;
    size_t pushed = 0;
    push_slice_to_task_list_saving_precomp(thread_pool&pool, fill_in_buckets_parameters const & m, std::vector<plattices_dense_vector_t *> & Vpre, bool is_first) : pool(pool), model(m), Vpre(Vpre), is_first(is_first) {}
    template<typename T>
    void operator()(T const & s) {
        plattices_dense_vector_t * pre;
        if (is_first) {
            ASSERT_ALWAYS(Vpre.size() == pushed);
            pre = new plattices_dense_vector_t(s.get_index());

            /* TODO: This looks pretty awful. We should reserve the array
             * beforehand, this should save a constant factor on the
             * amortized constant cost of storing an element to a vector.
             */
            Vpre.push_back(pre);
        } else {
            pre = Vpre[pushed];
        }
        fill_in_buckets_parameters *param = new fill_in_buckets_parameters(model);
        param->slice = &s;
        param->plattices_dense_vector = pre;
        typedef typename T::entry_t entry_t;
        task_function_t f = fill_in_buckets_toplevel_sublat_wrapper<LEVEL, entry_t>;
        pool.add_task(f, param, 0, 0, s.get_weight());
        pushed++;
    }
};

template <int LEVEL>
static void
fill_in_buckets_one_side(timetree_t& timer, thread_pool &pool, thread_workspaces &ws, sieve_info & si, const int side)
{
    const fb_factorbase::slicing * fbs = si.sides[side].fbs;

    CHILD_TIMER_PARAMETRIC(timer, "fill_in_buckets_one_side on side ", side, "");
    TIMER_CATEGORY(timer, sieving(side));

    slice_index_t slices_pushed = 0;

    fill_in_buckets_parameters model(ws, side, si, NULL, NULL, NULL, 0);

    if (!si.conf.sublat.m) {
        /* This creates a task meant to call
         * fill_in_buckets_toplevel_wrapper */
        push_slice_to_task_list<LEVEL> F(pool, model);
        fbs->get_part(LEVEL).foreach_slice(F);
        slices_pushed = F.pushed;
    } else {
        /* This creates a task meant to call
         * fill_in_buckets_toplevel_sublat_wrapper */
        auto & Vpre(si.sides[side].precomp_plattice_dense);
        bool is_first = si.conf.sublat.i0 == 0 && si.conf.sublat.j0 == 1;
        push_slice_to_task_list_saving_precomp<LEVEL> F(pool, model, Vpre, is_first);
        fbs->get_part(LEVEL).foreach_slice(F);
        slices_pushed = F.pushed;
    }

#if 0
        /* Process all slices in this factor base part */
        const fb_slice_interface *slice;
        for (slice_index_t slice_index = fb->get_first_slice_index();
             (slice = fb->get_slice(slice_index)) != NULL;
             slice_index++) {
            plattices_dense_vector_t * pre = NULL;
            if (si.conf.sublat.m) {
                pre = new plattices_dense_vector_t(slice_index);
                si.sides[side].precomp_plattice_dense.push_back(pre);
            }
            fill_in_buckets_parameters *param = new fill_in_buckets_parameters(ws, side, si, slice, 
                    NULL, pre, 0);
            pool.add_task(fill_in_buckets_one_slice<LEVEL>, param, 0, 0, (double)slice->get_weight());
            slices_pushed++;
        }
    } else {
        /* We are in sublat mode, and we have already done the first
         * congruence. Re-use precomputed FK-basis */
        for (unsigned int i=0; i < si.sides[side].precomp_plattice_dense.size(); i++){
            plattices_dense_vector_t * pre = si.sides[side].precomp_plattice_dense[i];
            const fb_slice_interface * slice = fb->get_slice(pre->get_index());
            fill_in_buckets_parameters *param = new fill_in_buckets_parameters(ws, side, si, slice,
                    NULL, pre, 0);
            pool.add_task(fill_in_buckets_one_slice<LEVEL>, param, 0, 0, (double)slice->get_weight());
            slices_pushed++;
        }
    }
#endif

    /* we need to check for exceptions due to bucket updates. Because
     * we've pushed all slides at this point, we have no option but to
     * wait for all threads to finish. (or maybe pull back some of the
     * tasks before they're grabbed by worker threads -- that could be an
     * optimization).
     */
    std::vector<buckets_are_full> exceptions_to_throw;

    for (slice_index_t slices_completed = 0; slices_completed < slices_pushed; slices_completed++) {
          task_result *result = pool.get_result();
          delete result;
          /* want to check possible exceptions, too */
          buckets_are_full * e = dynamic_cast<buckets_are_full*>(pool.get_exception());
          if (e) {
              exceptions_to_throw.push_back(*e);
              delete e;
          }
    }
    if (!exceptions_to_throw.empty())
        throw *std::max_element(exceptions_to_throw.begin(), exceptions_to_throw.end());

    /* actually we also want to check that not even the last thread has
     * overrun its bucket pointers.
     *
     * the call below throws an exception if we're overfull.
     */
    ws.buckets_max_full<LEVEL, shorthint_t>();

    pool.accumulate_and_clear_active_time(*timer.current);
    SIBLING_TIMER(timer, "worker thread wait time");
    TIMER_CATEGORY(timer, thread_wait());
    pool.accumulate_and_reset_wait_time(*timer.current);
}


void fill_in_buckets(timetree_t& timer, thread_pool &pool, thread_workspaces &ws, sieve_info & si, int side)
{
    // per se, we're not doing anything here.
    // CHILD_TIMER(timer, __func__);
    plattice_enumerate_t::set_masks(si.conf.logI);
    switch (si.toplevel) {
        case 1:
            plattice_enumerate_area<1>::value = plattice_x_t(si.J) << si.conf.logI;
            fill_in_buckets_one_side<1>(timer, pool, ws, si, side);
            break;
        case 2:
            plattice_enumerate_area<2>::value = plattice_x_t(si.J) << si.conf.logI;
            fill_in_buckets_one_side<2>(timer, pool, ws, si, side);
            break;
        case 3:
            plattice_enumerate_area<3>::value = plattice_x_t(si.J) << si.conf.logI;
            fill_in_buckets_one_side<3>(timer, pool, ws, si, side);
            break;
        default:
            ASSERT_ALWAYS(0);
    }
}

/* }}} */


/* multithreaded implementation of the downsort procedure. It becomes a
 * bottleneck sooner than one might think.
 *
 */

template<int LEVEL, typename HINT_TYPE>
struct downsort_parameters : public task_parameters {
    int side;
    uint32_t bucket_index;
    int drank;
    where_am_I &w;
    thread_workspaces &ws;
    bucket_array_t<LEVEL+1,HINT_TYPE> const & BAin;

    downsort_parameters(int side, 
        uint32_t bucket_index,
        int drank,
        where_am_I &w,
        thread_workspaces &ws,
        bucket_array_t<LEVEL+1,HINT_TYPE> const & BAin)
    : side(side),
        bucket_index(bucket_index),
        drank(drank),
        w(w),
        ws(ws),
        BAin(BAin)
    {}

};

template<int LEVEL, typename HINT_TYPE>
task_result * downsort_wrapper(const worker_thread * worker,
        const task_parameters * _param)
{
    CHILD_TIMER(worker->timer, TEMPLATE_INST_NAME(downsort_wrapper, LEVEL));
    auto param = static_cast<const downsort_parameters<LEVEL, HINT_TYPE> *>(_param);

    int drank = param->drank;

    time_bubble_chaser tt(worker->rank(), time_bubble_chaser::DS, {
            param->side, LEVEL, (int) param->bucket_index, 0});

    thread_workspaces &ws(param->ws);
    bucket_array_t<LEVEL, longhint_t> & BAout =
      ws.reserve_BA<LEVEL, longhint_t>(param->side, drank);

    where_am_I w(param->w);
    
    /* We do not need to reset the pointers when we downsort the
     * longhints from the level above.
     */
    if (std::is_same<HINT_TYPE, shorthint_t>::value) {
        // This is a fake slice_index. For a longhint_t bucket, each update
        // contains its own slice_index, directly used by apply_one_bucket
        // and purge.
        BAout.reset_pointers();
        BAout.add_slice_index(0);
    }

    downsort<LEVEL+1>(BAout, param->BAin, param->bucket_index, w);

    param->ws.template release_BA<LEVEL,longhint_t>(param->side, BAout);
    worker->push_chart_item(tt.put());

    delete param;
    return new task_result;
}

// first_region0_index is a way to remember where we are in the tree.
// The depth-first is a way to process all the the regions of level 0 in
// increasing order of j-value.
// first_region0_index * nb_lines_per_region0 therefore gives the j-line
// where we are. This is what is called N by WHERE_AM_I and friends.
template <int LEVEL>
void
downsort_tree(
    timetree_t& timer,
    uint32_t bucket_index,
    uint32_t first_region0_index,
    thread_workspaces &ws,
    thread_pool &pool,
    sieve_info & si,
    precomp_plattice_t & precomp_plattice)
{
  CHILD_TIMER(timer, TEMPLATE_INST_NAME(downsort_tree, LEVEL));
  TIMER_CATEGORY(timer, sieving_mixed());
  ASSERT_ALWAYS(LEVEL > 0);

  where_am_I w;
  WHERE_AM_I_UPDATE(w, psi, & si);
  WHERE_AM_I_UPDATE(w, N, first_region0_index);

  double max_full MAYBE_UNUSED = 0.0;

  for (int side = 0; side < 2; ++side) {
    if (!si.sides[side].fb) continue;
    WHERE_AM_I_UPDATE(w, side, side);
    CHILD_TIMER_PARAMETRIC(timer, "side ", side, "");
    TIMER_CATEGORY(timer, sieving(side));
    /* FIRST: Downsort what is coming from the level above, for this
     * bucket index */
    // All these BA are global stuff; see reservation_group.
    // We reserve those where we write, and access the ones for
    // reading without reserving. We require that things at level
    // above is finished before entering here.
    
    {
        size_t n2s = ws.cend_BA<LEVEL+1,shorthint_t>(side) - ws.cbegin_BA<LEVEL+1,shorthint_t>(side);
        size_t n1l = ws.cend_BA<LEVEL,longhint_t>(side) - ws.cbegin_BA<LEVEL,longhint_t>(side);
        /* otherwise the code here can't work */
        ASSERT_ALWAYS(n2s == n1l);

        /* We create one output array for each input array, and we
         * process them in parallel. There would be various ways to
         * achieve that.
         */
        const bucket_array_t<LEVEL+1,shorthint_t> * bs;
        const bucket_array_t<LEVEL+1,longhint_t> * bl;
        bs = ws.cbegin_BA<LEVEL+1,shorthint_t>(side);
        while (bs != ws.cend_BA<LEVEL+1,shorthint_t>(side)) {
            int c = bs - ws.cbegin_BA<LEVEL+1,shorthint_t>(side);
            auto D = new downsort_parameters<LEVEL, shorthint_t> { side, bucket_index, c, w, ws, *bs};
            pool.add_task(downsort_wrapper<LEVEL, shorthint_t>, D, 0);
            bs++;
        }
        if (LEVEL < si.toplevel - 1) {
            // What comes from already downsorted data above:
            bl = ws.cbegin_BA<LEVEL+1,longhint_t>(side);
            while (bl != ws.cend_BA<LEVEL+1,longhint_t>(side)) { 
                int c = bl - ws.cbegin_BA<LEVEL+1,longhint_t>(side);
                auto D = new downsort_parameters<LEVEL, longhint_t> { side, bucket_index, c, w, ws, *bl};
                pool.add_task(downsort_wrapper<LEVEL, longhint_t>, D, 0);
                bl++;
            }
        }
        bs = ws.cbegin_BA<LEVEL+1,shorthint_t>(side);
        while (bs != ws.cend_BA<LEVEL+1,shorthint_t>(side)) {
            task_result *result = pool.get_result();
            delete result;
            bs++;
        }
        if (LEVEL < si.toplevel - 1) {
            // What comes from already downsorted data above:
            bl = ws.cbegin_BA<LEVEL+1,longhint_t>(side);
            while (bl != ws.cend_BA<LEVEL+1,longhint_t>(side)) {
                task_result *result = pool.get_result();
                delete result;
                bl++;
            }
        }
        /* I'd like to write this instead, someday...
           for(auto const & B : ws.buckets<LEVEL+1, shorthint_t>()) {
           downsort_parameters D(side, bucket_index, w, ws, B);
           pool.add_task(downsort_wrapper<LEVEL>, &D, 0);
           }
         */
    }


    max_full = std::max(max_full, ws.buckets_max_full<LEVEL, longhint_t>());
    ASSERT_ALWAYS(max_full <= 1.0);

    /* SECOND: fill in buckets at this level, for this region. */
    ws.reset_all_pointers<LEVEL,shorthint_t>(side);
    slice_index_t slices_pushed = 0;
    for (auto & it : precomp_plattice(side, LEVEL)) {
      fill_in_buckets_parameters *param =
        new fill_in_buckets_parameters(ws, side, si,
            (fb_slice_interface *)NULL, &it, NULL, first_region0_index);
      double c = it.get_weight();
      pool.add_task(fill_in_buckets_one_slice_internal<LEVEL>, param, 0, 0, c);
      slices_pushed++;
    }

    std::vector<buckets_are_full> exceptions_to_throw;
    for (slice_index_t slices_completed = 0;
        slices_completed < slices_pushed;
        slices_completed++) {
      task_result *result = pool.get_result();
      delete result;
      /* want to check possible exceptions, too */
      buckets_are_full * e = dynamic_cast<buckets_are_full*>(pool.get_exception());
      if (e) {
          exceptions_to_throw.push_back(*e);
          delete e;
      }
    }
    if (!exceptions_to_throw.empty())
        throw *std::max_element(exceptions_to_throw.begin(), exceptions_to_throw.end());

    pool.accumulate_and_clear_active_time(*timer.current);
    SIBLING_TIMER(timer, "worker thread wait time");
    TIMER_CATEGORY(timer, thread_wait());
    pool.accumulate_and_reset_wait_time(*timer.current);

    max_full = std::max(max_full, ws.buckets_max_full<LEVEL,shorthint_t>());
    ASSERT_ALWAYS(max_full <= 1.0);
  }

#if 0
  /* We've filled buckets at level LEVEL: both downsorted updates from
   * upper level as well as updates that must be processed here. Time to
   * report */
  ws.diagnosis(LEVEL, {si.sides[0].fbs, si.sides[1].fbs});
#endif

  /* RECURSE */
  if (LEVEL > 1) {
    for (unsigned int i = 0; i < si.nb_buckets[LEVEL]; ++i) {
      size_t (&BRS)[FB_MAX_PARTS] = BUCKET_REGIONS;
      uint32_t N = first_region0_index + i*(BRS[LEVEL]/BRS[1]);
      downsort_tree<LEVEL-1>(timer, i, N, ws, pool, si, precomp_plattice);
    }
  } else {
    /* PROCESS THE REGIONS AT LEVEL 0 */
    for (int i = 0; i < ws.thrs[0].plas->nb_threads; ++i) {
      ws.thrs[i].first_region0_index = first_region0_index;
    }
    ws.thread_do_using_pool(pool, &process_bucket_region);
  }
  pool.accumulate_and_clear_active_time(*timer.current);
  SIBLING_TIMER(timer, "worker thread wait time");
  TIMER_CATEGORY(timer, thread_wait());
  pool.accumulate_and_reset_wait_time(*timer.current);
}

/* Instances to be compiled */

// A fake level 0, to avoid infinite loop during compilation.
template <>
void downsort_tree<0>(timetree_t&,
  uint32_t, uint32_t,
  thread_workspaces &,
  thread_pool &,
  sieve_info &,
  precomp_plattice_t &)
{
    ASSERT_ALWAYS(0);
}

// other fake instances to please level-2 instantiation.
template <>
void downsort<3>(bucket_array_t<2, longhint_t>&,
        bucket_array_t<3, longhint_t> const&, unsigned int, where_am_I &)
{
    ASSERT_ALWAYS(0);
}

template <>
reservation_array<bucket_array_t<3, longhint_t> > const&
reservation_group::cget<3, longhint_t>() const
{
    ASSERT_ALWAYS(0);
}

// Now the two exported instances

template 
void downsort_tree<1>(timetree_t&, uint32_t bucket_index, uint32_t first_region0_index,
  thread_workspaces &ws, thread_pool &pool, sieve_info & si,
  precomp_plattice_t & precomp_plattice);

template
void downsort_tree<2>(timetree_t&, uint32_t bucket_index, uint32_t first_region0_index,
  thread_workspaces &ws, thread_pool &pool, sieve_info & si,
  precomp_plattice_t & precomp_plattice);<|MERGE_RESOLUTION|>--- conflicted
+++ resolved
@@ -920,8 +920,7 @@
     WHERE_AM_I_UPDATE(w, N, 0);
 
     try {
-<<<<<<< HEAD
-        bucket_array_t<LEVEL, shorthint_t> &BA = param->ws.reserve_BA<LEVEL, shorthint_t>(param->side, worker->rank());
+        bucket_array_t<LEVEL, shorthint_t> &BA = param->ws.reserve_BA<LEVEL, shorthint_t>(param->side, -1);
         time_bubble_chaser tt(worker->rank(), time_bubble_chaser::FIB,
                 {
                 param->side,
@@ -930,9 +929,6 @@
                 (int) param->slice->get_index()
                 }
                 );
-=======
-        bucket_array_t<LEVEL, shorthint_t> &BA = param->ws.reserve_BA<LEVEL, shorthint_t>(param->side, -1);
->>>>>>> 988b4455
         ASSERT(param->slice);
         fill_in_buckets_toplevel_sublat<LEVEL,FB_ENTRY_TYPE>(BA, param->si,
                 *dynamic_cast<fb_slice<FB_ENTRY_TYPE> const *>(param->slice),
