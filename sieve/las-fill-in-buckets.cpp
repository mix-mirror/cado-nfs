#include "cado.h"

#include "fb.hpp"
#include "utils.h"           /* lots of stuff */
#include "bucket.hpp"
#include "modredc_ul.h"
#include "modredc_2ul2.h"
#include "threadpool.hpp"
#include "las-config.h"
#include "las-types.hpp"
#include "las-coordinates.hpp"
#include "las-debug.hpp"
#include "las-arith.hpp"
#include "las-qlattice.hpp"
#include "las-fill-in-buckets.hpp"
#include "las-norms.hpp"
#include "las-smallsieve.hpp"
#include "las-plattice.hpp"
#include "las-threads.hpp"
#include "las-process-bucket-region.hpp"

#ifdef USE_CACHEBUFFER
#include "cachebuf.h"
#endif

/* is this in the std library or not ? */
template<typename T> inline T const& const_ref(T& x) { return x; }

/***************************************************************************/
/********        Main bucket sieving functions                    **********/

/**************************************************************************
 * Global DEFINEs for fill_in_buckets, fill_in_k_buckets, fill_in_m_buckets 
 **************************************************************************/

#ifdef HAVE_SSE2							
#define FILL_BUCKET_PREFETCH(PT) do {				\
    _mm_prefetch((char *)(PT), _MM_HINT_T0);			\
  } while (0)
#else
#define FILL_BUCKET_PREFETCH(PT)
#endif


#ifdef USE_CACHEBUFFER
DECLARE_CACHE_BUFFER(bucket_update_shorthint_t, 256)
#endif

#if 0

/* Returns -(-1)^neg num/den (mod p). If gcd(den, p) > 1, returns p. */
static inline unsigned long
compute_1_root_ul(const unsigned long p, const unsigned long num,
                  const unsigned long den, const int k, const int neg)
{
  modulusredcul_t m;
  residueredcul_t rn, rd;

  modredcul_initmod_ul(m, p);
  modredcul_init_noset0(rn, m);
  modredcul_init_noset0(rd, m);

  modredcul_set_ul(rn, num, m);
  modredcul_set_ul(rd, den, m);
  int ok = modredcul_inv(rd, rd, m);
  if (!ok) {
    /* FIXME: p could be a prime power */
    return p;
  }
  modredcul_mul(rn, rn, rd, m);
  if (!neg)
    modredcul_neg(rn, rn, m);

  for (int i = 0; i < k; i++)
    modredcul_div2(rn, rn, m);
  unsigned long r = modredcul_get_ul(rn, m);

  modredcul_clear(rn, m);
  modredcul_clear(rd, m);
  modredcul_clearmod(m);
  return r;
}

static inline unsigned long
compute_1_root_mpz(const unsigned long p, const mpz_t f0, const mpz_t f1)
{
  return compute_1_root_ul(p, mpz_fdiv_ui(f0, p), mpz_fdiv_ui(f1, p), 0, 0);
}

struct contexts_s {
  modredc2ul2_batch_Q_to_Fp_context_t *context_2ul2;
  unsigned long k;
  unsigned long num_ul, den_ul;
  int neg;
};

static inline void
modredc2ul2_set_mpz(modintredc2ul2_t r, const mpz_t a)
{
  unsigned long t[MODREDC2UL2_SIZE];
  size_t n;
  mpz_export (t, &n, -1, sizeof(unsigned long), 0, 0, a);
  ASSERT_ALWAYS(n <= MODREDC2UL2_SIZE);
  modredc2ul2_intset_uls(r, t, n);
}

static void
init_Q_to_Fp_context(struct contexts_s *contexts, mpz_poly_srcptr f)
{
  const int use_Q_to_Fp = 0;
  contexts->context_2ul2 = NULL;
  contexts->num_ul = contexts->den_ul = 0;

  if (!use_Q_to_Fp || f->deg != 1)
    return;

  contexts->k = mpz_scan1(f->coeff[1], 0);
  mpz_t odd_den_mpz;
  mpz_init(odd_den_mpz);
  mpz_tdiv_q_2exp(odd_den_mpz, f->coeff[1], contexts->k);

  /* If exactly one of the two coefficients is negative, we need to flip
     the sign of the root (mod p). The odd_den and num variables contain
     absolute values. */
  contexts->neg = (mpz_sgn(f->coeff[0]) < 0) != (mpz_sgn(f->coeff[1]) < 0);

  modintredc2ul2_t num, odd_den;
  modredc2ul2_intinit(num);
  modredc2ul2_intinit(odd_den);
  /* Set num = |f->coeff[0]|, odd_den = |odd_den_mpz| */
  modredc2ul2_set_mpz(num, f->coeff[0]);
  modredc2ul2_set_mpz(odd_den, odd_den_mpz);

  if (mpz_fits_ulong_p(f->coeff[0]) && mpz_fits_ulong_p(odd_den_mpz))
  {
    contexts->num_ul = mpz_get_ui(f->coeff[0]);
    contexts->den_ul = mpz_get_ui(odd_den_mpz);
  } else if (mpz_sizeinbase(f->coeff[0], 2) >= MODREDC2UL2_MINBITS &&
             mpz_sizeinbase(f->coeff[0], 2) <= MODREDC2UL2_MAXBITS &&
             mpz_sizeinbase(odd_den_mpz, 2) >= MODREDC2UL2_MINBITS &&
             mpz_sizeinbase(odd_den_mpz, 2) <= MODREDC2UL2_MAXBITS )
  {
    contexts->context_2ul2 = modredc2ul2_batch_Q_to_Fp_init (num, odd_den);
  }

  mpz_clear(odd_den_mpz);
  modredc2ul2_intclear(num);
  modredc2ul2_intclear(odd_den);
}

static void
clear_Q_to_Fp_context(struct contexts_s *contexts)
{
  if (contexts->context_2ul2 != NULL)
    modredc2ul2_batch_Q_to_Fp_clear(contexts->context_2ul2);
  contexts->context_2ul2 = NULL;
  contexts->num_ul = contexts->den_ul = 0;
}


/* Compute up to n roots of the transformed polynomial, either by tranforming
   the root stored in the factor base, or, if the polynomial has degree 1 and
   its coefficients fit into unsigned long, by computing the root from the
   transformed polynomial.
   For each root, the modulus (i.e., factor base prime) and
   the root are stored in p[i] and r[i], resp.
   Returns the number of transformed roots produced, which may be less than n
   if we reach the end of the factor base. */
static inline size_t
transform_n_roots(unsigned long *p, unsigned long *r, fb_iterator t,
                  const size_t n, const int side, sieve_info const & si,
                  struct contexts_s *contexts)
{
  size_t i;
  int ok = 0;
  if (contexts->den_ul == 0 && contexts->context_2ul2 == NULL) {
    /* Do the old transform with separate inverse modulo each p */
    for (i = 0; !fb_iterator_over(t) && i < n; i++, fb_iterator_next(t)) {
      fbprime_t current_p = fb_iterator_get_p(t);
      ASSERT_ALWAYS (current_p & 1);
      fbroot_t R = fb_iterator_get_r(t);
      p[i] = current_p;
      r[i] = fb_root_in_qlattice(current_p, R, t->fb->invp, si);
    }
    return i;
  }

  /* Collect primes from fb, store up to n namy of them in p, and the actual
     number of stored primes in i */
  for (i = 0; !fb_iterator_over(t) && i < n; i++, fb_iterator_next(t)) {
    p[i] = fb_iterator_get_p(t);
  }

  if (contexts->den_ul != 0) {
    ok = modredcul_batch_Q_to_Fp(r, contexts->num_ul, contexts->den_ul, contexts->k, p, i);
    if (ok && !contexts->neg) {
      /* We computed r[i] = |g_0| / |g_1| (mod p[i]). If both g0, g1 have the same sign,
         then the root is -g_0/g_1, and we need a sign flip. */
      for (size_t j = 0; j < i; j++)
        if (r[j] != 0)
          r[j] = p[j] - r[j];
    }
  } else if (contexts->context_2ul2 != NULL) {
    ok = modredc2ul2_batch_Q_to_Fp(r, contexts->context_2ul2, contexts->k, !contexts->neg, p, i);
  }

  if(UNLIKELY(!ok)) {
    /* Modular inverse did not exists, i.e., at least one of the factor base
       entries was not coprime to den. Do factor base entries one at a time,
       handling the non-coprime case properly. This should happen at most a
       few times per special-q. */
    mpz_poly_srcptr f = si.sides[side].fij;
    for (size_t j = 0; j < i; j++)
      r[j] = compute_1_root_mpz(p[j], f->coeff[0], f->coeff[1]);
  }

#if 0
    /* Very expensive but thorough test */
    for (size_t j = 0; j < i; j++) {
      mpz_poly_srcptr f = si.sides[side].fij;
      unsigned long tr = compute_1_root_mpz(p[j], f->coeff[0], f->coeff[1]);
      ASSERT_ALWAYS(tr == r[j]);
    }
#endif

  return i;
}
#endif

/* {{{ Big question: shall we enable bucket-sieving for powers ?
 *
 * There are several difficulties, in fact. One rationale that yields a
 * straight "no" answer is that such primes make very little difference
 * to the smooth part, so we'd better skip them anyway.
 *
 * But it's not the hardest thing.
 *
 * For the small sieve, we create the small_sieve_data from the factor
 * base entries, and we compute the logp accordingly, per entry.
 *
 * For the bucket-sieve, we use the fact that the factor base is sorted
 * in increasing log(p) order, and we create slices with ranges of primes
 * that have the same round(scale*log(p)).
 *
 * Currently, the factor base is sorted by q=p^k. A power that makes the
 * p-valuation go from p^k0 to p^k1 contributes
 * round(k1*log(p))-round(k0*log(p)). Therefore, sorting by q does not
 * mean that log(p)'s are sorted, and we're in trouble because when we
 * take powers aboard in a slice, their log(p) value is not correctly
 * represented. 
 * 
 * Previously, we had the behaviour of setting powlim to bucket_thresh-1,
 * effectively preventing powers from appearing in the bucket-sieve.
 *
 * Now powlim is a factor base parameter, and bucket_thresh comes later,
 * so such a default does not work.
 *
 * The strategy we take here is that *if* we see powers here (and we know
 * that will happen only for the fairly rare general entries), then we do
 * something special:
 *  - either we say that we skip over this entry
 *  - or we defer to apply_buckets the expensive computation of a proper
 *    logp value.
 *
 * Currently we do the former. The latter would be viable since only a
 * small fraction of the apply_one_bucket time is devoted to dealing with
 * general entries, so we could imagine having a branch in there for
 * dealing with them. But that would be quite painful. Furthermore, it
 * would then be mandatory to split the entries with same q, same p, but
 * different k0,k1 pairs (we do encounter these), so that the hint would
 * still open the possibility to infer the value of log(p).
 *
 *
 * Note that it would not be possible to sidestep the issue by sorting
 * the vectors of entries by (k1-k0)*log(p) (which would make a
 * difference only for general entries anyway). This is because even
 * sorting by increasing (k1-k0)*log(p) does not guarantee that
 * round(s*k1*log(p))-round(s*k0*log(p)) increases. (counter-example:
 * s=1, k1*log(p)=0.51, k0*log(p)=0.49 diff=0.02 round-round=1
 *      k1*log(p)=1.49, k0*log(p)=0.51 diff=0.98 round-round=0
 * )
 * }}} */
template<class FB_ENTRY_TYPE>
inline bool discard_power_for_bucket_sieving(FB_ENTRY_TYPE const &) {
    return false;
}
template<>
inline bool discard_power_for_bucket_sieving<fb_entry_general>(fb_entry_general const & e) {
    return e.k > 1;
}


/*********y**************************************************************/
/* multithreaded processing of make_lattice_bases (a.k.a
 * precomp_plattices)
 *
 * This creates one control object per slice, with storage ownership of
 * the control object transfered to the called function. Because we
 * depend on the slice, the type of the object is parameterized by the
 * slice type.
 *
 * We may elect to make the "model" a shared_ptr.
 */

struct make_lattice_bases_parameters_base: public task_parameters {
  nfs_aux &aux;
  int side;
  int level;
  qlattice_basis const & basis;
  int logI;
  sublat_t const & sublat;
  precomp_plattice_t::vec_type & V;
  make_lattice_bases_parameters_base(
          nfs_aux &aux,
          int side,
          int level,
          qlattice_basis const & basis,
          int logI,
          sublat_t const & sublat,
          precomp_plattice_t::vec_type & V) :
      aux(aux),
      side(side),
      level(level),
      basis(basis),
      logI(logI),
      sublat(sublat),
      V(V) {}
};
template <class FB_ENTRY_TYPE>
struct make_lattice_bases_parameters : public make_lattice_bases_parameters_base {
    fb_slice<FB_ENTRY_TYPE> const & slice;
  make_lattice_bases_parameters(
          nfs_aux& aux,
          int side,
          int level,
          qlattice_basis const & basis,
          int logI,
          sublat_t const & sublat,
          precomp_plattice_t::vec_type & V,
          fb_slice<FB_ENTRY_TYPE> const & slice) :
      make_lattice_bases_parameters_base(aux, side, level, basis, logI, sublat, V),
      slice(slice)
    { }
  make_lattice_bases_parameters(
          make_lattice_bases_parameters_base const & model,
          fb_slice<FB_ENTRY_TYPE> const & slice) :
      make_lattice_bases_parameters_base(model), slice(slice)
    { }
};

template <class FB_ENTRY_TYPE>
task_result *
make_lattice_bases(worker_thread * worker MAYBE_UNUSED,
        task_parameters * _param, int)
{
    const make_lattice_bases_parameters<FB_ENTRY_TYPE> *param = static_cast<const make_lattice_bases_parameters<FB_ENTRY_TYPE> *>(_param);

   int id = worker->rank();
   nfs_aux::thread_data & taux(param->aux.th[id]);
   timetree_t & timer(taux.timer);
   fb_slice<FB_ENTRY_TYPE> const & slice(param->slice);
   qlattice_basis const &basis(param->basis);
   int logI = param->logI;
   sublat_t const & sublat(param->sublat);

   slice_index_t index = slice.get_index();

   time_bubble_chaser tt(worker->rank(), time_bubble_chaser::PCLAT, { param->side, param->level, 0, (int) index});

  typename FB_ENTRY_TYPE::transformed_entry_t transformed;
  /* Create a transformed vector and store the index of the fb_slice we
   * currently transform */

  plattices_vector_t result(index, slice.get_weight());
  slice_offset_t i_entry = 0;
  for (auto const & e : slice) {
      increment_counter_on_dtor<slice_offset_t> _dummy(i_entry);
    if (!basis.is_coprime_to(e.p))
      continue;
    if (discard_power_for_bucket_sieving(e))
        continue;
    e.transform_roots(transformed, basis);
    for (unsigned char i_root = 0; i_root != transformed.nr_roots; i_root++) {
      const fbroot_t r = transformed.get_r(i_root);
      const bool proj = transformed.get_proj(i_root);
      /* If proj and r > 0, then r == 1/p (mod p^2), so all hits would be in
         locations with p | gcd(i,j). */
      if (LIKELY(!proj || r == 0)) {
        plattice_info_t pli = plattice_info_t(transformed.get_q(), r, proj, logI);
        plattice_enumerate_t ple = plattice_enumerate_t(pli, i_entry, logI, sublat);
        // Skip (0,0) unless we have sublattices.
        if (!sublat.m)
          ple.next();
        if (LIKELY(pli.a0 != 0)) {
          result.push_back(ple);
        }
      }
    }
  }
  /* This is moved, not copied */
  param->V[result.get_index()] = std::move(result);
  timer.chart.push_back(tt.put());
  return new task_result;
}

struct push_make_bases_to_task_list {
    thread_pool & pool;
    make_lattice_bases_parameters_base model;
    size_t pushed = 0;
    push_make_bases_to_task_list(thread_pool&pool, make_lattice_bases_parameters_base const & m) : pool(pool), model(m) {}
    template<typename T>
    void operator()(T const & s) {
        typedef typename T::entry_t E;
        auto param = new make_lattice_bases_parameters<E>(model, s);
        task_function_t f = make_lattice_bases<E>;
        pool.add_task(f, param, 0);
        pushed++;
    }
};

void fill_in_buckets_prepare_precomp_plattice(
        nfs_aux& aux,
        thread_pool &pool,
        int side,
        int level,
        sieve_info const & si,
        precomp_plattice_t & precomp_plattice)
{
    fb_factorbase::slicing::part const & P = si.sides[side].fbs->get_part(level);
    precomp_plattice_t::vec_type & V = precomp_plattice.v[side][level];
    /* We pre-assign the result, so that all threads can write to it
     * comfortably.
     *
     * It would be nice to have a way to notify that all threads here are
     * done with their job.
     */
    V.assign(P.nslices(), plattices_vector_t());
    make_lattice_bases_parameters_base model {
        aux, side, level, si.qbasis, si.conf.logI, si.conf.sublat, V
    };
    push_make_bases_to_task_list F { pool, model };
    P.foreach_slice(F);
}


/*********y**************************************************************/
/* multithreaded processing of fill_in_buckets_toplevel (both with and
 * without sublattices) is more complicated. First because the important
 * functions are not the ones whose prototype is the one we expect most
 * from a multithreade task, second because we strive to manage
 * exceptions properly. So we go through several quirky paths below.
 */

// At top level, the fill-in of the buckets must interleave
// the root transforms and the FK walks, otherwise we spend a lot of time
// doing nothing while waiting for memory.
// Consequence: we duplicate here the code of make_lattice_bases in fb.cpp
// FIXME: find a way to refactor that.
//
// With Sublat, this function can have two modes:
//   - process the given slice, and store the corresponding FK-basis in
//     precomp_slice for later use.
//   - use the pre-processed precomputed FK_basis.
// If (and only if) we are dealing with (i,j) == (0,1) mod m,
// we are in the second mode.
//
//
// FIXME FIXME FIXME: tons of duplicated code, here!!!
// But putting if() in critical loops can kill performance (I tried...)

template <int LEVEL, class FB_ENTRY_TYPE>
void
fill_in_buckets_toplevel_sublat(bucket_array_t<LEVEL, shorthint_t> &orig_BA,
                sieve_info const & si MAYBE_UNUSED,
                fb_slice<FB_ENTRY_TYPE> const & slice,
                plattices_dense_vector_t * precomp_slice,
                where_am_I & w)
{
  ASSERT_ALWAYS(si.conf.sublat.m != 0);
  bool first_sublat = si.conf.sublat.i0 == 0 && si.conf.sublat.j0 == 1;
  bucket_array_t<LEVEL, shorthint_t> BA;  /* local copy. Gain a register + use stack */
  BA.move(orig_BA);

  slice_index_t slice_index = slice.get_index();

  /* Write new set of pointers for the new slice */
  BA.add_slice_index(slice_index);

  typename FB_ENTRY_TYPE::transformed_entry_t transformed;

  // FIXME: A LOT OF DUPLICATED CODE, HERE!!!
  if (first_sublat) {
    slice_offset_t i_entry = 0;
    for (auto const & e : slice) {
      increment_counter_on_dtor<slice_offset_t> _dummy(i_entry);
      if (!si.qbasis.is_coprime_to(e.p))
        continue;
      if (discard_power_for_bucket_sieving(e))
          continue;
      e.transform_roots(transformed, si.qbasis);
      for (unsigned char i_root = 0; i_root != transformed.nr_roots; i_root++) {
        const fbroot_t r = transformed.get_r(i_root);
        const bool proj = transformed.get_proj(i_root);
        /* If proj and r > 0, then r == 1/p (mod p^2), so all hits would be in
           locations with p | gcd(i,j). */
        if (LIKELY(!proj || r == 0)) {
          plattice_info_t pli = plattice_info_t(transformed.get_q(), r, proj, si.conf.logI);
          // In sublat mode, save it for later use
          plattice_info_dense_t plid(pli, i_entry);
          precomp_slice->push_back(plid);

          plattice_enumerate_t ple = plattice_enumerate_t(pli, i_entry, si.conf.logI, si.conf.sublat);

          if (plattice_enumerate_finished<LEVEL>(ple.get_x()))
            continue;
          if (LIKELY(pli.a0 != 0)) {
            const slice_offset_t hint = ple.get_hint();
            ASSERT(hint == i_entry);
            WHERE_AM_I_UPDATE(w, h, hint);
#ifdef TRACE_K
            const fbprime_t p = slice.get_prime(hint); 
            WHERE_AM_I_UPDATE(w, p, p);
#else
            const fbprime_t p = 0;
#endif
            // Handle the rare special cases
            const uint32_t I = si.I;
            if ((UNLIKELY(ple.get_inc_c() == 1 && ple.get_bound1() == I - 1))
                ||
                (UNLIKELY(ple.get_inc_c() == I && ple.get_bound1() == I))) {
              continue;
            }

            /* Now, do the real work: the filling of the buckets */
            // Without sublattices, we test (very basic) coprimality,
            while (!plattice_enumerate_finished<LEVEL>(ple.get_x())) {
              BA.push_update(ple.get_x(), p, hint, slice_index, w);
              ple.next();
            }
          } 
        }
      }
    }
  } else { // Use precomputed FK-basis
    for (unsigned int i = 0; i < precomp_slice->size(); ++i) {
      plattice_info_t pli = (*precomp_slice)[i].unpack(si.conf.logI);
      slice_offset_t i_entry = (*precomp_slice)[i].get_hint();

      plattice_enumerate_t ple = plattice_enumerate_t(pli, i_entry, si.conf.logI, si.conf.sublat);

      if (plattice_enumerate_finished<LEVEL>(ple.get_x()))
        continue;
      if (LIKELY(pli.a0 != 0)) {
        const slice_offset_t hint = ple.get_hint();
        WHERE_AM_I_UPDATE(w, h, hint);
#ifdef TRACE_K
        const fbprime_t p = slice.get_prime(hint); 
        WHERE_AM_I_UPDATE(w, p, p);
#else
        const fbprime_t p = 0;
#endif

        // Handle the rare special cases
        const uint32_t I = si.I;
        if ((UNLIKELY(ple.get_inc_c() == 1 && ple.get_bound1() == I - 1))
            ||
            (UNLIKELY(ple.get_inc_c() == I && ple.get_bound1() == I))) {
          continue;
        }

        /* Now, do the real work: the filling of the buckets */
        // Without sublattices, we test (very basic) coprimality,
        // otherwise not atm. FIXME!
        while (!plattice_enumerate_finished<LEVEL>(ple.get_x())) {
          BA.push_update(ple.get_x(), p, hint, slice_index, w);
          ple.next();
        }
      } 
    }
  }
  orig_BA.move(BA);
}

template <int LEVEL, class FB_ENTRY_TYPE>
void
fill_in_buckets_toplevel(bucket_array_t<LEVEL, shorthint_t> &orig_BA,
                sieve_info const & si MAYBE_UNUSED,
                fb_slice<FB_ENTRY_TYPE> const & slice,
                plattices_dense_vector_t * /* unused */,
                where_am_I & w)
{
  ASSERT_ALWAYS(!si.conf.sublat.m);

  bool first_reg = true;
  bucket_array_t<LEVEL, shorthint_t> BA;  /* local copy. Gain a register + use stack */
  BA.move(orig_BA);

  slice_index_t slice_index = slice.get_index();

  /* Write new set of pointers for the new slice */
  BA.add_slice_index(slice_index);

  typename FB_ENTRY_TYPE::transformed_entry_t transformed;

  slice_offset_t i_entry = 0;

  for (auto const & e : slice) {
    increment_counter_on_dtor<slice_offset_t> _dummy(i_entry);
    if (!si.qbasis.is_coprime_to(e.p))
      continue;
    if (discard_power_for_bucket_sieving(e))
        continue;
    e.transform_roots(transformed, si.qbasis);
    for (unsigned char i_root = 0; i_root != transformed.nr_roots; i_root++) {
      const fbroot_t r = transformed.get_r(i_root);
      const bool proj = transformed.get_proj(i_root);
      /* If proj and r > 0, then r == 1/p (mod p^2), so all hits would be in
         locations with p | gcd(i,j). */
      if (LIKELY(!proj || r == 0)) {
        plattice_info_t pli = plattice_info_t(transformed.get_q(), r, proj, si.conf.logI);
  
        plattice_enumerate_t ple = plattice_enumerate_t(pli, i_entry, si.conf.logI);

        // Skip (i,j)=(0,0)
        ple.next();

        // what does pli.a0 == 0 correspond to ?
        if (LIKELY(pli.a0 != 0)) {
          const slice_offset_t hint = ple.get_hint();
          WHERE_AM_I_UPDATE(w, h, hint);
#ifdef TRACE_K
          const fbprime_t p = slice.get_prime(hint); 
          WHERE_AM_I_UPDATE(w, p, p);
#else
          const fbprime_t p = 0;
#endif

          // Handle the rare special cases
          const uint32_t I = si.I;
          if (UNLIKELY(ple.get_inc_c() == 1 && ple.get_bound1() == I - 1)) {
            // Projective root: only update is at (1,0).
            if (first_reg) {
              uint64_t x = 1 + (I >> 1);
              BA.push_update(x, p, hint, slice_index, w);
            }
            continue;
          }
          if (UNLIKELY(ple.get_inc_c() == I && ple.get_bound1() == I)) {
            // Root=0: only update is at (0,1).
            if (first_reg) {
              uint64_t x = I + (I >> 1);
              BA.push_update(x, p, hint, slice_index, w);
            }
            continue;
          }

          /* Now, do the real work: the filling of the buckets */
          while (!plattice_enumerate_finished<LEVEL>(ple.get_x())) {
            if (LIKELY(ple.probably_coprime()))
              BA.push_update(ple.get_x(), p, hint, slice_index, w);
            ple.next();
          }
        }
      } 
    }
  }
  orig_BA.move(BA);
}



/* {{{ */
template <int LEVEL>
  void
fill_in_buckets_lowlevel(
    bucket_array_t<LEVEL, shorthint_t> &orig_BA,
    sieve_info const & si MAYBE_UNUSED,
    plattices_vector_t & plattices_vector,
    bool first_reg,
    where_am_I & w)
{
    /* The timer stuff is dealt with by the caller */
  const slice_index_t slice_index = plattices_vector.get_index();
  bucket_array_t<LEVEL, shorthint_t> BA;  /* local copy. Gain a register + use stack */
  BA.move(orig_BA);

  /* Write new set of pointers for the new slice */
  BA.add_slice_index(slice_index);

  for (auto & ple : plattices_vector) {
    // Work with a copy, otherwise we don't get all optimizations.
    // Maybe with a wise use of the 'restrict' keyword, we might get
    // what we want, but this is C++11, anyway.
    plattice_enumerate_t pl(ple);

    const slice_offset_t hint = pl.get_hint();
    WHERE_AM_I_UPDATE(w, h, hint);
#ifdef TRACE_K
    /* this is a bit expensive, since we're scanning all parts.
     * Fortunately it's only a debug call anyway. */
    fb_slice_interface const & slice = (*si.sides[w.side].fbs)[slice_index];
    const fbprime_t p = slice.get_prime(hint); 
    WHERE_AM_I_UPDATE(w, p, p);
#else
    const fbprime_t p = 0;
#endif

    // Handle the rare special cases
    const uint32_t I = si.I;
    if (UNLIKELY(pl.get_inc_c() == 1 && pl.get_bound1() == I - 1)) {
        // Projective root: only update is at (1,0).
        if (!si.conf.sublat.m && first_reg) {
            uint64_t x = 1 + (I >> 1);
            BA.push_update(x, p, hint, slice_index, w);
        }
        continue;
    }
    if (UNLIKELY(pl.get_inc_c() == I && pl.get_bound1() == I)) {
        // Root=0: only update is at (0,1).
        if (!si.conf.sublat.m && first_reg) {
            uint64_t x = I + (I >> 1);
            BA.push_update(x, p, hint, slice_index, w);
        }
        continue;
    }

    /* Now, do the real work: the filling of the buckets */
    // Without sublattices, we test (very basic) coprimality,
    // otherwise not atm. FIXME!
    if (!si.conf.sublat.m) {
        while (!plattice_enumerate_finished<LEVEL>(pl.get_x())) {
            if (LIKELY(pl.probably_coprime()))
                BA.push_update(pl.get_x(), p, hint, slice_index, w);
            pl.next();
        }
    } else {
        while (!plattice_enumerate_finished<LEVEL>(pl.get_x())) {
            BA.push_update(pl.get_x(), p, hint, slice_index, w);
            pl.next();
        }
    }

    // save current position, and prepare for next area.
    ple.set_x(pl.get_x());
    ple.advance_to_next_area(LEVEL);
  } 
  orig_BA.move(BA);
}

class fill_in_buckets_parameters: public task_parameters {
public:
  nfs_work &ws;
  nfs_aux &aux;
  const int side;
  sieve_info const & si;
  const fb_slice_interface * slice;
  plattices_vector_t * plattices_vector; // content changed during fill-in
  plattices_dense_vector_t * plattices_dense_vector; // for sublat
  const uint32_t first_region0_index;
  where_am_I w;

  fill_in_buckets_parameters(nfs_work &_ws, nfs_aux& aux, const int _side,
          sieve_info const & _si, const fb_slice_interface *_slice,
          plattices_vector_t *_platt, plattices_dense_vector_t *_dplatt,
          const uint32_t _reg0,
          where_am_I const& w)
  : ws(_ws), aux(aux), side(_side), si(_si), slice(_slice),
    plattices_vector(_platt), plattices_dense_vector(_dplatt),
    first_region0_index(_reg0),
    w(w)
  {}
};

#if __cplusplus >= 201103L
/* short of a better solution. I know some exist, but it seems way
 * overkill to me.
 *
 * This needs constexpr, though... So maybe I could use a more powerful
 * C++11 trick after all.
 */
#define PREPARE_TEMPLATE_INST_NAMES(F, suffix)				\
    template<int>							\
    struct CADO_CONCATENATE(F, _name) {};				\
    PREPARE_TEMPLATE_INST_NAME(F, suffix, 0);				\
    PREPARE_TEMPLATE_INST_NAME(F, suffix, 1);				\
    PREPARE_TEMPLATE_INST_NAME(F, suffix, 2);				\
    PREPARE_TEMPLATE_INST_NAME(F, suffix, 3);				\
    PREPARE_TEMPLATE_INST_NAME(F, suffix, 4);				\
    PREPARE_TEMPLATE_INST_NAME(F, suffix, 5);				\
    PREPARE_TEMPLATE_INST_NAME(F, suffix, 6);				\
    PREPARE_TEMPLATE_INST_NAME(F, suffix, 7);				\
    PREPARE_TEMPLATE_INST_NAME(F, suffix, 8);				\
    PREPARE_TEMPLATE_INST_NAME(F, suffix, 9)

#define PREPARE_TEMPLATE_INST_NAME(F, suffix, k)			\
    template<>								\
    struct CADO_CONCATENATE(F, _name)<k> {				\
        static constexpr const char * value = #F "<" #k ">" suffix;	\
    }

/* By tweaking the "" argument, it is possible to have these names
 * embody a suffix like " on side ", so that it's possible tu run
 * parametric timer slots.
 */
PREPARE_TEMPLATE_INST_NAMES(fill_in_buckets_one_slice_internal, " on side ");
PREPARE_TEMPLATE_INST_NAMES(downsort, " on side ");
PREPARE_TEMPLATE_INST_NAMES(downsort_tree, "");

#define TEMPLATE_INST_NAME(x,y) CADO_CONCATENATE(x, _name)<y>::value
#else
#define TEMPLATE_INST_NAME(x,y) #x " (template)"
#endif

// For internal levels, the fill-in is not exactly the same as for
// top-level, since the plattices have already been precomputed.
template<int LEVEL>
task_result *
fill_in_buckets_one_slice_internal(worker_thread * worker, task_parameters * _param, int)
{
    fill_in_buckets_parameters *param = static_cast<fill_in_buckets_parameters *>(_param);

    /* Import some contextual stuff */
    int id = worker->rank();
    nfs_aux::thread_data & taux(param->aux.th[id]);
    timetree_t & timer(taux.timer);
    ACTIVATE_TIMER(timer);
    nfs_work & ws(param->ws);
    sieve_info const & si(param->si);
    where_am_I & w(taux.w);
    int side = param->side;

    // we're declaring the timer here, but really the work happens below
    // in fill_in_buckets_lowlevel. We happen to have access to
    // param->side here, so we use it to provide a nicer timing report.
    CHILD_TIMER_PARAMETRIC(timer, TEMPLATE_INST_NAME(fill_in_buckets_one_slice_internal, LEVEL), param->side, "");
    TIMER_CATEGORY(timer, sieving(side));

    w = param->w;
    WHERE_AM_I_UPDATE(w, psi, & si);
    WHERE_AM_I_UPDATE(w, side, param->side);
    WHERE_AM_I_UPDATE(w, i, param->plattices_vector->get_index());
    WHERE_AM_I_UPDATE(w, N, param->first_region0_index);

    try {
        /* Get an unused bucket array that we can write to */
        /* clearly, reserve_BA() possibly throws. As it turns out,
         * fill_in_buckets_lowlevel<> does not, at least currently. One
         * could imagine that it could throw, so let's wrap it too.
         */
        bucket_array_t<LEVEL, shorthint_t> &BA =
            ws.reserve_BA<LEVEL, shorthint_t>(param->side, -1);

        time_bubble_chaser tt(worker->rank(), time_bubble_chaser::FIB,
                {
                param->side,
                LEVEL,
                param->ws.rank_BA(param->side, BA),
                (int) param->plattices_vector->get_index()
                }
            );

        /* Fill the buckets */
        try {
            fill_in_buckets_lowlevel<LEVEL>(BA, si,
                    *param->plattices_vector,
                    (param->first_region0_index == 0), w);
        } catch(buckets_are_full & e) {
            timer.chart.push_back(tt.put());
            ws.release_BA(param->side, BA);
            throw e;
        }
        /* Release bucket array again */
        timer.chart.push_back(tt.put());
        ws.release_BA(param->side, BA);
    } catch(buckets_are_full & e) {
        e.side = param->side;
        delete param;
        throw e;
    }
    delete param;
    return new task_result;
}

/* we really wish to have a single timing slot for all the instantiations
 * of fill_in_buckets_toplevel_wrapper */
static tdict::slot_parametric timer_slot_for_fibt("fill_in_buckets_toplevel on side ", "");

// At top level.
// We need to interleave the root transforms and the FK walk,
// otherwise, we spend all the time waiting for memory.
// Hence the ugly de-templatization.
// At some point, the code should be re-organized, I'm afraid.
template<int LEVEL, class FB_ENTRY_TYPE>
task_result *
fill_in_buckets_toplevel_wrapper(worker_thread * worker MAYBE_UNUSED, task_parameters * _param, int)
{
    fill_in_buckets_parameters *param = static_cast<fill_in_buckets_parameters *>(_param);
    
    /* Import some contextual stuff */
    int id = worker->rank();
    nfs_aux::thread_data & taux(param->aux.th[id]);
    timetree_t & timer(taux.timer);
    sieve_info const & si(param->si);
    nfs_work & ws(param->ws);
    where_am_I & w(taux.w);
    int side = param->side;

    ACTIVATE_TIMER(timer);

    /* This is one of the places where helgrind is likely to complain. We
     * use thread-safe statics. Helgrind can't cope with it,
     * unfortunately. So the error is a false positive.
     *
     * https://sourceforge.net/p/valgrind/mailman/message/32434015/
     */
    timetree_t::accounting_child local_timer_sentry(timer, timer_slot_for_fibt(side));

    TIMER_CATEGORY(timer, sieving(side));

    WHERE_AM_I_UPDATE(w, psi, & param->si);
    WHERE_AM_I_UPDATE(w, side, param->side);
    WHERE_AM_I_UPDATE(w, i, param->slice->get_index());
    WHERE_AM_I_UPDATE(w, N, 0);

    try {
        /* Get an unused bucket array that we can write to */
        bucket_array_t<LEVEL, shorthint_t> &BA = ws.reserve_BA<LEVEL, shorthint_t>(param->side, -1);
        ASSERT(param->slice);
        time_bubble_chaser tt(worker->rank(), time_bubble_chaser::FIB,
                {
                side,
                LEVEL,
                param->ws.rank_BA(param->side, BA),
                (int) param->slice->get_index()
                }
                );
        fill_in_buckets_toplevel<LEVEL,FB_ENTRY_TYPE>(BA, si,
                *dynamic_cast<fb_slice<FB_ENTRY_TYPE> const *>(param->slice),
                param->plattices_dense_vector, w);
        /* Release bucket array again */
        timer.chart.push_back(tt.put());
        param->ws.release_BA(side, BA);
        delete param;
        return new task_result;
    } catch (buckets_are_full & e) {
        e.side = param->side;
        /* release_BA not needed, because failures in reserve() release
         * the lock before throwing */
        delete param;
        throw e;
    }
}
/* same for sublat */
template<int LEVEL, class FB_ENTRY_TYPE>
task_result *
fill_in_buckets_toplevel_sublat_wrapper(worker_thread * worker MAYBE_UNUSED, task_parameters * _param, int)
{
    fill_in_buckets_parameters *param = static_cast<fill_in_buckets_parameters *>(_param);

    /* Import some contextual stuff */
    int id = worker->rank();
    nfs_aux::thread_data & taux(param->aux.th[id]);
    timetree_t & timer(taux.timer);
    sieve_info const & si(param->si);
    nfs_work & ws(param->ws);
    where_am_I & w(taux.w);
    int side = param->side;

    ACTIVATE_TIMER(timer);

    /* This is one of the places where helgrind is likely to complain. We
     * use thread-safe statics. Helgrind can't cope with it,
     * unfortunately. So the error is a false positive.
     *
     * https://sourceforge.net/p/valgrind/mailman/message/32434015/
     */
    timetree_t::accounting_child local_timer_sentry(timer, timer_slot_for_fibt(side));
    TIMER_CATEGORY(timer, sieving(side));

    WHERE_AM_I_UPDATE(w, psi, & si);
    WHERE_AM_I_UPDATE(w, side, param->side);
    WHERE_AM_I_UPDATE(w, i, param->slice->get_index());
    WHERE_AM_I_UPDATE(w, N, 0);

    try {
        /* Get an unused bucket array that we can write to */
        bucket_array_t<LEVEL, shorthint_t> &BA = ws.reserve_BA<LEVEL, shorthint_t>(param->side, -1);
        time_bubble_chaser tt(worker->rank(), time_bubble_chaser::FIB,
                {
                side,
                LEVEL,
                param->ws.rank_BA(param->side, BA),
                (int) param->slice->get_index()
                }
                );
        ASSERT(param->slice);
        fill_in_buckets_toplevel_sublat<LEVEL,FB_ENTRY_TYPE>(BA, si,
                *dynamic_cast<fb_slice<FB_ENTRY_TYPE> const *>(param->slice),
                param->plattices_dense_vector, w);
        /* Release bucket array again */
        timer.chart.push_back(tt.put());
        ws.release_BA(side, BA);
        delete param;
        return new task_result;
    } catch (buckets_are_full & e) {
        e.side = param->side;
        delete param;
        throw e;
    }
}

/* Whether or not we want fill_in_buckets_one_slice to be templatized
 * both for LEVEL and n is not clear. At some point, we're doing code
 * bloat for almost nothing.
 *
 * Now given the code below, it's easy enough to arrange so that we go
 * back to the virtual base fb_slice_interface.
 */
template<int LEVEL>
struct push_slice_to_task_list {
    thread_pool & pool;
    fill_in_buckets_parameters model;
    push_slice_to_task_list(thread_pool&pool, fill_in_buckets_parameters const & m) : pool(pool), model(m) {}
    size_t pushed = 0;
    template<typename T>
    void operator()(T const & s) {
        fill_in_buckets_parameters *param = new fill_in_buckets_parameters(model);
        param->slice = &s;
        typedef typename T::entry_t entry_t;
        task_function_t f = fill_in_buckets_toplevel_wrapper<LEVEL, entry_t>;
        pool.add_task(f, param, 0, 0, s.get_weight());
        pushed++;
    }
};
template<int LEVEL>
struct push_slice_to_task_list_saving_precomp {
    thread_pool & pool;
    fb_factorbase::slicing::part const & P;
    fill_in_buckets_parameters model;
    /* precomp_plattice_dense_t == std::vector<plattices_dense_vector_t *> */
    precomp_plattice_dense_t & Vpre;
    size_t pushed = 0;
    push_slice_to_task_list_saving_precomp(thread_pool&pool,
            fb_factorbase::slicing::part const & P,
            fill_in_buckets_parameters const & m,
            precomp_plattice_dense_t & Vpre)
        : pool(pool), P(P), model(m), Vpre(Vpre) {}
    template<typename T>
    void operator()(T const & s) {
        slice_index_t idx = s.get_index() - P.get_first_slice_index();
        ASSERT_ALWAYS((size_t) idx == pushed);

        plattices_dense_vector_t & pre(Vpre[idx]);

        fill_in_buckets_parameters *param = new fill_in_buckets_parameters(model);
        param->slice = &s;
        param->plattices_dense_vector = &pre;

        typedef typename T::entry_t entry_t;
        task_function_t f = fill_in_buckets_toplevel_sublat_wrapper<LEVEL, entry_t>;
        pool.add_task(f, param, 0, 0, s.get_weight());
        pushed++;
    }
};

template <int LEVEL>
static void
fill_in_buckets_one_side(nfs_work &ws, nfs_aux & aux, thread_pool &pool, sieve_info & si, const int side, where_am_I & w)
{
    timetree_t & timer(aux.timer_special_q);
    const fb_factorbase::slicing * fbs = si.sides[side].fbs;

    /* We're just pushing tasks, here. */
    BOOKKEEPING_TIMER(timer);

    /* This is crucially important. We do not push any updates beyond
     * that max value of j.
     *
     * Hmmm. ::value... It's a global :-0
     */
    plattice_enumerate_t::set_masks(si.conf.logI);
    plattice_enumerate_area<LEVEL>::value = plattice_x_t(si.J) << si.conf.logI;

    fill_in_buckets_parameters model(ws, aux, side, si, NULL, NULL, NULL, 0, w);

    if (!si.conf.sublat.m) {
        /* This creates a task meant to call
         * fill_in_buckets_toplevel_wrapper */
        push_slice_to_task_list<LEVEL> F(pool, model);
        fbs->get_part(LEVEL).foreach_slice(F);
    } else {
        /* This creates a task meant to call
         * fill_in_buckets_toplevel_sublat_wrapper */
        auto & Vpre(si.sides[side].precomp_plattice_dense);
        fb_factorbase::slicing::part const & P = fbs->get_part(LEVEL);
        /* This way we can spare the need to expose the copy contructor
         * of the container's value_type */
        if (si.conf.sublat.i0 == 0 && si.conf.sublat.j0 == 1) {
            /* first sublat */
            Vpre = precomp_plattice_dense_t(P.nslices());
        }
        ASSERT_ALWAYS(Vpre.size() == P.nslices());
        push_slice_to_task_list_saving_precomp<LEVEL> F(pool, P, model, Vpre);
        P.foreach_slice(F);
    }
}


void fill_in_buckets_toplevel(nfs_work &ws, nfs_aux & aux, thread_pool &pool, sieve_info & si, int side, where_am_I & w)
{
    // per se, we're not doing anything here.
    // CHILD_TIMER(timer, __func__);
    switch (si.toplevel) {
        case 1:
            fill_in_buckets_one_side<1>(ws, aux, pool, si, side, w);
            break;
        case 2:
            fill_in_buckets_one_side<2>(ws, aux, pool, si, side, w);
            break;
        case 3:
            fill_in_buckets_one_side<3>(ws, aux, pool, si, side, w);
            break;
        default:
            ASSERT_ALWAYS(0);
    }
}

/* }}} */


/* multithreaded implementation of the downsort procedure. It becomes a
 * bottleneck sooner than one might think.
 *
 */

<<<<<<< HEAD
template<int LEVEL, typename HINT_TYPE>
struct downsort_parameters : public task_parameters {
    nfs_work &ws;
    nfs_aux &aux;
    int side;
    uint32_t bucket_index;
    bucket_array_t<LEVEL+1,HINT_TYPE> const & BAin;
    where_am_I w;

    downsort_parameters(
        nfs_work &ws,
        nfs_aux &aux,
        int side, 
        uint32_t bucket_index,
        bucket_array_t<LEVEL+1,HINT_TYPE> const & BAin,
        where_am_I const& w)
    :
        ws(ws),
        aux(aux),
        side(side),
        bucket_index(bucket_index),
        BAin(BAin),
        w(w)
    {}

};

template<int LEVEL, typename HINT_TYPE>
task_result * downsort_wrapper(worker_thread * worker,
        task_parameters * _param)
{
    auto param = static_cast<downsort_parameters<LEVEL, HINT_TYPE> *>(_param);

    /* Import some contextual stuff */
    int id = worker->rank();
    nfs_aux::thread_data & taux(param->aux.th[id]);
    timetree_t & timer(taux.timer);
    ACTIVATE_TIMER(timer);

    int side = param->side;
    nfs_work & ws(param->ws);
    where_am_I & w(taux.w);
    w = param->w;

    auto const & BAin(param->BAin);

    CHILD_TIMER_PARAMETRIC(timer, TEMPLATE_INST_NAME(downsort, LEVEL), side, "");
    TIMER_CATEGORY(timer, sieving(side));

    time_bubble_chaser tt(worker->rank(), time_bubble_chaser::DS, {
            side, LEVEL, (int) param->bucket_index, 0});

    auto & BAout(ws.reserve_BA<LEVEL, longhint_t>(side, ws.rank_BA(side, BAin)));

    /* We do not need to reset the pointers when we downsort the
     * longhints from the level above.
     */
    if (std::is_same<HINT_TYPE, shorthint_t>::value) {
        // This is a fake slice_index. For a longhint_t bucket, each update
        // contains its own slice_index, directly used by apply_one_bucket
        // and purge.
        BAout.reset_pointers();
        BAout.add_slice_index(0);
    }

    downsort<LEVEL+1>(BAout, BAin, param->bucket_index, w);

    ws.template release_BA<LEVEL,longhint_t>(side, BAout);
    timer.chart.push_back(tt.put());

    delete param;
    return new task_result;
}

=======
>>>>>>> 06bd0a6a
/* This is auxiliary only. We downsort stuff that wa already downsorted.
 * So it applies only if LEVEL+1 is itself not the toplevel.
 * For this reason, we must have a specific instantiation that reduces
 * this to a no-op if LEVEL+1>=3, because there's no longhint_t for level
 * 3 presently.
 */
template<int LEVEL>
void downsort_aux(
    nfs_work &ws,
    nfs_aux &aux,
    thread_pool &pool,
    int side,
    uint32_t bucket_index,
    where_am_I & w)
{
    // What comes from already downsorted data above:
    for(auto const & BAin : ws.bucket_arrays<LEVEL+1,longhint_t>(side)) {
        pool.add_task_lambda([&,side,w](worker_thread * worker, int bucket_index) {
            nfs_aux::thread_data & taux(aux.th[worker->rank()]);
            timetree_t & timer(taux.timer);
            ACTIVATE_TIMER(timer);
            taux.w = w;
            CHILD_TIMER_PARAMETRIC(timer, TEMPLATE_INST_NAME(downsort, LEVEL), side, "");
            TIMER_CATEGORY(timer, sieving(side));
            auto & BAout(ws.reserve_BA<LEVEL, longhint_t>(side, ws.rank_BA(side, BAin)));
            downsort<LEVEL+1>(BAout, BAin, bucket_index, taux.w);
            ws.template release_BA<LEVEL,longhint_t>(side, BAout);
        }, bucket_index, 0);
    }
}
template<>
void downsort_aux<2>(nfs_work &, nfs_aux&, thread_pool &, int, uint32_t, where_am_I&) {}

// first_region0_index is a way to remember where we are in the tree.
// The depth-first is a way to process all the the regions of level 0 in
// increasing order of j-value.
// first_region0_index * nb_lines_per_region0 therefore gives the j-line
// where we are. This is what is called N by WHERE_AM_I and friends.
template <int LEVEL>
void
downsort_tree(
    nfs_work &ws,
    std::shared_ptr<nfs_work_cofac> wc_p,
    std::shared_ptr<nfs_aux> aux_p,
    thread_pool &pool,
    uint32_t bucket_index,      /* for the current level ! */
    uint32_t first_region0_index,
    sieve_info & si,
    precomp_plattice_t & precomp_plattice,
    where_am_I & w)
{
    nfs_aux & aux(*aux_p);
    timetree_t & timer(aux.timer_special_q);

  CHILD_TIMER(timer, TEMPLATE_INST_NAME(downsort_tree, LEVEL));
  TIMER_CATEGORY(timer, sieving_mixed());
  ASSERT_ALWAYS(LEVEL > 0);

  WHERE_AM_I_UPDATE(w, psi, & si);
  WHERE_AM_I_UPDATE(w, N, first_region0_index);

  for (int side = 0; side < 2; ++side) {
    if (!si.sides[side].fb) continue;
    WHERE_AM_I_UPDATE(w, side, side);
    CHILD_TIMER_PARAMETRIC(timer, "side ", side, "");
    TIMER_CATEGORY(timer, sieving(side));
    /* FIRST: Downsort what is coming from the level above, for this
     * bucket index */
    // All these BA are global stuff; see reservation_group.
    // We reserve those where we write, and access the ones for
    // reading without reserving. We require that things at level
    // above is finished before entering here.
    
    {
        size_t n2s = ws.bucket_arrays<LEVEL+1,shorthint_t>(side).size();
        size_t n1l = ws.bucket_arrays<LEVEL,longhint_t>(side).size();
        /* otherwise the code here can't work */
        ASSERT_ALWAYS(n2s == n1l);

        /* We create one output array for each input array, and we
         * process them in parallel. There would be various ways to
         * achieve that.
         */
        for(auto const & BAin : ws.bucket_arrays<LEVEL+1,shorthint_t>(side)) {
            pool.add_task_lambda([&,side,w](worker_thread * worker, int bucket_index) {
                nfs_aux::thread_data & taux(aux.th[worker->rank()]);
                timetree_t & timer(taux.timer);
                taux.w = w;
                ACTIVATE_TIMER(timer);
                CHILD_TIMER_PARAMETRIC(timer, TEMPLATE_INST_NAME(downsort, LEVEL), side, "");
                TIMER_CATEGORY(timer, sieving(side));
                auto & BAout(ws.reserve_BA<LEVEL, longhint_t>(side, ws.rank_BA(side, BAin)));
                // This is a fake slice_index. For a longhint_t bucket,
                // each update contains its own slice_index, directly
                // used by apply_one_bucket
                // and purge.
                BAout.reset_pointers();
                BAout.add_slice_index(0);
                downsort<LEVEL+1>(BAout, BAin, bucket_index, taux.w);
                ws.template release_BA<LEVEL,longhint_t>(side, BAout);
            }, bucket_index, 0);
        }
        // What comes from already downsorted data above. We put this in
        // an external function because we need the code to be elided or
        // LEVEL >= 2.
        if (LEVEL < si.toplevel - 1)
            downsort_aux<LEVEL>(ws, aux, pool, side, bucket_index, w);
    }


    /* SECOND: fill in buckets at this level, for this region. */
    ws.reset_all_pointers<LEVEL,shorthint_t>(side);
    for (auto & it : precomp_plattice(side, LEVEL)) {
      pool.add_task(
              fill_in_buckets_one_slice_internal<LEVEL>,
              new fill_in_buckets_parameters {
                  ws, aux, side, si,
                  (fb_slice_interface *)NULL,
                  &it,
                  NULL,
                  first_region0_index,
                  const_ref(w)
              }, 0, 0, it.get_weight());
    }
  }

  /* RECURSE */
  if (LEVEL > 1) {
      for (int i = 0; i < si.nb_buckets[LEVEL]; ++i) {
          size_t (&BRS)[FB_MAX_PARTS] = BUCKET_REGIONS;
          uint32_t N = first_region0_index + i*(BRS[LEVEL]/BRS[1]);
          downsort_tree<LEVEL-1>(ws, wc_p, aux_p, pool, i, N, si, precomp_plattice, w);
      }
  } else {
      /* Prepare for PBR: we need to precompute the small sieve positions
       * for all the small sieved primes.
       */
      for(int side = 0 ; side < 2 ; side++) {
          pool.add_task_lambda([=,&si](worker_thread * worker, int){
                  timetree_t & timer(aux_p->th[worker->rank()].timer);
                  ACTIVATE_TIMER(timer);
                  SIBLING_TIMER(timer, "prepare small sieve");
                  TIMER_CATEGORY(timer, bookkeeping());
                  sieve_info::side_info & s(si.sides[side]);
                  if (!s.fb) return;
                  ASSERT(si.toplevel > 1);
                  SIBLING_TIMER(timer, "small sieve start positions");
                  TIMER_CATEGORY(timer, bookkeeping());
                  small_sieve_start_many(s.ssdpos_many, s.ssd, s.ssd_offsets, first_region0_index, si);
                  },0);
      }


      pool.drain_queue(0);
      /* Now fill_in_buckets is completed for all levels. Time to check
       * that we had no overflow, and move on to process_bucket_region.
       */

      ws.check_buckets_max_full();

#if 0
      /* It may make sense to print a diagnosis of the fill ratio of the
       * different buckets. It's quite verbose, though */
      ws.diagnosis(LEVEL, {si.sides[0].fbs, si.sides[1].fbs});
#endif
      auto exc = pool.get_exceptions<buckets_are_full>(0);
      if (!exc.empty()) {
          throw *std::max_element(exc.begin(), exc.end());
      }

      /* PROCESS THE REGIONS AT LEVEL 0 */
      process_many_bucket_regions(ws, wc_p, aux_p, pool, first_region0_index, si, w);

      /* We need that, because the next downsort_tree call in the loop
       * above (for LEVEL>1) will reset the pointers while filling the 1l
       * buckets -- and we read the 1l buckets from PBR.
       */
      if (si.toplevel > 1)
          pool.drain_queue(0);
  }
}

/* Instances to be compiled */

// A fake level 0, to avoid infinite loop during compilation.
template <>
void downsort_tree<0>(
  nfs_work &,
  std::shared_ptr<nfs_work_cofac>,
  std::shared_ptr<nfs_aux>,
  thread_pool &,
  uint32_t, uint32_t,
  sieve_info &,
  precomp_plattice_t &, where_am_I &)
{
    ASSERT_ALWAYS(0);
}

// other fake instances to please level-2 instantiation.
template <>
void downsort<3>(bucket_array_t<2, longhint_t>&,
        bucket_array_t<3, longhint_t> const&, unsigned int, where_am_I &)
{
    ASSERT_ALWAYS(0);
}

template <>
reservation_array<bucket_array_t<3, longhint_t> > const&
reservation_group::cget<3, longhint_t>() const
{
    ASSERT_ALWAYS(0);
}

// Now the two exported instances

template 
void downsort_tree<1>(nfs_work &,
        std::shared_ptr<nfs_work_cofac>,
        std::shared_ptr<nfs_aux> aux_p,
        thread_pool &, uint32_t, uint32_t, sieve_info &, precomp_plattice_t &, where_am_I &);
template 
void downsort_tree<2>(nfs_work &,
        std::shared_ptr<nfs_work_cofac>,
        std::shared_ptr<nfs_aux>,
        thread_pool &, uint32_t, uint32_t, sieve_info &, precomp_plattice_t &, where_am_I &);<|MERGE_RESOLUTION|>--- conflicted
+++ resolved
@@ -1133,83 +1133,6 @@
  *
  */
 
-<<<<<<< HEAD
-template<int LEVEL, typename HINT_TYPE>
-struct downsort_parameters : public task_parameters {
-    nfs_work &ws;
-    nfs_aux &aux;
-    int side;
-    uint32_t bucket_index;
-    bucket_array_t<LEVEL+1,HINT_TYPE> const & BAin;
-    where_am_I w;
-
-    downsort_parameters(
-        nfs_work &ws,
-        nfs_aux &aux,
-        int side, 
-        uint32_t bucket_index,
-        bucket_array_t<LEVEL+1,HINT_TYPE> const & BAin,
-        where_am_I const& w)
-    :
-        ws(ws),
-        aux(aux),
-        side(side),
-        bucket_index(bucket_index),
-        BAin(BAin),
-        w(w)
-    {}
-
-};
-
-template<int LEVEL, typename HINT_TYPE>
-task_result * downsort_wrapper(worker_thread * worker,
-        task_parameters * _param)
-{
-    auto param = static_cast<downsort_parameters<LEVEL, HINT_TYPE> *>(_param);
-
-    /* Import some contextual stuff */
-    int id = worker->rank();
-    nfs_aux::thread_data & taux(param->aux.th[id]);
-    timetree_t & timer(taux.timer);
-    ACTIVATE_TIMER(timer);
-
-    int side = param->side;
-    nfs_work & ws(param->ws);
-    where_am_I & w(taux.w);
-    w = param->w;
-
-    auto const & BAin(param->BAin);
-
-    CHILD_TIMER_PARAMETRIC(timer, TEMPLATE_INST_NAME(downsort, LEVEL), side, "");
-    TIMER_CATEGORY(timer, sieving(side));
-
-    time_bubble_chaser tt(worker->rank(), time_bubble_chaser::DS, {
-            side, LEVEL, (int) param->bucket_index, 0});
-
-    auto & BAout(ws.reserve_BA<LEVEL, longhint_t>(side, ws.rank_BA(side, BAin)));
-
-    /* We do not need to reset the pointers when we downsort the
-     * longhints from the level above.
-     */
-    if (std::is_same<HINT_TYPE, shorthint_t>::value) {
-        // This is a fake slice_index. For a longhint_t bucket, each update
-        // contains its own slice_index, directly used by apply_one_bucket
-        // and purge.
-        BAout.reset_pointers();
-        BAout.add_slice_index(0);
-    }
-
-    downsort<LEVEL+1>(BAout, BAin, param->bucket_index, w);
-
-    ws.template release_BA<LEVEL,longhint_t>(side, BAout);
-    timer.chart.push_back(tt.put());
-
-    delete param;
-    return new task_result;
-}
-
-=======
->>>>>>> 06bd0a6a
 /* This is auxiliary only. We downsort stuff that wa already downsorted.
  * So it applies only if LEVEL+1 is itself not the toplevel.
  * For this reason, we must have a specific instantiation that reduces
