--- conflicted
+++ resolved
@@ -331,7 +331,7 @@
 
 template <class FB_ENTRY_TYPE>
 task_result *
-make_lattice_bases(const worker_thread * worker MAYBE_UNUSED,
+make_lattice_bases(const worker_thread * worker,
         const task_parameters * _param)
 {
     const make_lattice_bases_parameters<FB_ENTRY_TYPE> *param = static_cast<const make_lattice_bases_parameters<FB_ENTRY_TYPE> *>(_param);
@@ -1161,6 +1161,9 @@
 
     int drank = param->drank;
 
+    time_bubble_chaser tt(worker->rank(), time_bubble_chaser::DS, {
+            param->side, LEVEL, (int) param->bucket_index, 0});
+
     thread_workspaces &ws(param->ws);
     bucket_array_t<LEVEL, longhint_t> & BAout =
       ws.reserve_BA<LEVEL, longhint_t>(param->side, drank);
@@ -1181,6 +1184,7 @@
     downsort<LEVEL+1>(BAout, param->BAin, param->bucket_index, w);
 
     param->ws.template release_BA<LEVEL,longhint_t>(param->side, BAout);
+    worker->push_chart_item(tt.put());
 
     delete param;
     return new task_result;
@@ -1224,20 +1228,6 @@
     // reading without reserving. We require that things at level
     // above is finished before entering here.
     
-<<<<<<< HEAD
-    /* note: we are single-threaded here. Therefore we are bound to get
-     * bucket array number 0 */
-    bucket_array_t<LEVEL, longhint_t> & BAout =
-      ws.reserve_BA<LEVEL, longhint_t>(side, -1);
-    BAout.reset_pointers();
-    // This is a fake slice_index. For a longhint_t bucket, each update
-    // contains its own slice_index, directly used by apply_one_bucket
-    // and purge.
-    time_bubble_chaser tt(0, time_bubble_chaser::DS, { side, LEVEL, 0, 0});
-    BAout.add_slice_index(0);
-    // The data that comes from fill-in bucket at level above:
-=======
->>>>>>> 421b98f6
     {
         /* We create one output array for each input array, and we
          * process them in parallel. There would be various ways to
@@ -1284,7 +1274,6 @@
            }
          */
     }
-    pool.push_chart_item(0, tt.put());
 
 
     max_full = std::max(max_full, ws.buckets_max_full<LEVEL, longhint_t>());
