--- conflicted
+++ resolved
@@ -618,10 +618,6 @@
 
   ASSERT_ALWAYS(!Q.sublat.m);
 
-<<<<<<< HEAD
-  // bool first_reg = true;
-=======
->>>>>>> 6e31f014
   bucket_array_t<LEVEL, TARGET_HINT> BA;  /* local copy. Gain a register + use stack */
   BA.move(orig_BA);
 
@@ -694,7 +690,6 @@
            * Root=0: only update is at (0,something).
            * note that "something" might be large !
            */
-<<<<<<< HEAD
           if (UNLIKELY(ple.is_projective_like(logI))) {
               while (!ple.done(F)) {
                   u.set_x(ple.get_x() & bmask);
@@ -718,33 +713,6 @@
                   }
                   ple.next(F);
               }
-=======
-          /* NOTE: we're at the top level here, so if we cared to write a
-           * "first_reg" condition, it would always be true here.  */
-          if (UNLIKELY(ple.is_projective_like(logI)) && !ple.done(F)) {
-
-              BA.push_update(ple.get_x(), p, hint, slice_index, w);
-#ifdef FIX_30012
-              ple.advance_to_end_of_projective_first_line(F);
-              ple.next(F);
-#else
-              continue;
-#endif
-          }
-          if (UNLIKELY(pli.is_vertical_line(logI))) {
-            if (!ple.done(F)) {
-                BA.push_update(ple.get_x(), p, hint, slice_index, w);
-                ple.next(F);
-            }
-            continue;
-          }
-
-          /* Now, do the real work: the filling of the buckets */
-          while (!ple.done(F)) {
-            if (LIKELY(ple.probably_coprime(F)))
-              BA.push_update(ple.get_x(), p, hint, slice_index, w);
-            ple.next(F);
->>>>>>> 6e31f014
           }
     }
   }
@@ -813,11 +781,7 @@
 
     // Handle the rare special cases
     /* see fill_in_bucket_toplevel. */
-<<<<<<< HEAD
     if (UNLIKELY(ple.is_projective_like(logI))) {
-=======
-    if (UNLIKELY(ple.is_projective_like(logI)) && !ple.done(F)) {
->>>>>>> 6e31f014
         if (Q.sublat.m)
             continue;   /* XXX headaches ! */
 
