--- conflicted
+++ resolved
@@ -259,19 +259,12 @@
       /* If proj and r > 0, then r == 1/p (mod p^2), so all hits would be in
          locations with p | gcd(i,j). */
       if (LIKELY(!proj || r == 0)) {
-<<<<<<< HEAD
-        plattice_info_t pli = plattice_info_t(transformed.get_q(), r, proj, si.logI);
-        plattice_enumerate_t ple = plattice_enumerate_t(pli, i_entry, si.logI, si.conf.sublat);
-        // Skip (0,0). FIXME: in sublat mode, this is not wanted.
-        ple.next();
-=======
-        plattice_info_t pli = plattice_info_t(transformed.get_q(), r, proj, si->conf->logI);
-        plattice_enumerate_t ple = plattice_enumerate_t(pli, i_entry, si->conf->logI, si->conf->sublat);
+        plattice_info_t pli = plattice_info_t(transformed.get_q(), r, proj, si.conf.logI);
+        plattice_enumerate_t ple = plattice_enumerate_t(pli, i_entry, si.conf.logI, si.conf.sublat);
 
         // Skip (i,j)=(0,0) unless we have sublattices.
-        if (!si->conf->sublat.m)
+        if (!si.conf.sublat.m)
             ple.next();
->>>>>>> 7e4520ba
         if (plattice_enumerate_finished<LEVEL>(ple.get_x()))
             continue;
         if (LIKELY(pli.a0 != 0)) {
