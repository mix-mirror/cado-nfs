###########################################################################
#     Parameter file for Cado-NFS
###########################################################################
# See params/params.c91 for an example which contains some documentation.

# Anything after a # is a comment, until end of line.
# Any empty line is ignored
#
#
# Each parameter should be on an individual line, like
#   param0=42.17
#

###########################################################################
# General parameters
###########################################################################

# Sample parameter file for a 168-digit gnfs input
# Example: cadofactor.pl wdir=... name=... n=...

name=c168
parallel=1           # do we use parallel computation?
delay=300

machines=mach_desc      # file describing available computers for parallel
                        # computation

###########################################################################
# Polynomial selection
###########################################################################

degree=5                     # degree of the algebraic polynomial
polsel_delay=300             # time between two checks
polsel_nice=4                # nice level for selection

# one can expect
# MurphyE(Bf=10000000,Bg=5000000,area=1.00e+16)=4.03e-13

## Parameters of polyselect
<<<<<<< HEAD
polsel_P=2000000             # choose lc(g) with two prime factors in [P,2P]
polsel_maxnorm=55.5          # max. lognorm of polynomials (before rootsieve)
polsel_admax=1e9             # max value for lc(f)
polsel_adrange=1e7           # individual tasks
=======
polsel_P=220000              # choose lc(g) with two prime factors in [P,2P]
polsel_maxnorm=55            # max. lognorm of polynomials (before rootsieve)
polsel_admax=2e9             # max value for lc(f)
polsel_adrange=2e7           # individual tasks
>>>>>>> f78e49c9
polsel_incr=30030            # forced divisor of lc(f)
polsel_lq=4                  # special-q in lc(g) has such many factors

###########################################################################
# Sieve
###########################################################################

# (r,a) means rational or algebraic side
# rlim/alim is the bound for sieving
# lpbr/lpba is the (base 2 log of the) large prime bound
# mfbr/mfba is the (base 2 log of the) limit for the cofactor we try to
#                                      split into large primes.
# rlambda/alambda is the early-abort ratio: if after sieving the
#                                      approximate norm is more than
#                                      lambda times lpb, we reject.
rlim=25000000
alim=50000000
lpbr=31
lpba=31
mfbr=62
mfba=93
rlambda=2.1
alambda=3.2

I=14                    # Sieving range in lattice siever
qmin=50000000           # Start of the special-q range
qrange=200000           # The size of an elementary sieving task
checkrange=2000000      # We check if we have enough after each step
                        # of that many relations found.
firstcheck=180000000    # Start filters (dup and purge) only after
                        # 'firstcheck' rels
sievenice=10
sieve_max_threads=2

###########################################################################
# Filtering
###########################################################################

keeppurge=160           # shrink in purge if excess exceeds keeppurge
maxlevel=25             # maximal merge level
ratio=1.1  
bwstrat=3               

###########################################################################
# Linear algebra
###########################################################################

bwmt=2x2                # Multithreading level of Block-Wiedemann

###########################################################################
# Characters
###########################################################################

nkermax=30              # maximal size of computed kernel
nchar=50                # number of characters<|MERGE_RESOLUTION|>--- conflicted
+++ resolved
@@ -37,17 +37,10 @@
 # MurphyE(Bf=10000000,Bg=5000000,area=1.00e+16)=4.03e-13
 
 ## Parameters of polyselect
-<<<<<<< HEAD
-polsel_P=2000000             # choose lc(g) with two prime factors in [P,2P]
+polsel_P=220000              # choose lc(g) with two prime factors in [P,2P]
 polsel_maxnorm=55.5          # max. lognorm of polynomials (before rootsieve)
 polsel_admax=1e9             # max value for lc(f)
 polsel_adrange=1e7           # individual tasks
-=======
-polsel_P=220000              # choose lc(g) with two prime factors in [P,2P]
-polsel_maxnorm=55            # max. lognorm of polynomials (before rootsieve)
-polsel_admax=2e9             # max value for lc(f)
-polsel_adrange=2e7           # individual tasks
->>>>>>> f78e49c9
 polsel_incr=30030            # forced divisor of lc(f)
 polsel_lq=4                  # special-q in lc(g) has such many factors
 
