#!/usr/bin/env python3
import sys
import re
import os.path
from fractions import gcd
import abc
import random
import time
import datetime
from collections import OrderedDict, defaultdict
from itertools import zip_longest
from math import log, sqrt
import logging
import socket
import gzip
import heapq
import patterns
import wudb
import cadoprograms
import cadoparams
import cadocommand
import wuserver
import workunit
from struct import error as structerror
from shutil import rmtree
from workunit import Workunit
# Patterns for floating-point numbers
# They can be used with the string.format() function, e.g.,
# re.compile("value = {cap_fp}".format(**REGEXES))
# where format() replaces "{cap_fp}" with the string in CAP_FP
RE_FP = r"[-+]?[0-9]*\.?[0-9]+(?:[eE][-+]?[0-9]+)?"
CAP_FP = "(%s)" % RE_FP
REGEXES = {"fp": RE_FP, "cap_fp": CAP_FP}

def re_cap_n_fp(prefix, n, suffix=""):
    """ Generate a regular expression that starts with prefix, then captures
    1 up to n floating-point numbers (possibly in scientific notation)
    separated by whitespace, and ends with suffix.
    
    >>> re.match(re_cap_n_fp("foo", 2), 'foo 1.23').group(1)
    '1.23'
    >>> re.match(re_cap_n_fp("foo", 2), 'foo1.23   4.56').groups()
    ('1.23', '4.56')
    
    # The first fp pattern must match something
    >>> re.match(re_cap_n_fp("foo", 2), 'foo')
    """
    template = prefix
    if n > 0:
        # The first CAP_FP pattern is mandatory, and can have zero or more
        # whitespace in front
        template += r"\s*{cap_fp}"
        # The remaining FP_CAPs are optional, and have 1 or more whitespace
        template += r"(?:\s+{cap_fp})?" * (n - 1)
    template += suffix
    return template.format(**REGEXES)


class Polynomial(list):
    """
    >>> p = Polynomial()
    >>> p.degree < 0
    True
    >>> p[0] = 1
    >>> p.degree == 0
    True
    >>> p[42] = 1
    >>> p.degree == 42
    True
    >>> p[42] = 0
    >>> p.degree == 0
    True
    >>> p = Polynomial([3,2,1]) # x^2 + 2*x + 3
    >>> p.eval(0)
    3
    >>> p.eval(1)
    6
    >>> p.eval(2)
    11
    >>> p.eval(-3)
    6
    >>> p.eval_h(2,7)
    179
    >>> p.eval_h(-3,5)
    54
    """
    @property
    def degree(self):
        return len(self) - 1 if len(self) > 0 else float("-inf")

    def __setitem__(self, index, value):
        if index >= len(self):
            self.extend([0]*(index + 1 - len(self)))
        list.__setitem__(self, index, value)
        # Remove leading zeroes
        while len(self) > 0 and self[-1] == 0:
            self.pop()

    def __str__(self):
        xpow = ["", "*x"] + ["*x^%d" % i for i in range(2, len(self))]
        arr = ["%+d%s" % (self[idx], xpow[idx]) for idx in range(0, len(self))
               if self[idx]]
        poly = "".join(reversed(arr)).lstrip('+')
        poly = re.sub(r'\b1\*', "", poly)
        return poly

    def eval(self, x):
        """ Evaluate the polynomial at x """
        if len(self) == 0:
            return 0
        deg = self.degree
        value = self[deg]
        for i in range(deg):
            value = value * x + self[deg - i - 1]
        return value

    def eval_h(self, a, b):
        """ Evaluate homogenized bi-variate polynomial at a,b  """
        if len(self) == 0:
            return 0
        powers_a = [a**i for i in range(self.degree + 1)]
        powers_b = [b**i for i in range(self.degree + 1)]
        return sum([coeff * pow_a * pow_b for (coeff, pow_a, pow_b)
                    in zip(self, powers_a, reversed(powers_b))])

    def same_lc(self, other):
        """ Return true if the two polynomials have the same degree
        and leading coefficient
        """
        return self.degree == other.degree and \
                self[self.degree] == other[other.degree]

class PolynomialParseException(Exception):
    """ Exception class for signaling errors during polynomial parsing """
    pass

class TaskException(Exception):
    """ Exception class for signaling errors during task execution """
    pass

class Polynomials(object):
    r""" A class that represents a polynomial
    
    >>> Polynomials([""])
    Traceback (most recent call last):
    cadotask.PolynomialParseException: No polynomials found
    >>> t="n: 1021\nc0: 1\nc5: -1\nc5: 1\nY0: 4\nY1: -1\nskew: 1.0\n"
    >>> p=Polynomials(t.splitlines())
    Traceback (most recent call last):
    cadotask.PolynomialParseException: Line 'c5: 1' redefines coefficient of x^5
    >>> t="n: 1021\nc0: 1\nc1: -1\nc5: 1\nY0: 4\nY1: -1\nskew: 1.0\n"
    >>> p=Polynomials(t.splitlines())
    >>> str(p)
    'n: 1021\nskew: 1.0\nc0: 1\nc1: -1\nc5: 1\nY0: 4\nY1: -1\n# f(x) = x^5-x+1\n# g(x) = -x+4\n'
    >>> t="n: 1021\nc0: -1\nc1: 1\nc5: -1\nY0: -4\nY1: 1\nskew: 1.0\n"
    >>> p=Polynomials(t.splitlines())
    >>> str(p)
    'n: 1021\nskew: 1.0\nc0: -1\nc1: 1\nc5: -1\nY0: -4\nY1: 1\n# f(x) = -x^5+x-1\n# g(x) = x-4\n'
    >>> t="n: 1021\npoly0: 1, 2, 3\npoly1: 4, 5, 6\nskew: 1.0\n"
    >>> p=Polynomials(t.splitlines())
    """

    re_pol_f = re.compile(r"c(\d+)\s*:\s*(-?\d+)")
    re_pol_g = re.compile(r"Y(\d+)\s*:\s*(-?\d+)")
    re_polys = re.compile(r"poly(\d+)\s*:") # FIXME: do better?
    re_Murphy = re.compile(re_cap_n_fp(r"\s*#\s*MurphyE'\s*\((.*)\)\s*=", 1))
    # MurphyF is the refined value of MurphyE produced by polyselect3
    re_MurphyF = re.compile(re_cap_n_fp(r"\s*#\s*MurphyF\s*\((.*)\)\s*=", 1))
    re_skew = re.compile(re_cap_n_fp(r"skew:", 1))
    re_best = re.compile(r"# Best polynomial found \(revision (.*)\):")
    # the 'lognorm' variable now represents the expected E-value
    re_lognorm = re.compile(re_cap_n_fp(r"\s*#\s*exp_E", 1))
    
    # Keys that can occur in a polynomial file, in their preferred ordering,
    # and whether the key is mandatory or not. The preferred ordering is used
    # when turning a polynomial back into a string.
    keys = OrderedDict(
        (
            ("n", (int, True)),
            ("skew", (float, False)),
            ("type", (str, False))
        ))
    
    def __init__(self, lines):
        """ Parse a polynomial file in the syntax as produced by polyselect
            and polyselect_ropt
        """
        self.MurphyE = 0.
        self.MurphyF = 0.
        self.skew = 0.
        self.MurphyParams = None
        self.revision = None
        self.lognorm = 0.
        self.params = {}
        polyf = Polynomial()
        polyg = Polynomial()
        # in case of multiple fields
        tabpoly = {}

        def match_poly(line, poly, regex):
            match = regex.match(line)
            if match:
                (idx, coeff) = map(int, match.groups())
                if idx <= poly.degree and poly[idx]:
                    raise PolynomialParseException(
                        "Line '%s' redefines coefficient of x^%d"
                        % (line, idx))
                poly[idx] = coeff
                return True
            return False

        # line = "poly0: 1, 2, 3" => poly[0] = {1, 2, 3} = 1+2*X+3*X^2
        def match_poly_all(line, regex):
            match = regex.match(line)
            if match:
                line2 = line.split(":")
                # get index of poly
                ip = int(line2[0].split("poly")[1])
                # get coeffs of 1+2*X+3*X^2
                line3=line2[1].split(",")
                pol = Polynomial()
                for idx in range(len(line3)):
                    pol[idx] = int(line3[idx]);
                return ip, pol
            return -1, []

        for line in lines:
            # print ("Parsing line: >%s<" % line.strip())
            # If this is a comment line telling the Murphy E value,
            # extract the value and store it
            match = self.re_Murphy.match(line)
            if match:
                if self.MurphyParams or self.MurphyE:
                    raise PolynomialParseException(
                        "Line '%s' redefines Murphy E value" % line)
                self.MurphyParams = match.group(1)
                self.MurphyE = float(match.group(2))
                continue
            match = self.re_MurphyF.match(line)
            if match:
                if self.MurphyF:
                    raise PolynomialParseException(
                        "Line '%s' redefines Murphy F value" % line)
                self.MurphyF = float(match.group(2))
                continue
            match = self.re_skew.match(line)
            if match:
                self.skew = float(match.group(1))
                # go through
            match = self.re_best.match(line)
            if match:
                self.revision = match.group(1)
                continue
            # If this is a comment line telling the expected E-value,
            # extract the value and store it
            match = self.re_lognorm.match(line)
            if match:
                if self.lognorm != 0:
                    raise PolynomialParseException(
                        "Line '%s' redefines exp_E value" % line)
                self.lognorm = float(match.group(1))
                continue
            # Drop comment, strip whitespace
            line2 = line.split('#', 1)[0].strip()
            # If nothing is left, process next line
            if not line2:
                continue
            # Try to parse polynomial coefficients
            if match_poly(line, polyf, self.re_pol_f) or \
                    match_poly(line, polyg, self.re_pol_g):
                continue
            # is it in format "poly*: ..."
            ip,tip=match_poly_all(line, self.re_polys)
            if ip != -1:
                tabpoly[ip] = tip
                continue
            # All remaining lines must be of the form "x: y"
            array = line2.split(":")
            if not len(array) == 2:
                raise PolynomialParseException("Invalid line '%s'" % line)
            key = array[0].strip()
            value = array[1].strip()
            
            if not key in self.keys:
                raise PolynomialParseException("Invalid key '%s' in line '%s'" %
                                               (key, line))
            if key in self.params:
                raise PolynomialParseException("Key %s in line %s has occurred "
                                               "before" % (key, line))
            (_type, isrequired) = self.keys[key]
            self.params[key] = _type(value)

        # If no polynomial was found at all (not even partial data), assume
        # that polyselect simply did not find anything in this search range
        if polyf.degree < 0 and polyg.degree < 0 and self.params == {} and \
                self.MurphyE == 0.:
            raise PolynomialParseException("No polynomials found")

        # Test that all required keys are there
        for (key, (_type, isrequired)) in self.keys.items():
            if isrequired and not key in self.params:
                raise PolynomialParseException("Key %s missing" % key)
        if len(tabpoly) > 0:
            polyg = tabpoly[0]
            polyf = tabpoly[1]
        self.polyf = polyf
        self.polyg = polyg
        self.tabpoly = tabpoly
        return

    def __str__(self):
        arr = ["%s: %s\n" % (key, self.params[key])
               for key in self.keys if key in self.params]
        if len(self.tabpoly) > 0:
            for i in range(len(self.tabpoly)):
                poltmp = self.tabpoly[i]
                arr += ["poly%d: %s" % (i, poltmp[0])]
                arr += [","+str(poltmp[j]) for j in range(1, len(poltmp))]
                arr += "\n"
        else:
            arr += ["c%d: %d\n" % (idx, coeff) for (idx, coeff)
                    in enumerate(self.polyf) if not coeff == 0]
            arr += ["Y%d: %d\n" % (idx, coeff) for (idx, coeff)
                    in enumerate(self.polyg) if not coeff == 0]
        if not self.MurphyE == 0.:
            if self.MurphyParams:
<<<<<<< HEAD
                arr.append("# MurphyE' (%s) = %g\n" % (self.MurphyParams, self.MurphyE))
            else:
                arr.append("# MurphyE' = %g\n" % self.MurphyE)
=======
                arr.append("# MurphyE (%s) = %.3e\n" % (self.MurphyParams, self.MurphyE))
            else:
                arr.append("# MurphyE = %.3e\n" % self.MurphyE)
>>>>>>> d8b95e1d
        if not self.revision == None:
            arr.append("# found by revision %s\n" % self.revision)
        if not self.lognorm == 0.:
            arr.append("# exp_E %g\n" % self.lognorm)
        if len(self.tabpoly) > 0:
            for i in range(len(self.tabpoly)):
                arr.append("# poly%d = %s\n" % (i, str(self.tabpoly[i])))
        else:
            arr.append("# f(x) = %s\n" % str(self.polyf))
            arr.append("# g(x) = %s\n" % str(self.polyg))
        return "".join(arr)

    def __eq__(self, other):
        return self.polyf == other.polyf and self.polyg == other.polyg \
            and self.params == other.params

    def __ne__(self, other):
        return not (self == other)

    def create_file(self, filename):
        # Write polynomial to a file
        with open(str(filename), "w") as poly_file:
            poly_file.write(str(self))

    def getN(self):
        return self.params["n"]

    def same_lc(self, other):
        """ Returns true if both polynomial pairs have same degree and
        leading coefficient
        """
        return self.polyf.same_lc(other.polyf) and \
               self.polyg.same_lc(other.polyg)

    def get_polynomial(self, side):
        """ Returns one of the two polynomial as indexed by side """
        assert side == 0 or side == 1
        # Welp, f is side 1 and g is side 0 :(
        if side == 0:
            return self.polyg
        else:
            return self.polyf


class FilePath(object):
    """ A class that represents a path to a file, where the path should be
    somewhat relocateable.
    
    In particular, we separate the path to the working directory, and the file
    path relative to the working directory. For persistent storage in the DB,
    the path relative to the workdir should be used, whereas for any file
    accesses, the full path needs to be used.
    It also piggy-backs a version information field.
    """

    def __init__(self, workdir, filepath, version=None):
        self.workdir = workdir.rstrip(os.sep)
        self.filepath = filepath
        self.version = version

    def __str__(self):
        return "%s%s%s" % (self.workdir, os.sep, self.filepath)

    def get_wdir_relative(self):
        return self.filepath

    def isfile(self):
        return os.path.isfile(str(self))

    def isdir(self):
        return os.path.isdir(str(self))

    def get_version(self):
        return self.version

    def mkdir(self, *, parent=False, mode=None):
        """ Creates a directory.
        
        parent acts much like the Unix mkdir's '-p' parameter: required parent
        directories are created if they don't exist, and no error is raised
        if the directory to be created already exists.
        If parent==True, a mode for the directory to be created can be specified
        as well.
        """
        if parent:
            # os.makedirs specifies 0o777 as the default value for mode,
            # thus we can't pass None to get the default value. We also
            # want to avoid hard-coding 0x777 as the default in this
            # method's signature, or using **kwargs magic. Thus we use
            # a default of None in this method, and pass the mode value
            # to makedirs only if it is not None.
            if mode is None:
                os.makedirs(str(self), exist_ok=True)
            else:
                os.makedirs(str(self), exist_ok=True, mode=mode)
        else:
            os.mkdir(str(self))
    def realpath(self):
        return os.path.realpath(str(self))
    def open(self, *args, **kwargs):
        return open(str(self), *args, **kwargs)
    def rmtree (self, ignore_errors=False):
        rmtree(str(self), ignore_errors)


class WorkDir(object):
    """ A class that allows generating file and directory names under a
    working directory.
    
    The directory layout is as follows:
    The current project (i.e., the factorization) has a jobname, e.g.,
    "RSA512". Each task may have a name, e.g., "sieving".
    A task can create various files under
    workdir/jobname.taskname.file
    or put them in a subdirectory
    workdir/jobname.taskname/file
    or, for multiple subdirectories,
    workdir/jobname.taskname/subdir/file

    It is also ok for tasks to have no particular name that is
    reflected in the filename hierarchy.
    
    >>> f = WorkDir("/foo/bar", "jobname", "taskname")
    >>> str(f.make_dirname("foo")).replace(os.sep,'/')
    '/foo/bar/jobname.foo/'
    >>> str(f.make_filename('file')).replace(os.sep,'/')
    '/foo/bar/jobname.file'
    >>> str(f.make_filename('file', subdir="foo")).replace(os.sep,'/')
    '/foo/bar/jobname.foo/file'
    >>> str(f.make_filename('file', prefix="bar", subdir='foo')).replace(os.sep,'/')
    '/foo/bar/jobname.foo/jobname.bar.file'
    """
    def __init__(self, workdir, jobname=None, taskname=None):
        self.workdir = str(workdir).rstrip(os.sep)
        self.jobname = jobname
        self.taskname = taskname
    
    def path_in_workdir(self, filename, version=None):
        return FilePath(self.workdir, filename, version=version)
    
    def make_filename2(self, jobname=None, taskname=None, filename=None):
        if jobname is None:
            jobname = self.jobname
        if taskname is None:
            taskname = self.taskname
        filename_arr = [s for s in [jobname, taskname, filename] if s]
        return FilePath(self.workdir, ".".join(filename_arr))
    
    def make_dirname(self, subdir):
        """ Make a directory name of the form workdir/jobname.prefix/ """
        return self.path_in_workdir("".join([self.jobname, ".", subdir, os.sep]))
    
    def make_filename(self, name, prefix=None, subdir=None):
        """ If subdir is None, make a filename of the form
        workdir/jobname.prefix.name or workdir/jobname.name depending on
        whether prefix is None or not.
        If subdir is not None, make a filename of the form
        workdir/jobname.subdir/jobname.prefix.name
        or workdir/jobname.subdir/name
        """
        components=[self.jobname]
        if subdir is not None:
            components += [ ".", subdir, os.sep]
            if prefix is not None:
                components += [ self.jobname, ".", prefix, "." ]
            components += [ name ]
        else:
            if prefix is not None:
                    components += [ ".", prefix ]
            components += [ ".", name ]
        return self.path_in_workdir("".join(components))

    def get_workdir_jobname(self):
        return self.jobname

    def get_workdir_path(self):
        return self.workdir

class Statistics(object):
    """ Class that holds statistics on program execution, and can merge two
    such statistics.
    """
    def __init__(self, conversions, formats):
        self.conversions = conversions
        self.stat_formats = formats
        self.stats = {}
    
    @staticmethod
    def typecast(values, types):
        """ Cast the values in values to the types specified in types """
        if type(types) is type:
            return [types(v) for v in values]
        else:
            return [t(v) for (v, t) in zip(values, types)]
    
    @staticmethod
    def _to_str(stat):
        """ Convert one statistic to a string """
        return " ".join(map(str, stat))
    
    @staticmethod
    def _from_str(string, types):
        """ Convert a string (probably from a state dict) to a statistic """
        return Statistics.typecast(string.split(), types)
    
    def from_dict(self, stats):
        """ Initialise values in self from the strings in the "stats"
        dictionary
        """
        for (key, types, defaults, combine, regex, allow_several) in self.conversions:
            if key in stats:
                if key in self.stats:
                    print("duplicate %s\n" % key)
                assert not key in self.stats
                self.stats[key] = self._from_str(stats.get(key, defaults),
                                                 types)
                assert not self.stats[key] is None
    
    def parse_line(self, line):
        """ Parse one line of program output and look for statistics.
        
        If they are found, they are added to self.stats.
        """
        for (key, types, defaults, combine, regex, allow_several) in self.conversions:
            match = regex.match(line)
            if match:
                # print (pattern.pattern, match.groups())
                # Optional groups that did not match are returned as None.
                # Skip over those so typecast doesn't raise TypeError
                groups = [group for group in match.groups() if not group is None]
                new_val = self.typecast(groups, types)
                if not allow_several:
                    assert not key in self.stats
                    self.stats[key] = new_val
                else:
                    # Some output files inherently have several values.
                    # This is the case of bwc output files if we use
                    # multiple sequences.
                    if key in self.stats:
                        self.stats[key] = combine(self.stats[key], new_val)
                    else:
                        self.stats[key] = new_val
                assert not self.stats[key] is None
    
    def merge_one_stat(self, key, new_val, combine):
        if key in self.stats:
            self.stats[key] = combine(self.stats[key], new_val)
        else:
            self.stats[key] = new_val
        assert not self.stats[key] is None
        # print(self.stats)
    
    def merge_stats(self, new_stats):
        """ Merge the stats currently in self with the Statistics in
        "new_stats"
        """
        
        assert self.conversions == new_stats.conversions
        for (key, types, defaults, combine, regex, allow_several) in self.conversions:
            if key in new_stats.stats:
                self.merge_one_stat(key, new_stats.stats[key], combine)
    
    def as_dict(self):
        return {key: self._to_str(self.stats[key]) for key in self.stats}
    
    def as_strings(self):
        """ Convert statistics to lines of output
        
        The self.stat_formats is an array, with each entry corresponding to
        a line that should be output.
        Each such entry is again an array, containing the format strings that
        should be used for the conversion of statistics. If a conversion
        fails with a KeyError or an IndexError, it is silently skipped over.
        This is to allow producing lines on which some statistics are not
        printed if the value is not known.
        """
        result = []
        errors = []
        for format_arr in self.stat_formats:
            line = []
            for format_str in format_arr:
                try:
                    line.append(format_str.format(**self.stats))
                except KeyError:
                    errors.append("KeyError with \"%s\"" % format_str)
                except IndexError:
                    errors.append("IndexError with \"%s\"" % format_str)
            if line:
                result.append("".join(line))
        if len(errors) > 0:
            errors.append("(registered stats: %s)" % self.stats)
            return result, errors
        else:
            return result, None
    
    # Helper functions for processing statistics.
    # We can't make them @staticmethod or references are not callable
    def add_list(*lists):
        """ Add zero or more lists elementwise.
        
        Short lists are handled as if padded with zeroes.
        
        >>> Statistics.add_list([])
        []
        >>> Statistics.add_list([1])
        [1]
        >>> Statistics.add_list([1,2], [3,7])
        [4, 9]
        >>> Statistics.add_list([1,2], [3,7], [5], [3,1,4,1,5])
        [12, 10, 4, 1, 5]
        """
        return [sum(items) for items in zip_longest(*lists, fillvalue=0)]
    
    def weigh(samples, weights):
        return [sample * weight for (sample, weight) in zip(samples, weights)]
    
    def combine_mean(means, samples):
        """ From two lists, one containing values and the other containing
        the respective sample sizes (i.e., weights of the values), compute
        the combined mean (i.e. the weighted mean of the values).
        The two lists must have equal length.
        """
        assert len(means) == len(samples)
        total_samples = sum(samples)
        weighted_sum = sum(Statistics.weigh(means, samples))
        return [weighted_sum / total_samples, total_samples]
    
    def zip_combine_mean(*lists):
        """ From a list of 2-tuples, each tuple containing a value and a
        weight, compute the weighted average of the values.
        """
        for l in lists:
            assert len(l) == 2
        (means, samples) = zip(*lists)
        return Statistics.combine_mean(means, samples)
    
    def combine_stats(*stats):
        """ Computes the combined mean and std.dev. for the stats
        
        stats is a list of 3-tuples, each containing number of sample points,
        mean, and std.dev.
        Returns a 3-tuple with the combined number of sample points, mean,
        and std. dev.
        """
        
        # Samples is a list containing the first item (number of samples) of
        # each item of stats, means is list of means, stddevs is list of
        # std. dev.s
        for s in stats:
            assert len(s) == 3
        
        (samples, means, stddevs) = zip(*stats)
        
        (total_mean, total_samples) = Statistics.combine_mean(means, samples)
        # t is the E[X^2] part of V(X)=E(X^2) - (E[X])^2
        t = [mean**2 + stddev**2 for (mean, stddev) in zip(means, stddevs)]
        # Compute combined variance
        total_var = Statistics.combine_mean(t, samples)[0] - total_mean**2
        return [total_samples, total_mean, sqrt(total_var)]
    
    def test_combine_stats():
        """ Test function for combine_stats()
        
        >>> Statistics.test_combine_stats()
        True
        """
        
        from random import randrange
        
        def mean(x):
            return float(sum(x))/float(len(x))
        def var(x):
            E = mean(x)
            return mean([(a-E)**2 for a in x])
        def stddev(x):
            return sqrt(var(x))
        
        # Generate between 1 and 5 random integers in [1,100]
        lengths = [randrange(100) + 1 for i in range(randrange(5) + 1)]
        lengths = [1, 10]
        # Generate lists of random integers in [1,100]
        lists = [[randrange(100) for i in range(l)] for l in lengths]
        stats = [(length, mean(l), stddev(l))
            for (length, l) in zip(lengths, lists)]
        
        combined = []
        for l in lists:
            combined += l
        
        combined1 = Statistics.combine_stats(*stats)
        combined2 = [len(combined), mean(combined), stddev(combined)]
        if abs(combined1[2] - combined2[2]) > 0.2 * combined2[2]:
            print("lists = %r" % lists)
            print("combineds = %r" % combined)
            print("stats = %r" % stats)
            print("combined1 = %r" % combined1)
            print("combined2 = %r" % combined2)
            print(combined1[2], combined2[2])
            print(abs(combined1[2] / combined2[2] - 1))
        return combined1[0] == combined2[0] and \
                abs(combined1[1] / combined2[1] - 1) < 1e-10 and \
                abs(combined1[2] - combined2[2]) <= 1e-10 * combined2[2]
    
    def smallest_n(*lists, n=10):
        concat = []
        for l in lists:
            concat += l
        concat.sort()
        return concat[0:n]

    def parse_stats(self, filename):
        """ Parse statistics from the file with name "filename" and merge them
        into self
        
        Returns the newly parsed stats as a dictionary
        """
        new_stats = Statistics(self.conversions, self.stat_formats)
        with open(str(filename), "r") as inputfile:
            for line in inputfile:
                new_stats.parse_line(line)
        self.merge_stats(new_stats)
        return new_stats.as_dict()


class HasName(object, metaclass=abc.ABCMeta):
    @abc.abstractproperty
    def name(self):
        # The name of the task in a simple form that can be used as
        # a Python dictionary key, a directory name, part of a file name,
        # part of an SQL table name, etc. That pretty much limits it to
        # alphabetic first letter, and alphanumeric rest.
        pass

class HasTitle(object, metaclass=abc.ABCMeta):
    @abc.abstractproperty
    def title(self):
        # A pretty name for the task, will be used in screen output
        pass

class DoesLogging(HasTitle, metaclass=abc.ABCMeta):
    def __init__(self, *args, **kwargs):
        super().__init__(*args, **kwargs)
        self.logger = logging.getLogger(self.title)

class MakesTablenames(HasName):
    @property
    def database_state_table_name(self):
        """ Prefix string for table names
        
        By default, the table name prefix is the name attribute, but this can
        be overridden
        """
        return self.name
    
    def make_tablename(self, extra=None):
        """ Return a name for a DB table """
        # Maybe replace SQL-disallowed characters here, like digits and '.' ?
        # Could be tricky to avoid collisions
        name = self.database_state_table_name
        if extra:
            name = name + '_' + extra
        wudb.check_tablename(name)
        return name

class HasState(MakesTablenames, wudb.HasDbConnection):
    """ Declares that the class has a DB-backed dictionary in which the class
    can store state information.
    
    The dictionary is available as an instance attribute "state".
    """
    def __init__(self, *args, **kwargs):
        super().__init__(*args, **kwargs)
        name = self.make_tablename()
        self.state = self.make_db_dict(name, connection=self.db_connection)


class FilesCreator(MakesTablenames, wudb.HasDbConnection, metaclass=abc.ABCMeta):
    """ A base class for classes that produce a list of output files, with
    some auxiliary information stored with each file (e.g., nr. of relations).
    This info is stored in the form of a DB-backed dictionary, with the file
    name as the key and the auxiliary data as the value.
    """
    def __init__(self, *args, **kwargs):
        super().__init__(*args, **kwargs)
        tablename = self.make_tablename("outputfiles")
        self.output_files = self.make_db_dict(tablename,
                                              connection=self.db_connection)
    
    def add_output_files(self, filenames, *, commit):
        """ Adds a dict of files to the list of existing output files """
        final_files = {}
        for filename in filenames:
            if filename in self.output_files:
                self.logger.warning("%s already in output files table" % filename)
                #raise KeyError("%s already in output files table" % filename)
            else:
                final_files[filename] = filenames[filename]
        self.output_files.update(final_files, commit=commit)
    
    def get_output_filenames(self, condition=None):
        """ Return output file names, optionally those that match a condition
        
        If a condition is given, it must be callable with 1 parameter and
        boolean return type; then only those filenames are returned where
        for the auxiliary data s (i.e., the value stored in the dictionary
        with the file name as key) satisfies condition(s) == True.
        """
        if condition is None:
            return list(self.output_files.keys())
        else:
            return [f for (f, s) in self.output_files.items() if condition(s)]
    
    def forget_output_filenames(self, filenames, *, commit):
        self.output_files.clear(filenames, commit=commit)


class BaseStatistics(object):
    """ Base class for HasStatistics and SimpleStatistics that terminates the
    print_stats() call chain.
    """
    def print_stats(self):
        pass


class HasStatistics(BaseStatistics, HasState, DoesLogging, metaclass=abc.ABCMeta):
    @property
    def stat_conversions(self):
        """ Sub-classes should override """
        return []

    @property
    def stat_formats(self):
        """ Sub-classes should override """
        return []

    def __init__(self, *args, **kwargs):
        super().__init__(*args, **kwargs)
        self.statistics = Statistics(self.stat_conversions, self.stat_formats)
        self.statistics.from_dict(self.state)

    def get_statistics_as_strings(self):
        """ Return the statistics collected so far as a List of strings.
        
        Sub-classes can override to add/remove/change strings.
        """
        result, errors = self.statistics.as_strings()
        if errors is not None:
            self.logger.warning("some stats could not be displayed for %s (see log file for debug info)", self.name)
            for e in errors:
                self.logger.debug(e)
        return result


    def print_stats(self):
        stat_msgs = self.get_statistics_as_strings()
        if stat_msgs:
            self.logger.info("Aggregate statistics:")
            for msg in stat_msgs:
                self.logger.info(msg)
        super().print_stats()
    
    def parse_stats(self, filename, *, commit):
        # self.logger.info("Parsing filename %s\n", filename)
        new_stats = self.statistics.parse_stats(filename)
        self.logger.debug("Newly arrived stats: %s", new_stats)
        update = self.statistics.as_dict()
        self.logger.debug("Combined stats: %s", update)
        self.state.update(update, commit=commit)


class SimpleStatistics(BaseStatistics, HasState, DoesLogging, 
        metaclass=abc.ABCMeta):

    @abc.abstractproperty
    def programs(self):
        # A list of classes of Programs which this tasks uses
        pass

    def print_cpu_real_time(self, cputotal, realtotal, program):
        """ Print cpu and/or real time to logger """
        # Uses self only for access to the logger
        pairs = zip((cputotal, realtotal), ("cpu", "real"))
        usepairs = [pair for pair in pairs if pair[0]]
        if usepairs:
            printformat = "/".join(["%g"] * len(usepairs))
            usepairs = tuple(zip(*usepairs))
            timestr = '/'.join(usepairs[1])
            self.logger.info("Total %s time for %s: " + printformat,
                    timestr, program, *usepairs[0])
    
    @staticmethod
    def keyname(is_cpu, programname):
        return "cputime_%s" % programname if is_cpu else "realtime_%s" % programname

    def update_cpu_real_time(self, programname, cpu=None, real=None, commit=True):
        """ Add seconds to the statistics of cpu time spent by program,
        and return the new total.
        """
        assert isinstance(programname, str)
        update = {}
        for (is_cpu, time) in ((True, cpu), (False, real)):
            if time is not None:
                key = self.keyname(is_cpu, programname)
                update[key] = self.state.get(key, 0.) + time
        if update:
            self.state.update(update, commit=commit)

    def get_cpu_real_time(self, program):
        """ Return list of cpu and real time spent by program """
        return [self.state.get(self.keyname(is_cpu, program.name), 0.)
                for is_cpu in (True, False)]

    def get_total_cpu_or_real_time(self, is_cpu):
        """ Return tuple with number of seconds of cpu and real time spent
        by all programs of this Task
        """
        times = [self.get_cpu_real_time(p) for p, o, i in self.programs]
        times = tuple(map(sum, zip(*times)))
        return times[0 if is_cpu else 1]

    def print_stats(self):
        for program, o, i in self.programs:
            cputotal, realtotal  = self.get_cpu_real_time(program)
            self.print_cpu_real_time(cputotal, realtotal, program.name)
        super().print_stats()


class Runnable(object):
    @abc.abstractmethod
    def run(self):
        pass


class DoesImport(DoesLogging, cadoparams.UseParameters, Runnable,
                 metaclass=abc.ABCMeta):
    @abc.abstractproperty
    def paramnames(self):
        return self.join_params(super().paramnames, {"import": None})

    def __init__(self, *args, **kwargs):
        super().__init__(*args, **kwargs)
        self._did_import = False

    def run(self):
        super().run()
        if "import" in self.params and not self._did_import:
            self.import_files(self.params["import"])
            self._did_import = True

    def import_files(self, input_filename):
        if input_filename.startswith('@'):
            self.logger.info("Importing files listed in %s", input_filename[1:])
            with open(input_filename[1:], "r") as f:
                filenames = f.read().splitlines()
        else:
            self.logger.info("Importing file %s", input_filename)
            filenames = [input_filename]
        for filename in filenames:
            self.import_one_file(filename)

    def did_import(self):
        return self._did_import

    @abc.abstractmethod
    def import_one_file(self, filename):
        pass

def chain_dict(d1, d2):
    """ Chain two mappings.

    If d[x] == y and e[y] == z, then chain_dict(d, e)[x] == z.
    >>> chain_dict({1: 17}, {17: 42})
    {1: 42}
    """
    return {key: d2[value] for key, value in d1.items()}

class RealTimeOutputFilter:
    def __init__(self, logger, filename):
        # the buffering=1 option is needed so that the stdout files are
        # not buffered, cf
        # docs.python.org/3.7/library/functions.html?highlight=open#open
        self.stdout = open(filename, mode="w", buffering=1)
        self.logger = logger
    def filter(self, data):
        self.stdout.write(data)
    def __enter__(self):
        return self
    def __exit__(self, *args):
         self.stdout.close()
        
        

class Task(patterns.Colleague, SimpleStatistics, HasState, DoesLogging,
           cadoparams.UseParameters, Runnable, metaclass=abc.ABCMeta):
    """ A base class that represents one task that needs to be processed.
    
    Sub-classes must define class variables:
    """
    # Properties that subclasses need to define
    @abc.abstractproperty
    def programs(self):
        # A tuple of 3-tuples, with each 3-tuple containing
        # 1. the class of Program which this tasks uses
        # 2. a tuple of parameters to the Program which the Task computes and
        #    which therefore should not be filled in from the Parameters file
        # 3. a dict of parameters which are file names and which should be
        #    filled in by sending Requests to other Tasks. This also enables
        #    testing whether input files have been changed by the other Task.
        pass
    @abc.abstractproperty
    def paramnames(self):
        # Parameters that all tasks use
        return self.join_params(super().paramnames, 
            {"name": str, "workdir": str, "run": True})
    @property
    def param_nodename(self):
        # avoid segregating our parameters, which are user-visible
        # things, underneath tree nodes whose name depends on some
        # implementation detail which is the task name. Except in
        # specific cases, a "task" does not (no longer) define a nesting
        # level in the parameter hierarchy.
        #
        # return self.name
        return None
    def __init__(self, *, mediator, db, parameters, path_prefix):
        ''' Sets up a database connection and a DB-backed dictionary for
        parameters. Reads parameters from DB, and merges with hierarchical
    
        parameters in the parameters argument. Parameters passed in by
        parameters argument do not override values in the DB-backed
        parameter dictionary.
        '''
        
        super().__init__(mediator=mediator, db=db, parameters=parameters,
                         path_prefix=path_prefix)
        self.logger.debug("Enter Task.__init__(%s)",
                          self.name)
        self.logger.debug("state = %s", self.state)
        # Set default parameters for this task, if any are given
        self.params = self.parameters.myparams(self.paramnames)
        self.logger.debug("self.parameters = %s", self.parameters)
        self.logger.debug("params = %s", self.params)
        # Set default parameters for our programs
        # The progparams entries should not be modified after a class'
        # constuctor (within __init__() is fine tho)
        self.progparams = []
        maindict = self.parameters.parameters
        for prog, override, needed_input in self.programs:
            # Parameters listed in needed_input are assumed to be overridden
            for key in (set(override) & set(needed_input)):
                self.logger.warning("Parameter %s listed in both overridden "
                                    "parameters and in input files for %s, "
                                    "only one is needed", key, prog.name)
            prog_param_path = self.parameters.get_param_path() + [prog.name]
            progparams = self.parameters.myparams(prog.get_accepted_keys(),
                                                  prog.name)
            for c in progparams:
                finergrain = '.'.join(prog_param_path+[c])
                coarsegrain = maindict.locate(finergrain)
                self.logger.debug("%s found from %s" % (finergrain, coarsegrain))
            for param in (set(needed_input)|set(override)) & set(progparams):
                finergrain = '.'.join(prog_param_path+[param])
                coarsegrain = maindict.locate(finergrain)
                # Whenever we see a parameter that is marked as override,
                # we will discard it and let the task level fill data for
                # this parameter. There are cases where this really is a
                # user error and we want to complain:
                #  - when the parameter file *explicitly* sets this
                #    parameter at this level. This does not make sense
                #    and is a troubling no-op. Typical example is
                #    specifying tasks.linalg.bwc.m in dlp mode.
                #  - when the parameter file sets it at a level above,
                #    but the task level does *not* know about this
                #    parameter anyway. This is ignored as well, and the
                #    task level will fill that parameter based on data it
                #    knows. But leaving the user with the feeling that he
                #    might be able to control that parameter is
                #    inelegant. A typical example is
                #    tasks.sieve.makefb.lim (which the tasks.sieve level
                #    sets based on the lim0 and lim1 parameters it knows
                #    about). Likewise, many "out" parameters behave
                #    similarly.
                if finergrain == coarsegrain or param not in set(self.paramnames):
                    self.logger.error('Parameter "%s" for program "%s" is '
                                     'generated at run time and cannot be '
                                     'supplied through the parameter file',
                                     param, prog.name)
                    self.logger.error('Ignoring %s, we rely on %s to compute it '
                                      'based on parameters at level %s only',
                                     '.'.join(path_prefix+[prog.name, param]),
                                     self.__class__,
                                     '.'.join(path_prefix))
                # We'll anyway discard it, but it's normal if we
                # inherited the parameter from a level above.
                del(progparams[param])
            
            self.progparams.append(progparams)
        # FIXME: whether to init workdir or not should not be controlled via
        # presence of a "workdir" parameter, but by class definition
        if "workdir" in self.params:
            self.workdir = WorkDir(self.params["workdir"], self.params["name"],
                               self.name)
        # Request mediator to run this task. It the "run" parameter is set
        # to false, then run() below will abort.
        self.send_notification(Notification.WANT_TO_RUN, None)
        self.logger.debug("Exit Task.__init__(%s)", self.name)
        return

    def run(self):
        if not self.params["run"]:
            self.logger.info("Stopping at %s", self.name)
            raise TaskException("Job aborted because of a forcibly disabled task")
        self.logger.info("Starting")
        self.logger.debug("%s.run(): Task state: %s", self.name, self.state)
        super().run()
        # Make set of requests so multiply listed requests are sent only once
        # The input_file dict maps key -> Request. Make set union of requests
        requests = set.union(*[set(i.values()) for p, o, i in self.programs])
        # Make dict mapping Request -> answer (i.e., FileName object)
        answers = self.batch_request(dict(zip(requests, requests)))
        # Make list of dicts mapping key -> answer
        self._input_files = [chain_dict(i, answers) for p, o, i in self.programs]
        # Since merged_args is re-generated in each run(), the subclass can
        # modify it as it pleases (unlike progparams)
        # For each program, merge the progparams and the input_files dicts
        self.merged_args = [dict(p.items() | i.items())
                            for p, i in zip(self.progparams, self._input_files)]

    def translate_input_filename(self, filename):
        return filename

    def test_outputfile_exists(self, filename):
        return filename.isfile()

    def cmp_input_version(self, state_key, version):
        """ Compare the version of the input file with the version we have
        processed before

        Returns None if filename does not include file version information,
        returns -2 if we have never processed the file before,
        returns -1 if the previously processed file is older,
        returns 0 if they are the same version,
        throws an exception if the processed version is newer than the
        current one.
        """
        if version is None:
            return None
        if not state_key in self.state:
            return -2
        if self.state[state_key] < version:
            return -1
        if self.state[state_key] == version:
            return 0
        raise ValueError("Previously processed version is newer than current")


    @staticmethod
    def _input_file_to_state_dict(key, index, filename):
        return ("processed_version_%d_%s" % (index, key), filename.get_version())

    def have_new_input_files(self):
        # Change this to "self.logger.info" for showing each check on screen
        log = self.logger.debug
        result = False
        for index, input_files in enumerate(self._input_files):
            for key, filename in input_files.items():
                (state_key, version) = \
                    self._input_file_to_state_dict(key, index, filename)
                c = self.cmp_input_version(state_key, version)
                if c == -2:
                    log("File %s was not processed before", filename)
                    result = True
                if c == -1:
                    log("File %s is newer than last time", filename)
                    result = True
        # Collapse programs from all dict into one set
        all = set.union(*[set(i.values()) for i in self._input_files])
        if result is False and all:
            (n, v) = (("", "is"), ("s", "are"))[len(all) > 1]
            log("Input file%s %s %s unchanged since last time",
                n, ", ".join(map(str, all)), v)
        return result

    def remember_input_versions(self, commit=True):
        update = {}
        for index, input_files in enumerate(self._input_files):
            for (key, filename) in input_files.items():
                (state_key, version) = \
                    self._input_file_to_state_dict(key, index, filename)
                if version is not None:
                    update[state_key] = version
        self.state.update(update, commit)

    @staticmethod
    def check_files_exist(filenames, filedesc, shouldexist):
        """ Check that the output files in "filenames" exist or don't exist,
        according to shouldexist.
        
        Raise IOError if any check fails, return None
        """
        for filename in filenames:
            if isinstance(filename, FilePath):
                exists = filename.isfile()
            else:
                exists = os.path.isfile(filename)
            if shouldexist and not exists:
                raise IOError("%s file %s does not exist" % (filedesc, filename))
            elif not shouldexist and exists:
                raise IOError("%s file %s already exists" % (filedesc, filename))
        return
    
    # These two function go together, one produces a workunit name from the
    # name of the factorization, the task name, and a task-provided identifier,
    # and the other function splits them again
    wu_paste_char = '_'
    wu_attempt_char = '#'
    def make_wuname(self, identifier, attempt=None):
        """ Generates a wuname from project name, task name, identifier, and
        attempt number.
        """
        assert not self.wu_paste_char in self.name # self.name is task name
        assert not self.wu_paste_char in identifier # identifier is, e.g., range string
        assert not self.wu_attempt_char in identifier
        wuname = self.wu_paste_char.join([self.params["name"], self.name,
                                          identifier])
        if not attempt is None:
            wuname += "%s%d" % (self.wu_attempt_char, attempt)
        return wuname
    
    def split_wuname(self, wuname):
        """ Splits a wuname into project name, task name, identifier, and
        attempt number.
        
        Always returns a list of length 4; if there is not attempt given in
        the wuname, then the last array entry is None

        >>> # Test many possible combinations of "_" and "#" occuring in names
        >>> # where these characters are allowed
        >>> class Klass():
        ...     params = {"name": None}
        ...     wu_paste_char = '_'
        ...     wu_attempt_char = '#'
        >>> inst = Klass()
        >>> from itertools import product
        >>> prod = product(*[["", "_", "#"]] * 4 + [["", "#"]]*2)
        >>> for sep in prod:
        ...     inst.params["name"] = "%s%sprojectname%s%s" % sep[0:4]
        ...     inst.name = "%staskname%s" % sep[4:6]
        ...     for attempt in [None, 2, 3]:
        ...         identifier = "identifier"
        ...         wuname = Task.make_wuname(inst, "identifier", attempt=attempt)
        ...         wu_split = Task.split_wuname(inst, wuname)
        ...         assert wu_split == [inst.params["name"], inst.name, identifier, attempt]
        """
        arr = wuname.rsplit(self.wu_paste_char, 2)
        assert len(arr) == 3
        attempt = None
        # Split off attempt number, if available
        if "#" in arr[2]:
            (arr[2], attempt) = arr[2].split('#')
            attempt = int(attempt)
        arr.append(attempt)
        return arr
    
    class ResultInfo(wudb.WuResultMessage):
        def __init__(self, wuid, rc, stdout, stderr, program, cmd_line, host):
            self.wuid = wuid
            self.rc = rc
            self.stdout = stdout if stdout else None
            self.stdoutfile = program.get_stdout()
            # stdout must be either in a string or in a file, but not both
            assert self.stdout is None or not self.stdoutfile
            self.stderr = stderr if stderr else None
            self.stderrfile = program.get_stderr()
            # stderr must be either in a string or in a file, but not both
            assert self.stderr is None or not self.stderrfile
            self.output_files = program.get_output_files(with_stdio=False)
            self.cmd_line = cmd_line
            self.host = host
        def get_wu_id(self):
            return self.wuid
        def get_output_files(self):
            return self.output_files
        def get_stdout(self, command_nr):
            assert command_nr == 0
            return self.stdout
        def get_stdoutfile(self, command_nr):
            assert command_nr == 0
            return self.stdoutfile
        def get_stderr(self, command_nr):
            assert command_nr == 0
            return self.stderr
        def get_stderrfile(self, command_nr):
            assert command_nr == 0
            return self.stderrfile
        def get_exitcode(self, command_nr):
            assert command_nr == 0
            return self.rc
        def get_command_line(self, command_nr):
            assert command_nr == 0
            return self.cmd_line
        def get_host(self):
            return self.host

    def log_failed_command_error(self, message, command_nr):
        host = message.get_host()
        host_msg = " run on %s" % host if host else ""
        self.logger.error("Program%s failed with exit code %d", 
                          host_msg, message.get_exitcode(command_nr))
        cmd_line = message.get_command_line(command_nr)
        if cmd_line:
            self.logger.error("Command line was: %s", cmd_line)
        stderr = message.read_stderr(command_nr)
        stderrfilename = message.get_stderrfile(command_nr)
        if stderrfilename:
            stderrmsg = " (stored in file %s)" % stderrfilename
        else:
            stderrmsg = ""
        if stderr:
            self.logger.error("Stderr output (last 10 lines only) follow%s:", stderrmsg)
            for l in stderr.decode().split('\n')[-10:]:
                self.logger.error("\t"+l)

    def submit_command(self, command, identifier, commit=True, log_errors=False):
        ''' Run a command.
        Return the result tuple. If the caller is an Observer, also send
        result to updateObserver().
        '''
        wuname = self.make_wuname(identifier)
        process = cadocommand.Command(command)
        cputime_used = os.times()[2] # CPU time of child processes
        realtime_used = time.time()
        (rc, stdout, stderr) = process.wait()
        cputime_used = os.times()[2] - cputime_used
        realtime_used = time.time() - realtime_used
        self.update_cpu_real_time(command.name, cputime_used, realtime_used, commit)
        message = Task.ResultInfo(wuname, rc, stdout, stderr, command, 
                                  command.make_command_line(), "server")
        if rc != 0 and log_errors:
            self.log_failed_command_error(message, 0)

        if isinstance(self, patterns.Observer):
            # pylint: disable=E1101
            self.updateObserver(message)
        return message
    
    def filter_notification(self, message):
        wuid = message.get_wu_id()
        rc = message.get_exitcode(0)
        stdout = message.read_stdout(0)
        stderr = message.read_stderr(0)
        output_files = message.get_output_files()
        self.logger.message("%s: Received notification for wuid=%s, rc=%d, "
                            "output_files=[%s]",
                            self.name, wuid, rc, ", ".join(output_files))
        (name, task, identifier, attempt) = self.split_wuname(wuid)
        if name != self.params["name"] or task != self.name:
            # This notification is not for me
            self.logger.message("Notification %s is not for me", wuid)
            return
        self.logger.message("Notification %s is for me", wuid)
        if rc != 0:
            self.logger.debug("Return code is: %d", rc)
        if stdout:
            self.logger.debug("stdout is: %s", stdout)
        if stderr:
            self.logger.debug("stderr is: %s", stderr)
        if output_files:
            self.logger.message("Output files are: %s", ", ".join(output_files))
        return identifier
    
    def send_notification(self, key, value):
        """ Wrapper around Colleague.send_notification() that instantiates a
        Notification with self as the sender
        """
        notification = Notification(self, key, value)
        super().send_notification(notification)
    
    def send_request(self, key, *args):
        """ Wrapper around Colleague.send_request() that instantiates a
        Request with self as the sender
        """
        request = Request(self, key, *args)
        return super().send_request(request)

    def batch_request(self, requests):
        """ Given a dict from keys to Request objects, return a dict with the
        same keys to the results of the requests.
        """
        return {key: self.send_request(request) for key, request in requests.items()}

    def get_number_outstanding_wus(self):
        return 0
    
    def verification(self, wuid, ok, *, commit):
        pass

    def get_state_filename(self, key, version=None):
        """ Return a file name stored in self.state as a FilePath object
        
        If a version parameter is passed, then this version is set as the
        version field of the FilePath object. If no parameter is passed, but
        our state includes an "output_version" key, then that is used.
        """
        if not key in self.state:
            return None
        if version is None:
            version = self.state.get("output_version", None)
        return self.workdir.path_in_workdir(self.state[key], version)

    def make_std_paths(self, progname, do_increment=True, prefix=None):
        count = self.state.get("stdiocount", 0)
        if do_increment:
            count += 1
        did_increment = do_increment
        while True:
            try:
                stdoutname = "%s.stdout.%d" % (progname, count)
                stderrname = "%s.stderr.%d" % (progname, count)
                self.check_files_exist((stdoutname, stderrname), "stdio",
                                       shouldexist=False)
            except IOError:
                count += 1
                did_increment = True
                self.logger.warning("Stdout or stderr files with index %d "
                                    "already exist", count)
            else:
                break
        stdoutpath = self.workdir.make_filename(stdoutname, prefix=prefix)
        stderrpath = self.workdir.make_filename(stderrname, prefix=prefix)
        if did_increment:
            self.state["stdiocount"] = count
        return (stdoutpath, stderrpath)

    def make_filelist(self, files, prefix=None):
        """ Create file file containing a list of files, one per line """
        filelist_idx = self.state.get("filelist_idx", 0) + 1
        self.state["filelist_idx"] = filelist_idx
        filelistname = self.workdir.make_filename("filelist.%d" % filelist_idx, prefix=prefix)
        with filelistname.open("w") as filelistfile:
            filelistfile.write("\n".join(files) + "\n")
        return filelistname

    def collect_usable_parameters(self, rl):
        message=[]
        message.append("Parameters used by Task %s" % self.name)
        prefix = '.'.join(self.parameters.get_param_path())
        for p in self.paramnames:
            message.append("  %s.%s" % (prefix, p))
            rl[p].append(prefix)
        for prog, override, needed_input in self.programs:
            message.append("  Parameters for program %s (general form %s.%s.*)" % (
                    prog.name, prefix, prog.name))
            for p in sorted(prog.get_accepted_keys()):
                t = "%s.%s.%s" % (prefix, prog.name, p)
                rl[p].append("%s.%s" % (prefix, prog.name))
                if p in set(override):
                    message.append("    [excluding internal parameter %s]" % t)
                elif p in set(needed_input):
                    message.append("    [excluding internal file name %s]" % t)
                else:
                    message.append("    %s" % t)
        message.append("")
        return "\n".join(message)


class ClientServerTask(Task, wudb.UsesWorkunitDb, patterns.Observer):
    @abc.abstractproperty
    def paramnames(self):
        return self.join_params(super().paramnames,  
            {"maxwu": 10, 
             "wutimeout": 10800,  # Default: 3h
             "maxresubmit": 5, 
             "maxwuerror": 2,   # increase if jobs are often killed badly.
             "maxtimedout": 100, 
             "maxfailed": 100})
    
    def __init__(self, *, mediator, db, parameters, path_prefix):
        super().__init__(mediator=mediator, db=db, parameters=parameters,
                         path_prefix=path_prefix)
        self.state.setdefault("wu_submitted", 0)
        self.state.setdefault("wu_received", 0)
        self.state.setdefault("wu_timedout", 0)
        self.state.setdefault("wu_failed", 0)
        assert self.get_number_outstanding_wus() >= 0
        # start_real_time will be a float giving the number of seconds since
        # Jan 1 1900 at the beginning of the task
        self.state.update({"start_real_time": 0})
        # start_achievement is a variable that tells us how far we were at
        # the beginning of this run (for example if a factorization is
        # restarted in the middle of a polyselect or sieve task.)
        # It should be in [0,1], and if not initialized yet it is -1.
        self.state.update({"start_achievement": -1})
        self.send_notification(Notification.SUBSCRIBE_WU_NOTIFICATIONS, None)
    
    def submit_wu(self, wu, commit=True):
        """ Submit a WU and update wu_submitted counter """
        # at beginning of the task, set "start_real_time" to the number of
        # seconds since Jan 1 1900
        if self.state["start_real_time"] == 0:
           delta = datetime.datetime.now() - datetime.datetime(1900,1,1)
           self.state.update({"start_real_time": delta.total_seconds()})
        key = "wu_submitted"
        self.state.update({key: self.state[key] + 1}, commit=False)
        self.wuar.create(str(wu), commit=commit)
    
    def cancel_wu(self, wuid, commit=True):
        """ Cancel a WU and update wu_timedout counter """
        self.logger.debug("Cancelling: %s", wuid)
        key = "wu_timedout"
        maxtimedout = self.params["maxtimedout"]
        if not self.state[key] < maxtimedout:
            self.logger.error("Exceeded maximum number of timed out "
                              "workunits, maxtimedout=%d ", maxtimedout)
            raise Exception("Too many timed out work units. Please increase tasks.maxtimedout (current value is %d)" % maxtimedout)
        self.state.update({key: self.state[key] + 1}, commit=False)
        self.wuar.cancel(wuid, commit=commit)
    
    def submit_command(self, command, identifier, commit=True, log_errors=False):
        ''' Submit a workunit to the database. '''
        
        while self.get_number_available_wus() >= self.params["maxwu"]:
            self.wait()
        wuid = self.make_wuname(identifier)
        wutext = command.make_wu(wuid)
        for filename in command.get_exec_files() + command.get_input_files():
            basename = os.path.basename(filename)
            self.send_notification(Notification.REGISTER_FILENAME,
                                   {basename:filename})
        
        self.logger.info("Adding workunit %s to database", wuid)
        # self.logger.debug("WU:\n%s" % wutext)
        self.submit_wu(wutext, commit=commit)
        # Write command line to a file
        cmdline = command.make_command_line()
        client_cmd_filename = self.workdir.make_filename2(taskname="",
                                                          filename="wucmd")
        with client_cmd_filename.open("a") as client_cmd_file:
            client_cmd_file.write("# Command for work unit: %s\n%s\n" %
                                  (wuid, cmdline))

    def get_eta(self):
        delta = datetime.datetime.now() - datetime.datetime(1900,1,1)
        seconds = delta.total_seconds() - self.state["start_real_time"]
        a = self.get_achievement()
        a0 = self.state["start_achievement"]
        if a0 == -1:
            self.state["start_achievement"] = a
            a0 = a
        elif a0 > a:
            # if a0 > a, it means we had a failing filtering try, which means
            # a had attained 100%, and then decreased to say 95% for example,
            # thus we need to update a0 by multiplying it by a
            a0 = a0 * a
        try:
           remaining_time = seconds / (a - a0) * (1.0 - a)
           now = datetime.datetime.now()
           arrival = now + datetime.timedelta(seconds=remaining_time)
           return arrival.ctime()
        except (OverflowError,ZeroDivisionError):
           return "Unknown"

    def verification(self, wuid, ok, *, commit):
        """ Mark a workunit as verified ok or verified with error and update
        wu_received counter """
        ok_str = "ok" if ok else "not ok"
        assert self.get_number_outstanding_wus() >= 1
        key = "wu_received"
        self.state.update({key: self.state[key] + 1}, commit=False)
        # only print ETA when achievement > 0 to avoid division by zero
        a = self.get_achievement()
        if a > 0:
            self.logger.info("Marking workunit %s as %s (%.1f%% => ETA %s)",
                              wuid, ok_str, 100.0 * a, self.get_eta())
        self.wuar.verification(wuid, ok, commit=commit)
    
    def cancel_available_wus(self):
        self.logger.info("Cancelling remaining workunits")
        self.wuar.cancel_all_available()
    
    def get_number_outstanding_wus(self):
        return self.state["wu_submitted"] - self.state["wu_received"] \
                - self.state["wu_timedout"]

    def get_number_available_wus(self):
        return self.wuar.count_available()

    def test_outputfile_exists(self, filename):
        # Can't test
        return False
    
    def wait(self):
        # Ask the mediator to check for workunits of status Received,
        # and if there are any, to send WU result notifications to the
        # subscribed listeners.
        # If we get notification on new results reliably from the HTTP server,
        # we might not need this poll. But they probably won't be totally
        # reliable
        if not self.send_request(Request.GET_WU_RESULT):
            self.resubmit_timed_out_wus()
            time.sleep(1)
    
    def resubmit_one_wu(self, wu, commit=True, maxresubmit=None):
        """ Takes a Workunit instance and adds it to workunits table under
        a modified name.
        """
        wuid = wu.get_id()
        (name, task, identifier, attempt) = self.split_wuname(wuid)
        attempt = 2 if attempt is None else attempt + 1
        # Don't do "if not maxresubmit:" as 0 is legit value
        if maxresubmit is None:
            maxresubmit = self.params["maxresubmit"]
        if attempt > maxresubmit:
            self.logger.info("Not resubmitting workunit %s, failed %d times",
                             wuid, attempt - 1)
            self.wuar.commit(commit)
            return
        new_wuid = self.make_wuname(identifier, attempt)
        wu.set_id(new_wuid)
        self.logger.info("Resubmitting workunit %s as %s", wuid, new_wuid)
        self.submit_wu(wu, commit=commit)
        
    def resubmit_timed_out_wus(self):
        """ Check for any timed out workunits and resubmit them """
        # We don't store the lastcheck in state as we do *not* want to check
        # instantly when we start up - clients should get a chance to upload
        # results first
        now = time.time()
        if not hasattr(self, "last_timeout_check"):
            self.logger.debug("Setting last timeout check to %f", now)
            self.last_timeout_check = now
            return
        
        check_every = 60 # Check every xx seconds
        if self.last_timeout_check + check_every >= now:
            # self.logger.info("It's not time to check yet, now = %f", now)
            return
        self.last_timeout_check = now
        
        timeout = self.params["wutimeout"]
        delta = datetime.timedelta(seconds=timeout)
        cutoff = str(datetime.datetime.utcnow() - delta)
        # self.logger.debug("Doing timeout check, cutoff=%s, and setting last check to %f",
        #                   cutoff, now)
        results = self.wuar.query(eq={"status": wudb.WuStatus.ASSIGNED},
                                  lt={"timeassigned": cutoff})
        results += self.wuar.query(eq={"status": wudb.WuStatus.NEED_RESUBMIT})
        if not results:
            # self.logger.debug("Found no timed-out workunits")
            pass
        self.logger.debug("Timeout check took %f s, found %d WUs",
                time.time() - now, len(results))
        for entry in results:
            self.cancel_wu(entry["wuid"], commit=False)
            self.resubmit_one_wu(Workunit(entry["wu"]), commit=True)

    def handle_error_result(self, message):
        """ Handle workunit with non-zero exit code
        
        If the result message indicates a failed command, log an error
        message, set the workunit to VERIFIED_ERROR in the DB, resubmit
        the work unit (but no more than once) and return True.
        If it indicates no error, return False. """
        if message.get_exitcode(0) == 0:
            return False
        self.log_failed_command_error(message, 0)
        key = "wu_failed"
        maxfailed = self.params["maxfailed"]
        maxwuerror = self.params["maxwuerror"]
        if not self.state[key] < maxfailed:
            self.logger.error("Exceeded maximum number of failed "
                              "workunits, maxfailed=%d ", maxfailed)
            raise Exception("Too many failed work units")
        results = self.wuar.query(eq={"wuid":message.get_wu_id()})
        assert len(results) == 1 # There must be exactly 1 WU
        assert results[0]["status"] == wudb.WuStatus.RECEIVED_ERROR
        wu = workunit.Workunit(results[0]["wu"])
        self.state.update({key: self.state[key] + 1}, commit=False)
        self.verification(message.get_wu_id(), False, commit=False)
        self.resubmit_one_wu(wu, commit=True, maxresubmit=maxwuerror)
        return True


class Polysel1Task(ClientServerTask, DoesImport, HasStatistics, patterns.Observer):
    """ Finds a number of size-optimized polynomial, uses client/server """
    @property
    def name(self):
        return "polyselect1"
    @property
    def title(self):
        return "Polynomial Selection (size optimized)"
    @property
    def programs(self):
        # admin and admax are special, which is a bit ugly: these parameters
        # to the Polyselect constructor are supplied by the task, but the
        # task has itself admin, admax parameters, which specify the total
        # size of the search range. Thus we don't include admin, admax here,
        # or PolyselTask would incorrectly warn about them not being used.
        return ((cadoprograms.Polyselect, ("out"), {}),)
    @property
    def paramnames(self):
        return self.join_params(super().paramnames, {
            "N": int, "adrange": int, "admin": 0, "admax": int,
            "nrkeep": 20, "import_sopt": [str]})
    @staticmethod
    def update_lognorms(old_lognorm, new_lognorm):
        lognorm = [0, 0, 0, 0, 0]
        # print("update_lognorms: old_lognorm: %s" % old_lognorm)
        # print("update_lognorms: new_lognorm: %s" % new_lognorm)
        # New minimum. Don't use default value of 0 for minimum
        lognorm[1] = min(old_lognorm[1] or new_lognorm[1], new_lognorm[1])
        # New maximum
        lognorm[3] = max(old_lognorm[3], new_lognorm[3])
        # Rest is done by combine_stats(). [0::2] selects indices 0,2,4
        lognorm[0::2] = Statistics.combine_stats(old_lognorm[0::2],
                                                 new_lognorm[0::2])
        return lognorm
    
    # Stat: potential collisions=124.92 (2.25e+00/s)
    # Stat: raw lognorm (nr/min/av/max/std): 132/18.87/21.83/24.31/0.48
    # Stat: optimized lognorm (nr/min/av/max/std): 125/20.10/22.73/24.42/0.69
    # Stat: total phase took 55.47s
    @property
    def stat_conversions(self):
        return (
        (
            "stats_collisions",
            float,
            "0",
            Statistics.add_list,
            re.compile(re_cap_n_fp("# Stat: potential collisions=", 1)),
            False
        ),
        (
            "stats_rawlognorm",
            (int, float, float, float, float),
            "0 0 0 0 0",
            self.update_lognorms,
            re.compile(r"# Stat: raw lognorm \(nr/min/av/max/std\): (\d+)/{cap_fp}/{cap_fp}/{cap_fp}/{cap_fp}".format(**REGEXES)),
            False
        ),
        (
            "stats_optlognorm",
            (int, float, float, float, float),
            "0 0 0 0 0",
            self.update_lognorms,
            re.compile(r"# Stat: optimized lognorm \(nr/min/av/max/std\): (\d+)/{cap_fp}/{cap_fp}/{cap_fp}/{cap_fp}".format(**REGEXES)),
            False
        ),
        (
            "stats_tries",
            int,
            "0 0 0",
            Statistics.add_list,
            re.compile(r"# Stat: tried (\d+) ad-value\(s\), found (\d+) polynomial\(s\), (\d+) below maxnorm"),
            False
        ),
        (
            "stats_total_time",
            float,
            "0",
            Statistics.add_list,
            re.compile(re_cap_n_fp("# Stat: total phase took", 1, "s")),
            False
        ),
    )
    @property
    def stat_formats(self):
        return (
            ["potential collisions: {stats_collisions[0]:g}"],
            ["raw lognorm (nr/min/av/max/std): {stats_rawlognorm[0]:d}"] + 
                ["/{stats_rawlognorm[%d]:.3f}" % i for i in range(1, 5)],
            ["optimized lognorm (nr/min/av/max/std): {stats_optlognorm[0]:d}"] +
                ["/{stats_optlognorm[%d]:.3f}" % i for i in range(1, 5)],
            ["Total time: {stats_total_time[0]:g}"],
            )
    
    
    def __init__(self, *, mediator, db, parameters, path_prefix):
        super().__init__(mediator=mediator, db=db, parameters=parameters,
                         path_prefix=path_prefix)
        assert self.params["nrkeep"] > 0
        self.state["adnext"] = \
            max(self.state.get("adnext", 0), self.params["admin"])
        # Remove admin and admax from the parameter-file-supplied program
        # parameters as those would conflict with the computed values
        self.progparams[0].pop("admin", None)
        self.progparams[0].pop("admax", None)

        tablename = self.make_tablename("bestpolynomials")
        self.best_polynomials = self.make_db_dict(
                tablename, connection=self.db_connection)
        self._check_best_polynomials()

        self.poly_heap = []
        # If we have "import", discard any existing polynomials
        if "import" in self.params and self.best_polynomials:
            self.logger.warning('Have "import" parameter, discarding '
                                'previously found polynomials')
            self.best_polynomials.clear()
        self.import_existing_polynomials()
        self._check_best_polynomials()
        self._compare_heap_db()
    
    def _check_best_polynomials(self):
        # Check that the keys form a sequence of consecutive non-negative
        # integers
        oldkeys = list(self.best_polynomials.keys())
        oldkeys.sort(key=int)
        assert oldkeys == list(map(str, range(len(self.best_polynomials))))

    def _compare_heap_db(self):
        """ Compare that the polynomials in the heap and in the DB agree
        
        They must contain an equal number of entries, and each polynomial
        stored in the heap must be at the specified index in the DB.
        """
        assert len(self.poly_heap) == len(self.best_polynomials)
        for lognorm, (key, poly) in self.poly_heap:
            assert self.best_polynomials[key] == str(poly)

    def import_existing_polynomials(self):
        debug = False
        oldkeys = list(self.best_polynomials.keys())
        oldkeys.sort(key=int) # Sort by numerical value
        for oldkey in oldkeys:
            if debug:
                print("Adding old polynomial at DB index %s: %s" %
                      (oldkey, self.best_polynomials[oldkey]))
            poly = Polynomials(self.best_polynomials[oldkey].splitlines())
            if not poly.lognorm:
                self.logger.error("Polynomial at DB index %s has no lognorm", oldkey)
                continue
            newkey = self._add_poly_heap(poly)
            if newkey is None:
                # Heap is full, and the poly was worse than the worst one on
                # the heap. Thus it did not get added and must be removed from
                # the DB
                if debug:
                    print("Deleting polynomial lognorm=%f, key=%s" % 
                          (poly.lognorm, oldkey))
                del(self.best_polynomials[oldkey])
            elif newkey != oldkey:
                # Heap is full, worst one in heap (with key=newkey) was
                # overwritten and its DB entry gets replaced with poly from
                # key=oldkey
                if debug:
                    print("Overwriting poly lognorm=%f, key=%s with poly "
                          "lognorm=%f, key=%s" %
                          (self.poly_heap[0][0], newkey, poly, oldkey))
                self.best_polynomials.clear(oldkey, commit=False)
                self.best_polynomials.update({newkey: poly}, commit=True)
            else:
                # Last case newkey == oldkey: nothing to do
                if debug:
                    print("Adding lognorm=%f, key=%s" % (poly.lognorm, oldkey))

    def run(self):
        if self.send_request(Request.GET_WILL_IMPORT_FINAL_POLYNOMIAL):
            self.logger.info("Skipping this phase, as we will import the final polynomial")
            return True

        super().run()

        if self.did_import() and "import_sopt" in self.params:
            self.logger.critical("The import and import_sopt parameters "
                                 "are mutually exclusive")
            return False

        if self.did_import():
            self.logger.info("Imported polynomial(s), skipping this phase")
            return True

        if "import_sopt" in self.params:
            self.import_files(self.params["import_sopt"])

        worstmsg = ", worst lognorm %f" % -self.poly_heap[0][0] \
                if self.poly_heap else ""
        self.logger.info("%d polynomials in queue from previous run%s", 
                         len(self.poly_heap), worstmsg)
        
        if self.is_done():
            self.logger.info("Already finished - nothing to do")
            return True
        
        # Submit all the WUs we need to reach admax
        while self.need_more_wus():
            self.submit_one_wu()
        
        # Wait for all the WUs to finish
        while self.get_number_outstanding_wus() > 0:
            self.wait()
        
        self._compare_heap_db()
        self.logger.info("Finished")
        return True
    
    def is_done(self):
        return not self.need_more_wus() and \
            self.get_number_outstanding_wus() == 0
    
    def get_achievement(self):
        return self.state["wu_received"] * self.params["adrange"] / (self.params["admax"] - self.params["admin"])

    def updateObserver(self, message):
        identifier = self.filter_notification(message)
        if not identifier:
            # This notification was not for me
            return False
        if self.handle_error_result(message):
            return True
        (filename, ) = message.get_output_files()
        self.process_polyfile(filename, commit=False)
        self.parse_stats(filename, commit=False)
        # Always mark ok to avoid warning messages about WUs that did not
        # find a poly
        self.verification(message.get_wu_id(), True, commit=True)
        return True
    
    @staticmethod
    def read_blocks(input):
        """ Return blocks of consecutive non-empty lines from input
        
        Whitespace is stripped; a line containing only whitespace is
        considered empty. An empty block is never returned.
        
        >>> list(Polysel1Task.read_blocks(['', 'a', 'b', '', 'c', '', '', 'd', 'e', '']))
        [['a', 'b'], ['c'], ['d', 'e']]
        """
        block = []
        for line in input:
            line = line.strip()
            if line:
                block.append(line)
            else:
                if block:
                    yield block
                block = []
        if block:
            yield block

    def import_one_file(self, filename):
        self.process_polyfile(filename)

    def process_polyfile(self, filename, commit=True):
        """ Read all size-optimized polynomials in a file and add them to the
        DB and priority queue if worthwhile.
        
        Different polynomials must be separated by a blank line.
        """
        try:
            polyfile = self.read_log_warning(filename)
        except (OSError, IOError) as e:
            if e.errno == 2: # No such file or directory
                self.logger.error("File '%s' does not exist", filename)
                return None
            else:
                raise
        totalparsed, totaladded = 0, 0
        for block in self.read_blocks(polyfile):
            parsed, added = self.parse_and_add_poly(block, filename)
            totalparsed += parsed
            totaladded += added
        have = len(self.poly_heap)
        nrkeep = self.params["nrkeep"]
        fullmsg = ("%d/%d" % (have, nrkeep)) if have < nrkeep else "%d" % nrkeep
        self.logger.info("Parsed %d polynomials, added %d to priority queue (has %s)",
                         totalparsed, totaladded, fullmsg)
        if totaladded:
            self.logger.info("Worst polynomial in queue now has lognorm %f",
                             -self.poly_heap[0][0])
                                     
    
    def read_log_warning(self, filename):
        """ Read lines from file. If a "# WARNING" line occurs, log it.
        """
        re_warning = re.compile("# WARNING")
        with open(filename, "r") as inputfile:
            for line in inputfile:
                if re_warning.match(line):
                    self.logger.warning("File %s contains: %s",
                                     filename, line.strip())
                yield line

    def parse_and_add_poly(self, text, filename):
        """ Parse a polynomial from an iterable of lines and add it to the
        priority queue and DB. Return a two-element list with the number of
        polynomials parsed and added, i.e., (0,0) or (1,0) or (1,1).
        """
        poly = self.parse_poly(text, filename)
        if poly is None:
            return (0, 0)
        if poly.getN() != self.params["N"]:
            self.logger.error("Polynomial is for the wrong number to be factored:\n%s",
                              poly)
            return (0, 0)
        if not poly.lognorm:
            self.logger.warning("Polynomial in file %s has no lognorm, skipping it",
                             filename)
            return (0, 0)
        if self._add_poly_heap_db(poly):
            return (1, 1)
        else:
            return (1, 0)

    def _add_poly_heap_db(self, poly):
        """ Add a polynomial to the heap and DB, if it's good enough.
        
        Returns True if the poly was added, False if not. """
        key = self._add_poly_heap(poly)
        if key is None:
            return False
        self.best_polynomials[key] = str(poly)
        return True

    def _add_poly_heap(self, poly):
        """ Add a polynomial to the heap
        
        If the heap is full (nrkeep), the worst polynomial (i.e., with the
        largest lognorm) is replaced if the new one is better.
        Returns the key (as a str) under which the polynomial was added,
        or None if it was not added.
        """
        assert len(self.poly_heap) <= self.params["nrkeep"]
        debug = False

        # Find DB index under which to store this new poly. If the heap
        # is not full, use the next bigger index.
        key = len(self.poly_heap)
        # Is the heap full?
        if key == self.params["nrkeep"]:
            # Should we store this poly at all, i.e., is it better than
            # the worst one in the heap?
            worstnorm = -self.poly_heap[0][0]
            if worstnorm <= poly.lognorm:
                if debug:
                    self.logger.debug("_add_poly_heap(): new poly lognorm %f, "
                          "worst in heap has %f. Not adding",
                          poly.lognorm, worstnorm)
                return None
            # Pop the worst poly from heap and re-use its DB index
            key = heapq.heappop(self.poly_heap)[1][0]
            if debug:
                self.logger.debug("_add_poly_heap(): new poly lognorm %f, "
                    "worst in heap has %f. Replacing DB index %s",
                     poly.lognorm, worstnorm, key)
        else:
            # Heap was not full
            if debug:
                self.logger.debug("_add_poly_heap(): heap was not full, adding "
                    "poly with lognorm %f at DB index %s", poly.lognorm, key)

        # The DB requires the key to be a string. In order to have
        # identical data in DB and heap, we store key as str everywhere.
        key = str(key)

        # Python heapq stores a minheap, so in order to have the worst
        # polynomial (with largest norm) easily accessible, we use
        # -lognorm as the heap key
        new_entry = (-poly.lognorm, (key, poly))
        heapq.heappush(self.poly_heap, new_entry)
        return key

    def parse_poly(self, text, filename):
        poly = None
        try:
            poly = Polynomials(text)
        except PolynomialParseException as e:
            if str(e) != "No polynomials found":
                self.logger.warning("Invalid polyselect file '%s': %s",
                                  filename, e)
                return None
        except UnicodeDecodeError as e:
            self.logger.error("Error reading '%s' (corrupted?): %s", filename, e)
            return None
        
        if not poly:
            return None
        return poly
    
    def get_raw_polynomials(self):
        # Extract polynomials from heap and return as list
        return [entry[1][1] for entry in self.poly_heap]

    def get_poly_rank(self, search_poly):
        """ Return how many polynomnials with lognorm less than the lognorm
        of the size-optimized version of search_poly there are in the
        priority queue.
        
        The size-optimized version of search_poly is identified by comparing
        the leading coefficients of both polynomials.
        """
        df = search_poly.polyf.degree
        dg = search_poly.polyg.degree
        # Search for the raw polynomial pair by comparing the leading
        # coefficients of both polynomials
        found = None
        for (index, (lognorm, (key, poly))) in enumerate(self.poly_heap):
            if search_poly.polyg.same_lc(poly.polyg):
               if not found is None:
                   self.logger.warning("Found more than one match for:\n%s", search_poly)
               else:
                   found = index
        if found is None:
            self.logger.warning("Could not find polynomial rank for %s", search_poly)
            return None
        # print("search_poly: %s" % search_poly)
        # print("Poly found in heap: %s" % self.poly_heap[found][1][1])
        search_lognorm = -self.poly_heap[found][0]
        rank = 0
        for (lognorm, (key, poly)) in self.poly_heap:
            if -lognorm < search_lognorm:
                rank += 1
        return rank

    def need_more_wus(self):
        return self.state["adnext"] < self.params["admax"]
    
    def submit_one_wu(self):
        adstart = self.state["adnext"]
        adend = adstart + self.params["adrange"]
        adend = adend - (adend % self.params["adrange"])
        assert adend > adstart
        adend = min(adend, self.params["admax"])
        outputfile = self.workdir.make_filename("%d-%d" % (adstart, adend), prefix=self.name)
        if self.test_outputfile_exists(outputfile):
            self.logger.info("%s already exists, won't generate again",
                             outputfile)
        else:
            p = cadoprograms.Polyselect(admin=adstart, admax=adend,
                                        stdout=str(outputfile),
                                        **self.progparams[0])
            self.submit_command(p, "%d-%d" % (adstart, adend), commit=False)
        self.state.update({"adnext": adend}, commit=True)

    def get_total_cpu_or_real_time(self, is_cpu):
        """ Return number of seconds of cpu time spent by polyselect """
        return float(self.state.get("stats_total_time", 0.)) if is_cpu else 0.


class Polysel2Task(ClientServerTask, HasStatistics, DoesImport, patterns.Observer):
    """ Finds a polynomial, uses client/server """
    @property
    def name(self):
        return "polyselect2"
    @property
    def title(self):
        return "Polynomial Selection (root optimized)"
    @property
    def programs(self):
        return ((cadoprograms.PolyselectRopt, (), {}),)
    @property
    def paramnames(self):
        return self.join_params(super().paramnames, {
            "N": int, "I": int, "qmin": int, "lpb1": int, "lpb0": int,
            "batch": [int], "import_ropt": [str]})
    @property
    def stat_conversions(self):
        return (
        (
            "stats_total_time",
            float,
            "0",
            Statistics.add_list,
            re.compile(re_cap_n_fp("# Stat: total phase took", 1, "s")),
            False
        ),
        (
            "stats_rootsieve_time",
            float,
            "0",
            Statistics.add_list,
            re.compile(re_cap_n_fp("# Stat: rootsieve took", 1, "s")),
            False
        )
    )
    @property
    def stat_formats(self):
        return (
            ["Total time: {stats_total_time[0]:g}"],
            ["Rootsieve time: {stats_rootsieve_time[0]:g}"],
            )

    def __init__(self, *, mediator, db, parameters, path_prefix):
        super().__init__(mediator=mediator, db=db, parameters=parameters,
                         path_prefix=path_prefix)
        self.bestpoly = None
        self.best_polys = []
        if "import" in self.params and "bestpoly" in self.state:
            self.logger.warning('Have "import" parameter, discarding '
                                'previously found best polynomial')
            self.state.clear(["bestpoly"])
        if "bestpoly" in self.state:
            self.bestpoly = Polynomials(self.state["bestpoly"].splitlines())
            self.best_polys = [self.bestpoly]
        self.state.setdefault("nr_poly_submitted", 0)
        # I don't understand why the area is based on one particular side.
        self.progparams[0].setdefault("area", 2.**(2*self.params["I"]-1) \
                * self.params["qmin"])
        # on Sep 26, 2018, changed Bf,Bg from lim1/lim0 to 2^lpb1/2^lpb0
        self.progparams[0].setdefault("Bf", float(2**self.params["lpb1"]))
        self.progparams[0].setdefault("Bg", float(2**self.params["lpb0"]))
        if not "batch" in self.params:
            t = self.progparams[0].get("threads", 1)
            # batch = 5 rounded up to a multiple of t
            self.params["batch"] = (4 // t + 1) * t
        self.poly_to_submit = None

    def run(self):
        super().run()
        
        if self.bestpoly is None:
            self.logger.info("No polynomial was previously found")
        else:
            self.logger.info("Best polynomial previously has Murphy_E = %.3e",
                             self.bestpoly.MurphyE)
        
        if self.did_import() and "import_ropt" in self.params:
            self.logger.critical("The import and import_ropt parameters "
                                 "are mutually exclusive")
            return False

        if self.did_import():
            self.logger.info("Imported polynomial, skipping this phase")
            return True

        if "import_ropt" in self.params:
            self.import_files(self.params["import_ropt"])

        # Get the list of polynomials to submit
        self.poly_to_submit = self.send_request(Request.GET_RAW_POLYNOMIALS)
        
        if self.is_done():
            self.logger.info("Already finished - nothing to do")
            self.print_rank()
            # If the poly file got lost somehow, write it again
            filename = self.get_state_filename("polyfilename")
            if filename is None or not filename.isfile():
                self.logger.warning("Polynomial file disappeared, writing again")
                self.write_poly_file()
            return True
        
        # Submit all the WUs we need
        while self.need_more_wus():
            self.submit_one_wu()
        
        # Wait for all the WUs to finish
        while self.get_number_outstanding_wus() > 0:
            self.wait()

        # Print best polynomials found
        if False:
           for i in range(len(self.best_polys)):
              self.logger.info("Best polynomial %d is\n%s", i,
                               str(self.best_polys[i]))
        else:
           n = len(self.best_polys)
           self.logger.info("Kept %d polynomials with MurphyE from %.3e to %.3e",
                            n, self.best_polys[0].MurphyE,
                            self.best_polys[n-1].MurphyE)

        # save best polynomials in cxxx.poly.0, cxxx.poly.1, ...
        # and run polyselect3
        n = len(self.best_polys)
        for i in range(n):
           filename = self.workdir.make_filename("poly." + str(i))
           self.best_polys[i].create_file(filename)
        # remove ropteffort since polyselect3 does not use it
        self.progparams[0].pop("ropteffort", None)
        filename = self.workdir.make_filename("poly")
        p = cadoprograms.Polyselect3(poly=filename, num=n,
                                     **self.progparams[0])
        process = cadocommand.Command(p)
        (rc, stdout, stderr) = process.wait()

        # select the polynomial pair with the largest Murphy-E
        best_i = -1
        best_MurphyF = 0.0
        for i in range(n):
           filename = self.workdir.make_filename("poly." + str(i))
           f = open(str(filename), "r")
           poly = Polynomials(f.read().splitlines())
           f.close()
           self.logger.info("Polynomial %s had MurphyE %.3e, refined to %.3e",
                            filename, poly.MurphyE, poly.MurphyF)
           if best_i == -1 or poly.MurphyF > best_MurphyF:
              best_i = i
              best_MurphyF = poly.MurphyF
              self.bestpoly = poly
        filename = self.workdir.make_filename("poly." + str(best_i))
        self.logger.info("Best polynomial is %s", filename)
        
        if self.bestpoly is None:
            self.logger.error ("No polynomial found. Consider increasing the "
                               "search range bound admax, or maxnorm")
            return False
        self.logger.info("Finished, best polynomial has Murphy_E = %.3e",
                         self.bestpoly.MurphyE)
        self.logger.info("Best polynomial is:\n%s", str(self.bestpoly))
        self.print_rank()
        self.write_poly_file()
        return True

    def is_done(self):
        return not self.bestpoly is None and not self.need_more_wus() and \
            self.get_number_outstanding_wus() == 0
    
    def need_more_wus(self):
        return self.state["nr_poly_submitted"] < len(self.poly_to_submit)
    
    def get_achievement(self):
        return (self.state["nr_poly_submitted"] - self.params["batch"] * self.get_number_outstanding_wus()) / len(self.poly_to_submit)

    def updateObserver(self, message):
        identifier = self.filter_notification(message)
        if not identifier:
            # This notification was not for me
            return False
        if self.handle_error_result(message):
            return True
        (filename, ) = message.get_output_files()
        self.process_polyfile(filename, commit=False)
        self.parse_stats(filename, commit=False)
        # Always mark ok to avoid warning messages about WUs that did not
        # find a poly
        # FIXME: wrong, we should always get an optimized poly for a raw one
        self.verification(message.get_wu_id(), True, commit=True)
        return True
    
    def import_one_file(self, filename):
        old_bestpoly = self.bestpoly
        self.process_polyfile(filename)
        if not self.bestpoly is old_bestpoly:
            self.write_poly_file()

    @staticmethod
    def read_blocks(input):
        """ Return blocks of consecutive non-empty lines from input
        
        Whitespace is stripped; a line containing only whitespace is
        considered empty. An empty block is never returned.
        
        >>> list(Polysel1Task.read_blocks(['', 'a', 'b', '', 'c', '', '', 'd', 'e', '']))
        [['a', 'b'], ['c'], ['d', 'e']]
        """
        block = []
        for line in input:
            line = line.strip()
            if line:
                block.append(line)
            else:
                if block:
                    yield block
                block = []
        if block:
            yield block

    def process_polyfile(self, filename, commit=True):
        try:
            polyfile = self.read_log_warning(filename)
        except (OSError, IOError) as e:
            if e.errno == 2: # No such file or directory
                self.logger.error("File '%s' does not exist", filename)
                return None
            else:
                raise
        for block in self.read_blocks(polyfile):
           poly = self.parse_poly(block, filename)
           if not poly is None:
               self.bestpoly = poly
               update = {"bestpoly": str(poly)}
               self.state.update(update, commit=commit)
    
    def read_log_warning(self, filename):
        """ Read lines from file. If a "# WARNING" line occurs, log it.
        """
        re_warning = re.compile("# WARNING")
        with open(filename, "r") as inputfile:
            for line in inputfile:
                if re_warning.match(line):
                    self.logger.warning("File %s contains: %s",
                                     filename, line.strip())
                yield line

    def parse_poly(self, text, filename):
        poly = None
        try:
            poly = Polynomials(text)
        except (OSError, IOError) as e:
            if e.errno == 2: # No such file or directory
                self.logger.error("File '%s' does not exist", filename)
                return None
            else:
                raise
        except PolynomialParseException as e:
            if str(e) != "No polynomials found":
                self.logger.warning("Invalid polyselect file '%s': %s",
                                  filename, e)
                return None
        except UnicodeDecodeError as e:
            self.logger.error("Error reading '%s' (corrupted?): %s", filename, e)
            return None
        
        if not poly:
            # This happens when all polynomials are parsed
            return None
        if poly.getN() != self.params["N"]:
            self.logger.error("Polynomial is for the wrong number to be factored:\n%s",
                              poly)
            return None
        if not poly.MurphyE:
            self.logger.warning("Polynomial in file %s has no Murphy E value",
                             filename)
        margin = 0.80 # we keep polynomials with MurphyE >= margin*bestMurphyE
        if len(self.best_polys) == 0 or poly.MurphyE >= margin * self.bestpoly.MurphyE:
           self.best_polys.append(poly)
        i = len(self.best_polys) - 1
        while i > 0 and self.best_polys[i].MurphyE > self.best_polys[i-1].MurphyE:
           t = self.best_polys[i]
           self.best_polys[i] = self.best_polys[i-1]
           self.best_polys[i-1] = t
           i = i - 1
        # remove polynomials with MurphyE < margin*bestMurphyE
        i = len(self.best_polys) - 1
        while self.best_polys[i].MurphyE < margin * self.best_polys[0].MurphyE:
           del self.best_polys[i]
           i = i - 1
        # in case poly.MurphyE = self.bestpoly.MurphyE (MurphyE is printed
        # only with 3 digits in the cxxx.poly file), we choose the polynomial
        # with the smallest skewness, to avoid non-determinism in polynomial
        # selection. Indeed, if we have two polynomials with the same MurphyE
        # value (when rounded on 3 digits), the one found first was chosen
        # before that change.
        if self.bestpoly is None or (poly.MurphyE > self.bestpoly.MurphyE or
            poly.MurphyE == self.bestpoly.MurphyE and poly.skew < self.bestpoly.skew):
            self.logger.info("New best polynomial from file %s:"
                             " Murphy E = %.3e" % (filename, poly.MurphyE))
            self.logger.debug("New best polynomial is:\n%s", poly)
            return poly
        else:
            self.logger.info("Best polynomial from file %s with E=%.3e is "
                             "no better than current best with E=%.3e",
                             filename, poly.MurphyE, self.bestpoly.MurphyE)
        return None
    
    def write_poly_file(self):
        filename = self.workdir.make_filename("poly")
        self.bestpoly.create_file(filename)
        self.state["polyfilename"] = filename.get_wdir_relative()
    
    def get_poly(self):
        if not "bestpoly" in self.state:
            return None
        return Polynomials(self.state["bestpoly"].splitlines())
    
    def get_poly_filename(self):
        return self.get_state_filename("polyfilename")

    def get_have_two_alg_sides(self):
        P = Polynomials(self.state["bestpoly"].splitlines())
        if (P.polyg.degree > 1):
            return True
        else:
            return False

    def submit_one_wu(self):
        assert self.need_more_wus()
        to_submit = len(self.poly_to_submit)
        nr = self.state["nr_poly_submitted"]
        inputfilename = self.workdir.make_filename("raw_%d" % nr, prefix=self.name)
        # Write one raw polynomial to inputfile
        batchsize = min(to_submit - nr, self.params["batch"])
        with inputfilename.open("w") as inputfile:
            for i in range(batchsize):
                inputfile.write(str(self.poly_to_submit[nr + i]))
                inputfile.write("\n")
        outputfile = self.workdir.make_filename("opt_%d" % nr, prefix=self.name)
        if self.test_outputfile_exists(outputfile):
            self.logger.info("%s already exists, won't generate again",
                             outputfile)
        else:
            p = cadoprograms.PolyselectRopt(inputpolys=str(inputfilename),
                                            stdout=str(outputfile),
                                            **self.progparams[0])
            self.submit_command(p, "%d" % nr, commit=False)
        self.state.update({"nr_poly_submitted": nr + batchsize}, commit=True)

    def get_total_cpu_or_real_time(self, is_cpu):
        """ Return number of seconds of cpu time spent by polyselect_ropt """
        return float(self.state.get("stats_total_time", 0.)) if is_cpu else 0.

    def print_rank(self):
        if not self.did_import():
            rank = self.send_request(Request.GET_POLY_RANK, self.bestpoly)
            if not rank is None:
                self.logger.info("Best overall polynomial was %d-th in list "
                                 "after size optimization", rank)
    def get_will_import(self):
        return "import" in self.params

class PolyselJLTask(ClientServerTask, DoesImport, patterns.Observer):
    """ Find a polynomial pair using Joux-Lercier for DL in GF(p), uses client/server """
    @property
    def name(self):
        return "polyselectJL"
    @property
    def title(self):
        return "Polynomial Selection (Joux-Lercier)"
    @property
    def programs(self):
        return ((cadoprograms.PolyselectJL, (), {}),)
    @property
    def paramnames(self):
        return self.join_params(super().paramnames, {
            "N": int, "modr": 0, "nrkeep": 20,
            "bound": int, "modm": int, "degree": int,
            "I": int,
            "lim1": int, "lim0": int,
            "lpb0": int, "lpb1": int,
            "qmin": 0, "ell": int, "fastSM" : False
            })
    
    def __init__(self, *, mediator, db, parameters, path_prefix):
        super().__init__(mediator=mediator, db=db, parameters=parameters,
                         path_prefix=path_prefix)
        if "import" in self.params:
            self.logger.warning('Have "import" parameter')
        assert self.params["nrkeep"] > 0
        self.state["rnext"] = self.state.get("rnext", 0)
        qmin = self.params["qmin"]
        if qmin == 0:
            qmin = max(self.params["lim0"], self.params["lim1"])
        self.progparams[0].setdefault("area", 2.**(2*self.params["I"]-1) \
                * qmin)
        self.progparams[0].setdefault("Bf", float(2**self.params["lpb1"]))
        self.progparams[0].setdefault("Bg", float(2**self.params["lpb0"]))
        if self.params["fastSM"]:
            self.progparams[0].setdefault("easySM", self.params["ell"])
        self.bestpoly = None
        if "bestpoly" in self.state:
            self.bestpoly = Polynomials(self.state["bestpoly"].splitlines())
            
    def run(self):
        super().run()
       
        if not "import" in self.params:
            if self.is_done():
                self.logger.info("Already finished - nothing to do")
                return True
            
            # Submit all the WUs we need to reach the final modr
            while self.need_more_wus():
                self.submit_one_wu()
            
            # Wait for all the WUs to finish
            while self.get_number_outstanding_wus() > 0:
                self.wait()
            
            self.logger.info("Finished")

        filename = self.workdir.make_filename("poly")
        self.bestpoly.create_file(filename)
        self.state["polyfilename"] = filename.get_wdir_relative()
        self.state["bestpoly"] = str(self.bestpoly)
        self.logger.info("Selected polynomial has MurphyE %f",
                self.bestpoly.MurphyE);
        return True
    
    def is_done(self):
        return not self.need_more_wus() and \
            self.get_number_outstanding_wus() == 0
    
    def get_achievement(self):
        return self.state["wu_received"] / self.params["modm"]

    def updateObserver(self, message):
        identifier = self.filter_notification(message)
        if not identifier:
            # This notification was not for me
            return False
        if self.handle_error_result(message):
            return True
        (filename, ) = message.get_output_files()
        self.process_polyfile(filename, commit=False)
        # Always mark ok to avoid warning messages about WUs that did not
        # find a poly
        self.verification(message.get_wu_id(), True, commit=True)
        return True
    
    @staticmethod
    def read_blocks(input):
        """ Return blocks of consecutive non-empty lines from input
        
        Whitespace is stripped; a line containing only whitespace is
        considered empty. An empty block is never returned.
        
        >>> list(Polysel1Task.read_blocks(['', 'a', 'b', '', 'c', '', '', 'd', 'e', '']))
        [['a', 'b'], ['c'], ['d', 'e']]
        """
        block = []
        for line in input:
            line = line.strip()
            if line:
                block.append(line)
            else:
                if block:
                    yield block
                block = []
        if block:
            yield block

    def import_one_file(self, filename):
        self.process_polyfile(filename)

    def process_polyfile(self, filename, commit=True):
        try:
            polyfile = self.read_log_warning(filename)
        except (OSError, IOError) as e:
            if e.errno == 2: # No such file or directory
                self.logger.error("File '%s' does not exist", filename)
                return None
            else:
                raise

        totalparsed = 0
        for block in self.read_blocks(polyfile):
            parsed = self.parse_and_add_poly(block, filename)
            totalparsed += parsed
        self.logger.info("Parsed %d polynomials", totalparsed)
    
    def read_log_warning(self, filename):
        """ Read lines from file. If a "# WARNING" line occurs, log it.
        """
        re_warning = re.compile("# WARNING")
        with open(filename, "r") as inputfile:
            for line in inputfile:
                if re_warning.match(line):
                    self.logger.warning("File %s contains: %s",
                                     filename, line.strip())
                yield line

    def parse_and_add_poly(self, text, filename):
        poly = self.parse_poly(text, filename)
        if poly is None:
            return 0
        if poly.getN() != self.params["N"]:
            self.logger.error("Polynomial is for the wrong prime:\n%s",
                              poly)
            return 0
        if not poly.MurphyE:
            self.logger.warning("Polynomial in file %s has no MurphyE, skipping it",
                             filename)
            return 0
        if self.bestpoly is None or (self.bestpoly.MurphyE < poly.MurphyE or
            self.bestpoly.MurphyE == poly.MurphyE and self.bestpoly.skew > poly.skew):
            self.bestpoly = poly
            self.logger.info("Best polynomial so far has MurphyE %f",
                    poly.MurphyE);
        return 1

    def parse_poly(self, text, filename):
        poly = None
        try:
            poly = Polynomials(text)
        except PolynomialParseException as e:
            if str(e) != "No polynomials found":
                self.logger.warning("Invalid polyselect file '%s': %s",
                                  filename, e)
                return None
        except UnicodeDecodeError as e:
            self.logger.error("Error reading '%s' (corrupted?): %s", filename, e)
            return None
        
        if not poly:
            return None
        return poly
    
    def get_poly_filename(self):
        return self.get_state_filename("polyfilename")

    def get_poly(self):
        if not "bestpoly" in self.state:
            return None
        return Polynomials(self.state["bestpoly"].splitlines())

    def get_have_two_alg_sides(self):
        return True

    def need_more_wus(self):
        return 1 + self.state["rnext"] < self.params["modm"]
    
    def submit_one_wu(self):
        modr = self.state["rnext"]
        df = self.params["degree"]
        dg = self.params["degree"]-1
        outputfile = self.workdir.make_filename("%d" % (modr,), prefix=self.name)
        if self.test_outputfile_exists(outputfile):
            self.logger.info("%s already exists, won't generate again",
                             outputfile)
        else:
            p = cadoprograms.PolyselectJL(modr=modr, df=df, dg=dg,
                                        stdout=str(outputfile),
                                        **self.progparams[0])
            self.submit_command(p, "%d" % (modr,), commit=False)
        self.state.update({"rnext": modr+1}, commit=True)


class PolyselGFpnTask(Task, DoesImport):
    """ Polynomial selection for DL in extension fields """
    @property
    def name(self):
        return "polyselgfpn"
    @property
    def title(self):
        return "Polynomial Selection (for GF(p^n))"
    @property
    def programs(self):
        override = ("p", "n", "out")
        return ((cadoprograms.PolyselectGFpn, (override), {}),)
    @property
    def paramnames(self):
        return self.join_params(super().paramnames,
                {"N": int, "gfpext": int, "import": None})

    def __init__(self, *, mediator, db, parameters, path_prefix):
        super().__init__(mediator=mediator, db=db, parameters=parameters,
                         path_prefix=path_prefix)
    
    def run(self):
        super().run()

        if not "polyfilename" in self.state:
            polyfilename = self.workdir.make_filename("poly")
            # Import mode
            if self.did_import():
                if not self.state["imported_poly"]:
                    raise Exception("Import failed?")
                with open(str(polyfilename), "w") as outfile:
                    outfile.write(self.state["imported_poly"])
                update = {
                        "poly": self.state["imported_poly"],
                        "polyfilename": polyfilename.get_wdir_relative()
                        }
                self.state.update(update)
                return True

            # Check that user does not ask for degree > 2
            if self.params["gfpext"] != 2:
                raise Exception("Polynomial selection not implemented " 
                    + "for extension degree > 2")

            # Call binary
            (stdoutpath, stderrpath) = \
                    self.make_std_paths(cadoprograms.PolyselectGFpn.name)
            p = cadoprograms.PolyselectGFpn(p=self.params["N"],
                    n=self.params["gfpext"], out=polyfilename,
                    stdout=str(stdoutpath),
                    stderr=str(stderrpath),
                    **self.merged_args[0])
            message = self.submit_command(p, "", log_errors=True)
            if message.get_exitcode(0) != 0:
                raise Exception("Program failed")
            with open(str(polyfilename), "r") as inputfile:
                poly = Polynomials(list(inputfile))
            update = {
                    "poly": str(poly),
                    "polyfilename": polyfilename.get_wdir_relative()
                    }
            self.state.update(update)
        return True

    def import_one_file(self, filename):
        with open(filename, "r") as inputfile:
            poly = Polynomials(list(inputfile))
        update = {"imported_poly": str(poly)}
        self.state.update(update)

    def get_poly(self):
        return Polynomials(self.state["poly"].splitlines());

    def get_poly_filename(self):
        return self.get_state_filename("polyfilename")

    def get_have_two_alg_sides(self):
        P = Polynomials(self.state["poly"].splitlines())
        return (P.polyf.degree > 1 and P.polyg.degree > 1)


class FactorBaseTask(Task):
    """ Generates the factor base for the polynomial(s) """
    @property
    def name(self):
        return "factorbase"
    @property
    def title(self):
        return "Generate Factor Base"
    @property
    def programs(self):
        return ((cadoprograms.MakeFB,
            ("out", "side", "lim"),
            {"poly": Request.GET_POLYNOMIAL_FILENAME}),)
    @property
    def paramnames(self):
        return self.join_params(super().paramnames,
                {"gzip": True, "I": int, "lim0": int, "lim1": int})

    def __init__(self, *, mediator, db, parameters, path_prefix):
        super().__init__(mediator=mediator, db=db, parameters=parameters,
                         path_prefix=path_prefix)
        # Invariant: if we have a result (in self.state["outputfile"]) then we
        # must also have a polynomial (in self.state["poly"] ) and the
        # lim1 value used in self.state["lim1"]
        if "outputfile" in self.state:
            assert "poly" in self.state
            assert "lim1" in self.state
            # The target file must correspond to the polynomial "poly"
        self.progparams[0].setdefault("maxbits", self.params["I"])
    
    def run(self):
        super().run()

        # Get best polynomial found by polyselect
        poly = self.send_request(Request.GET_POLYNOMIAL)
        if not poly:
            raise Exception("FactorBaseTask(): no polynomial "
                            "received from PolyselTask")
        twoalgsides = self.send_request(Request.GET_HAVE_TWO_ALG_SIDES)
        check_params = {key: self.params[key]
                        for key in ["lim1", "lim0"][0:1 + twoalgsides]}
        
        # Check if we have already computed the outputfile for this polynomial
        # and fbb. If any of the inputs mismatch, we remove outputfile from
        # state
        if "outputfile1" in self.state:
            prevpoly = Polynomials(self.state["poly"].splitlines())
            if poly != prevpoly:
                self.logger.warning("Received different polynomial, "
                                 "discarding old factor base file")
                del(self.state["outputfile1"])
                del(self.state["outputfile0"])
            else:
                for key in check_params:
                    if self.state[key] != check_params[key]:
                        self.logger.warning("Parameter %s changed, discarding old "
                                         "factor base file", key)
                        del(self.state["outputfile1"])
                        del(self.state["outputfile0"])
                    break
        # If outputfile is not in state, because we never produced it or because
        # input parameters changed, we remember our current input parameters
        if not "outputfile1" in self.state:
            check_params["poly"] = str(poly)
            self.state.update(check_params)
        
        if not "outputfile1" in self.state or self.have_new_input_files():
            
            # Make file name for factor base/free relations file
            # We use .gzip by default, unless set to no in parameters
            use_gz = ".gz" if self.params["gzip"] else ""
            outputfilename0 = self.workdir.make_filename("roots0" + use_gz)
            outputfilename1 = self.workdir.make_filename("roots1" + use_gz)

            # Run command to generate factor base file
            (stdoutpath, stderrpath) = \
                    self.make_std_paths(cadoprograms.MakeFB.name)
            if not twoalgsides:
                p = cadoprograms.MakeFB(out=str(outputfilename1),
                                    lim=self.params["lim1"],
                                    stdout=str(stdoutpath),
                                    stderr=str(stderrpath),
                                    **self.merged_args[0])
                message = self.submit_command(p, "", log_errors=True)
                if message.get_exitcode(0) != 0:
                    raise Exception("Program failed")
            else:
                p = cadoprograms.MakeFB(out=str(outputfilename0),
                                    side=0,
                                    lim=self.params["lim0"],
                                    stdout=str(stdoutpath),
                                    stderr=str(stderrpath),
                                    **self.merged_args[0])
                message = self.submit_command(p, "", log_errors=True)
                if message.get_exitcode(0) != 0:
                    raise Exception("Program failed")
                p = cadoprograms.MakeFB(out=str(outputfilename1),
                                    side=1,
                                    lim=self.params["lim1"],
                                    stdout=str(stdoutpath),
                                    stderr=str(stderrpath),
                                    **self.merged_args[0])
                message = self.submit_command(p, "", log_errors=True)
                if message.get_exitcode(0) != 0:
                    raise Exception("Program failed")
            
            self.state["outputfile1"] = outputfilename1.get_wdir_relative()
            if twoalgsides:
                self.state["outputfile0"] = outputfilename0.get_wdir_relative()
            self.logger.info("Finished")

        self.check_files_exist([self.get_filename1()], "output", shouldexist=True)
        if twoalgsides:
            self.check_files_exist([self.get_filename0()], "output", shouldexist=True)
        return True
    
    def get_filename0(self):
        assert self.send_request(Request.GET_HAVE_TWO_ALG_SIDES)
        return self.get_state_filename("outputfile0")

    def get_filename1(self):
        return self.get_state_filename("outputfile1")

class FreeRelTask(Task):
    """ Generates free relations for the polynomial(s) """
    @property
    def name(self):
        return "freerel"
    @property
    def title(self):
        return "Generate Free Relations"
    @property
    def programs(self):
        input = {"poly": Request.GET_POLYNOMIAL_FILENAME}
        if self.params["dlp"]:
            input["badideals"] = Request.GET_BADIDEALS_FILENAME
        return ((cadoprograms.FreeRel, ("renumber", "out"), input),)
    @property
    def paramnames(self):
        return self.join_params(super().paramnames,
                {"dlp": False, "gzip": True, "lcideals": None})

    wanted_regex = {
        'nfree': (r'# Free relations: (\d+)', int),
        'nprimes': (r'Renumbering struct: nprimes=(\d+)', int)
    }
    
    def __init__(self, *, mediator, db, parameters, path_prefix):
        super().__init__(mediator=mediator, db=db, parameters=parameters,
                         path_prefix=path_prefix)
        if self.params["dlp"]:
            # default for dlp is lcideals
            self.progparams[0].setdefault("lcideals", True)
        # Invariant: if we have a result (in self.state["freerelfilename"])
        # then we must also have a polynomial (in self.state["poly"]) and
        # the lpb0/lpb1 values used in self.state["lpb1"] / ["lpb0"]
        if "freerelfilename" in self.state:
            assert "poly" in self.state
            assert "lpb1" in self.state
            assert "lpb0" in self.state
            # The target file must correspond to the polynomial "poly"
    
    def run(self):
        super().run()

        # Get best polynomial found by polyselect
        poly = self.send_request(Request.GET_POLYNOMIAL)
        if not poly:
            raise Exception("FreerelTask(): no polynomial "
                            "received from PolyselTask")

        # Check if we have already computed the freerelfile for this polynomial
        # and lpb. If any of the inputs mismatch, we remove freerelfilename
        # from state
        if "freerelfilename" in self.state:
            discard = False
            prevpoly = Polynomials(self.state["poly"].splitlines())
            if poly != prevpoly:
                self.logger.warning("Received different polynomial, discarding "
                                 "old free relations file")
                discard = True
            elif self.state["lpb1"] != self.progparams[0]["lpb1"] or \
                 self.state["lpb0"] != self.progparams[0]["lpb0"]:
                self.logger.warning("Parameter lpb1/lpb0 changed, discarding old "
                                 "free relations file")
                discard = True
            if discard:
                del(self.state["freerelfilename"])
                del(self.state["renumberfilename"])
        # If outputfile is not in state, because we never produced it or because
        # input parameters changed, we remember our current input parameters
        if not "freerelfilename" in self.state:
            self.state.update({"poly": str(poly), "lpb1": self.progparams[0]["lpb1"],
                               "lpb0": self.progparams[0]["lpb0"]})

        if not "freerelfilename" in self.state or self.have_new_input_files():
            # Make file name for factor base/free relations file
            # We use .gzip by default, unless set to no in parameters
            use_gz = ".gz" if self.params["gzip"] else ""
            freerelfilename = self.workdir.make_filename("freerel" + use_gz)
            renumberfilename = self.workdir.make_filename("renumber" + use_gz)
            (stdoutpath, stderrpath) = \
                    self.make_std_paths(cadoprograms.FreeRel.name)
            # Run command to generate factor base/free relations file
            p = cadoprograms.FreeRel(renumber=renumberfilename,
                                     out=str(freerelfilename),
                                     stdout=str(stdoutpath),
                                     stderr=str(stderrpath),
                                     **self.merged_args[0])
            message = self.submit_command(p, "", log_errors=True)
            if message.get_exitcode(0) != 0:
                raise Exception("Program failed")
            stderr = message.read_stderr(0).decode("utf-8")
            update = self.parse_file(stderr.splitlines())
            update["freerelfilename"] = freerelfilename.get_wdir_relative()
            update["renumberfilename"] = renumberfilename.get_wdir_relative()
            self.state.update(update) 
            self.logger.info("Found %d free relations" % self.state["nfree"])
            self.logger.info("Finished")

        self.check_files_exist([self.get_freerel_filename(),
                                self.get_renumber_filename()], "output",
                               shouldexist=True)
        return True

    def parse_file(self, text):
        found = {}
        for line in text:
            for (key, (regex, datatype)) in self.wanted_regex.items():
                match = re.match(regex, line)
                if match:
                    if key in found:
                        raise Exception("Received two values for %s" % key)
                    found[key] = datatype(match.group(1))
        
        for key in self.wanted_regex:
            if not key in found:
                raise Exception("Received no value for %s" % key)
        return found
    
    def get_freerel_filename(self):
        return self.get_state_filename("freerelfilename")
    
    def get_renumber_filename(self):
        return self.get_state_filename("renumberfilename")
    
    def get_nrels(self):
        return self.state.get("nfree", None)
    
    def get_nprimes(self):
        return self.state.get("nprimes", None)


class SievingTask(ClientServerTask, DoesImport, FilesCreator, HasStatistics,
                  patterns.Observer):
    """ Does the sieving, uses client/server """
    @property
    def name(self):
        return "sieving"
    @property
    def title(self):
        return "Lattice Sieving"
    @property
    def programs(self):
        override = ("q0", "q1", "factorbase", "out", "stats_stderr")
        input = {"poly": Request.GET_POLYNOMIAL_FILENAME}
        return ((cadoprograms.Las, override, input),)
    @property
    def paramnames(self):
        return self.join_params(super().paramnames, {
            "qmin": 0, "qrange": int, "rels_wanted": 0, "lim0": int,
            "lim1": int, "gzip": True, "sqside": 1})

    def combine_bkmult(*lists):
        d={}
        dv=0
        for l in lists:
            assert len(l) == 1
            p=l[0].split(",")
            s=0
            if p[0].find(":") < 0:
                f=float(p[0])
                if f > dv:
                    dv=f
                s=1
            for pp in p[s:]:
                r=re.compile(r"(\d+[a-z]+):(.*)")
                m=r.match(pp)
                assert m is not None
                assert len(m.groups())==2
                key,m = m.groups()
                m=float(m)
                if key not in d or m > d[key]:
                    d[key]=m
        return [",".join([str(dv)] + ["%s:%f"%v for v in d.items()])]

    @property
    def stat_conversions(self):
        # Average J=1017 for 168 special-q's, max bucket fill 0.737035
        # Total cpu time 7.0s [precise timings available only for mono-thread]
        # Total 26198 reports [0.000267s/r, 155.9r/sq]
        return (
        (
            "stats_avg_J",
            (float, int),
            "0 0",
            Statistics.zip_combine_mean,
            re.compile(re_cap_n_fp("# Average J=", 1, r"\s*for (\d+) special-q's")),
            False
        ),
        (
            "stats_max_bucket_fill",
            (str,),
            "0",
            SievingTask.combine_bkmult,
            re.compile(r"#.*max bucket fill -bkmult ([\d\.]+(?:,\d[sl]:[\d\.]+)*)"),
            False
        ),
        (
            "stats_total_cpu_time",
            float,
            "0",
            Statistics.add_list,
            re.compile(re_cap_n_fp("# Total cpu time", 1, "s")),
            False
        ),
        (
            "stats_total_time",
            (float, ),
            "0",
            Statistics.add_list,
            re.compile(re_cap_n_fp("# Total elapsed time", 1, "s")),
            False
        )
    )
    @property
    def stat_formats(self):
        return (
            ["Average J: {stats_avg_J[0]:g} for {stats_avg_J[1]:d} special-q",
                ", max bucket fill -bkmult {stats_max_bucket_fill[0]}"],
            ["Total time: {stats_total_time[0]:g}s"],
        )
    
    def __init__(self, *, mediator, db, parameters, path_prefix):
        super().__init__(mediator=mediator, db=db, parameters=parameters,
                         path_prefix=path_prefix)
        qmin = self.params["qmin"]
        if "qnext" in self.state:
            self.state["qnext"] = max(self.state["qnext"], qmin)
        else:
            # qmin = 0 is a magic value (undefined)
            self.state["qnext"] = qmin if qmin > 0 else int(self.params["lim1"]/2) if self.params["sqside"] == 1 else int(self.params["lim0"]/2)
        
        self.state.setdefault("rels_found", 0)
        self.state["rels_wanted"] = self.params["rels_wanted"]
        if self.state["rels_wanted"] == 0:
            # For rsa140 with lpb[01]=29, using guess_factor = 0.91
            # gives an initial excess of about 13%, we estimate
            # guess_factor = 0.85 would be enough to get a square matrix.
            # We use 0.80 which might yield some extra filtering attempts
            # in some cases, but which should avoid too much initial excess
            # (the cado-nfs linear algebra is so fast that we should avoid
            # oversieving if we want to optimize the total wall-clock time,
            # assuming we use as many cores for sieving and linear algebra).
            guess_factor = 0.80
            n0 = 2 ** self.progparams[0]["lpb0"]
            n1 =  2 ** self.progparams[0]["lpb1"]
            n01 = int(guess_factor * (n0 / log (n0) + n1 / log (n1)))
            self.state["rels_wanted"] = n01
    
    def run(self):
        super().run()
        have_two_alg = self.send_request(Request.GET_HAVE_TWO_ALG_SIDES)
        fb1 = self.send_request(Request.GET_FACTORBASE1_FILENAME)
        if have_two_alg:
            fb0 = self.send_request(Request.GET_FACTORBASE0_FILENAME)

        self.logger.info("We want %d relation(s)", self.state["rels_wanted"])
        while self.get_nrels() < self.state["rels_wanted"]:
            q0 = self.state["qnext"]
            q1 = q0 + self.params["qrange"]
            q1 = q1 - (q1 % self.params["qrange"])
            assert q1 > q0
            # We use .gzip by default, unless set to no in parameters
            use_gz = ".gz" if self.params["gzip"] else ""
            outputfilename = \
                self.workdir.make_filename("%d-%d%s" % (q0, q1, use_gz))
            self.check_files_exist([outputfilename], "output",
                                   shouldexist=False)
            if not have_two_alg:
                p = cadoprograms.Las(q0=q0, q1=q1,
                                     factorbase1=fb1,
                                     out=outputfilename, stats_stderr=True,
                                     **self.merged_args[0])
            else:
                p = cadoprograms.Las(q0=q0, q1=q1,
                                     factorbase0=fb0,
                                     factorbase1=fb1,
                                     out=outputfilename, stats_stderr=True,
                                     **self.merged_args[0])
            self.submit_command(p, "%d-%d" % (q0, q1), commit=False)
            self.state.update({"qnext": q1}, commit=True)
        self.logger.info("Reached target of %d relations, now have %d",
                         self.state["rels_wanted"], self.get_nrels())
        self.logger.debug("Exit SievingTask.run(" + self.name + ")")
        return True
    
    def get_achievement(self):
        return self.state["rels_found"] / self.state["rels_wanted"]

    def updateObserver(self, message):
        identifier = self.filter_notification(message)
        if not identifier:
            # This notification was not for me
            return False
        if self.handle_error_result(message):
            return True
        output_files = message.get_output_files()
        if len(output_files) != 1:
            self.logger.warning("Received output with %d files: %s" % (len(output_files), ", ".join(output_files)))
            return False
        stderrfilename = message.get_stderrfile(0)
        ok = self.add_file(output_files[0], stderrfilename, commit=False)
        self.verification(message.get_wu_id(), ok, commit=True)
        return True

    def add_file(self, filename, stats_filename=None, commit=True):
        use_stats_filename = stats_filename
        if stats_filename is None:
            self.logger.info("No statistics output received for file '%s', "
                             "have to scan file", filename)
            use_stats_filename = filename
        rels = self.parse_rel_count(use_stats_filename)
        if rels is None:
            return False
        update = {"rels_found": self.get_nrels() + rels}
        self.state.update(update, commit=False)
        self.add_output_files({filename: rels}, commit=commit)
        if stats_filename:
            self.parse_stats(stats_filename, commit=commit)
        self.logger.info("Found %d relations in '%s', total is now %d/%d",
                         rels, filename, self.get_nrels(),
                         self.state["rels_wanted"])
        return True

    if tuple(sys.version_info)[0] < 3:
        re_rel = re.compile(bytes(r"(-?\d*),(\d*):(.*)"))
    else:
        re_rel = re.compile(bytes(r"(-?\d*),(\d*):(.*)","ascii"))
    def verify_relation(self, line, poly):
        """ Check that the primes listed for a relation divide the value of
            the polynomials """
        match = self.re_rel.match(line)
        if match:
            a, b, rest = match.groups()
            a, b = int(a), int(b)
            sides = rest.split(b":")
            assert len(sides) == 2
            for side, primes_as_str in enumerate(sides):
                value = poly.get_polynomial(side).eval_h(a, b)
                primes = [int(s, 16) for s in primes_as_str.split(b",")]
                for prime in primes:
                    # self.logger.debug("Checking if %d divides %d for a=%d, b=%d", prime, value, a, b)
                    if value % prime != 0:
                        self.logger.error("Relation %d,%d invalid: %d does not divide %d",
                                          a, b, prime, value)
                        return False
            return True
        return None

    def parse_rel_count(self, filename):
        (name, ext) = os.path.splitext(filename)
        try:
            if ext == ".gz":
                f = gzip.open(filename, "rb")
            else:
                size = os.path.getsize(filename)
                f = open(filename, "rb")
        except (OSError, IOError) as e:
            if e.errno == 2: # No such file or directory
                self.logger.error("File '%s' does not exist", filename)
                return None
            else:
                raise
        relations_to_check = 10
        poly = self.send_request(Request.GET_POLYNOMIAL)
        try:
            for line in f:
                if relations_to_check > 0:
                    result =  self.verify_relation(line, poly)
                    if result is True:
                        relations_to_check -= 1
                    elif result is False:
                        f.close()
                        return None
                    else: # Did not match: try again
                        pass
                match = re.match(br"# Total (\d+) reports ", line)
                if match:
                    rels = int(match.group(1))
                    f.close()
                    return rels
        except (IOError, TypeError, structerror, EOFError) as e:
            if isinstance(e, IOError) and str(e) == "Not a gzipped file" or \
                    isinstance(e, TypeError) and str(e).startswith("ord() expected a character") or \
                    isinstance(e, structerror) and str(e).startswith("unpack requires a bytes object") or \
                    isinstance(e, EOFError) and str(e).startswith("Compressed file ended before"):
                self.logger.error("Error reading '%s' (corrupted?): %s", filename, e)
                return None
            else:
                raise
        f.close()
        self.logger.error("Number of relations not found in file '%s'", 
                          filename)
        return None
    
    def import_one_file(self, filename):
        if filename in self.get_output_filenames():
            self.logger.info("Re-scanning file %s", filename)
            nrels = self.get_nrels() - self.get_nrels(filename)
            self.state.update({"rels_found": nrels}, commit=False)
            self.forget_output_filenames([filename], commit=True)
        filename_with_stats_extension = filename + ".stats.txt"
        if os.path.isfile(filename_with_stats_extension):
            self.add_file(filename, filename_with_stats_extension)
        else:
            self.add_file(filename)

    def get_statistics_as_strings(self):
        strings = ["Total number of relations: %d" % self.get_nrels()]
        strings += super().get_statistics_as_strings()
        return strings
    
    def get_nrels(self, filename=None):
        """ Return the number of relations found, either the total so far or
        for a given file
        """
        if filename is None:
            return self.state["rels_found"]
        else:
            # Fixme: don't access self.output_files directly
            return self.output_files[filename]
    
    def request_more_relations(self, target):
        wanted = self.state["rels_wanted"]
        if target > wanted:
            self.state["rels_wanted"] = target
            wanted = target
        nrels = self.get_nrels()
        if wanted > nrels:
            self.send_notification(Notification.WANT_TO_RUN, None)
            self.logger.info("New goal for number of relations is %d, "
                             "currently have %d. Need to sieve more",
                             wanted, nrels)
        else:
            self.logger.info("New goal for number of relations is %d, but "
                             "already have %d. No need to sieve more",
                             wanted, nrels)

    def get_total_cpu_or_real_time(self, is_cpu):
        """ Return number of seconds of cpu time spent by las """
        if is_cpu:
            return float(self.statistics.stats.get("stats_total_cpu_time", [0.])[0])
        else:
            return float(self.statistics.stats.get("stats_total_time", [0.])[0])


class Duplicates1Task(Task, FilesCreator, HasStatistics):
    """ Removes duplicate relations """
    @property
    def name(self):
        return "duplicates1"
    @property
    def title(self):
        return "Filtering - Duplicate Removal, splitting pass"
    @property
    def programs(self):
        return ((cadoprograms.Duplicates1,
            ("filelist", "prefix", "out", "nslices_log"),
            {}),)
    @property
    def paramnames(self):
        return self.join_params(super().paramnames, {"nslices_log": 1})
    @property
    def stat_conversions(self):
        # "End of read: 229176 relations in 0.9s -- 21.0 MB/s -- 253905.7 rels/s"
        # Without leading "# " !
        return (
        (
            "stats_dup1_time",
            float,
            "0",
            Statistics.add_list,
            re.compile(re_cap_n_fp(r"# Done: Read \d+ relations in", 1, "s")),
            False
        ),
    )
    @property
    def stat_formats(self):
        return (
            ["CPU time for dup1: {stats_dup1_time[0]}s"],
        )
    def __init__(self, *, mediator, db, parameters, path_prefix):
        super().__init__(mediator=mediator, db=db, parameters=parameters,
                         path_prefix=path_prefix)
        self.nr_slices = 2**self.params["nslices_log"]
        # Enforce the fact that our children *MUST* use the same
        # nslices_log value as the one we have.
        self.progparams[0]["nslices_log"]=self.params["nslices_log"]
        tablename = self.make_tablename("infiles")
        self.already_split_input = self.make_db_dict(tablename,
                                                     connection=self.db_connection)
        self.slice_relcounts = self.make_db_dict(self.make_tablename("counts"),
                                                 connection=self.db_connection)
        # Default slice counts to 0, in single DB commit
        self.slice_relcounts.setdefault(
            None, {str(i): 0 for i in range(0, self.nr_slices)})
    
    def run(self):
        super().run()

        # Check that previously split files were split into the same number
        # of pieces that we want now
        for (infile, parts) in self.already_split_input.items():
            if parts != self.nr_slices:
                # TODO: ask interactively (or by -recover) whether to delete
                # old output files and generate new ones, if input file is
                # still available
                # If input file is not available but the previously split
                # parts are, we could join them again... not sure if want
                raise Exception("%s was previously split into %d parts, "
                                "now %d parts requested",
                                infile, parts, self.nr_slices)
        
        # Check that previously split files do, in fact, exist.
        # FIXME: Do we want this? It may be slow when there are many files.
        # Reading the directory and comparing the lists would probably be
        # faster than individual lookups.
        self.check_files_exist(self.get_output_filenames(), "output",
                               shouldexist=True)
        
        siever_files = self.send_request(Request.GET_SIEVER_FILENAMES)
        newfiles = [f for f in siever_files
                    if not f in self.already_split_input]
        self.logger.debug ("new files to split are: %s", newfiles)
        
        if not newfiles:
            self.logger.info("No new files to split")
        else:
            self.logger.info("Splitting %d new files", len(newfiles))
            # TODO: can we recover from missing input files? Ask Sieving to
            # generate them again? Just ignore the missing ones?
            self.check_files_exist(newfiles, "input", shouldexist=True)
            # Split the new files
            if self.nr_slices == 1:
                # If we should split into only 1 part, we don't actually
                # split at all. We simply write the input file name
                # to the table of output files, so the next stages will
                # read the original siever output file, thus avoiding
                # having another copy of the data on disk. Since we don't
                # process the file at all, we need to ask the Siever task
                # for the relation count in the files
                # TODO: pass a list or generator expression in the request
                # here?
                total = self.slice_relcounts["0"]
                for f in newfiles:
                    total += self.send_request(Request.GET_SIEVER_RELCOUNT, f)
                self.slice_relcounts.update({"0": total}, commit=False)
                update1 = dict.fromkeys(newfiles, self.nr_slices)
                self.already_split_input.update(update1, commit=False)
                update2 = dict.fromkeys(newfiles, 0)
                self.add_output_files(update2, commit=True)
            else:
                # Make a task-specific subdirectory name under out working
                # directory
                outputdir = self.workdir.make_dirname(subdir="dup1")
                # Create this directory if it does not exist
                # self.logger.info("Creating directory %s", outputdir)
                outputdir.mkdir(parent=True)
                # Create a WorkDir instance for this subdirectory
                dup1_subdir = WorkDir(outputdir)
                # For each slice index [0, ..., nr_slices-1], create under the
                # subdirectory another directory for that slice's output files
                for i in range(0, self.nr_slices):
                    subdir = dup1_subdir.make_filename2(filename=str(i))
                    # self.logger.info("Creating directory %s", subdir)
                    subdir.mkdir(parent=True)
                run_counter = self.state.get("run_counter", 0)
                prefix = "dup1.%s" % run_counter
                (stdoutpath, stderrpath) = \
                        self.make_std_paths(cadoprograms.Duplicates1.name)
                if len(newfiles) <= 10:
                    p = cadoprograms.Duplicates1(*newfiles,
                                                 prefix=prefix,
                                                 out=outputdir,
                                                 stdout=str(stdoutpath),
                                                 stderr=str(stderrpath),
                                                 **self.progparams[0])
                else:
                    filelistname = self.make_filelist(newfiles, prefix="dup1")
                    p = cadoprograms.Duplicates1(filelist=filelistname,
                                                 prefix=prefix,
                                                 out=outputdir,
                                                 stdout=str(stdoutpath),
                                                 stderr=str(stderrpath),
                                                 **self.progparams[0])
                message = self.submit_command(p, "", log_errors=True)
                if message.get_exitcode(0) != 0:
                    raise Exception("Program failed")
                    # Check that the output files exist now
                    # TODO: How to recover from error? Presumably a dup1
                    # process failed, but that should raise a return code
                    # exception
                with stderrpath.open("r") as stderrfile:
                    stderr = stderrfile.read()
                outfilenames = self.parse_output_files(stderr)
                if not outfilenames:
                    self.logger.critical("No output files produced by %s",
                                         p.name)
                    return False
                self.logger.debug("Output file names: %s", outfilenames)
                self.check_files_exist(outfilenames.keys(), "output",
                                       shouldexist=True)
                self.state.update({"run_counter": run_counter + 1},
                                  commit=False)
                current_counts = self.parse_slice_counts(stderr)
                self.parse_stats(stdoutpath, commit=False)
                # Add relation count from the newly processed files to the
                # relations-per-slice dict
                update1 = {str(idx): self.slice_relcounts[str(idx)] + 
                                     current_counts[idx]
                           for idx in range(self.nr_slices)}
                self.slice_relcounts.update(update1, commit=False)
                # Add the newly processed input files to the list of already
                # processed input files
                update2 = dict.fromkeys(newfiles, self.nr_slices)
                self.already_split_input.update(update2, commit=False)
                # Add the newly produced output files and commit everything
                self.add_output_files(outfilenames, commit=True)
        totals = ["%d: %d" % (i, self.slice_relcounts[str(i)])
                  for i in range(0, self.nr_slices)]
        self.logger.info("Relations per slice: %s", ", ".join(totals))
        self.logger.debug("Exit Duplicates1Task.run(" + self.name + ")")
        return True
    
    @staticmethod
    def parse_output_files(stderr):
        files = {}
        for line in stderr.splitlines():
            match = re.match(r'# Opening output file for slice (\d+) : (.+)$',
                             line)
            if match:
                (slicenr, filename) = match.groups()
                files[filename] = int(slicenr)
        return files
    
    def parse_slice_counts(self, stderr):
        """ Takes lines of text and looks for slice counts as printed by dup1
        """
        counts = [None] * self.nr_slices
        for line in stderr.splitlines():
            match = re.match(r'# slice (\d+) received (\d+) relations', line)
            if match:
                (slicenr, nrrels) = map(int, match.groups())
                if not counts[slicenr] is None:
                    raise Exception("Received two values for relation count "
                                    "in slice %d" % slicenr)
                counts[slicenr] = nrrels
        for (slicenr, nrrels) in enumerate(counts):
            if nrrels is None:
                raise Exception("Received no value for relation count in "
                                "slice %d" % slicenr)
        return counts
    
    def get_nr_slices(self):
        return self.nr_slices
    
    def get_nrels(self, idx):
        return self.slice_relcounts[str(idx)]
    
    def request_more_relations(self, target):
        self.send_notification(Notification.WANT_MORE_RELATIONS, target)
        self.send_notification(Notification.WANT_TO_RUN, None)

class Duplicates2Task(Task, FilesCreator, HasStatistics):
    """ Removes duplicate relations """
    @property
    def name(self):
        return "duplicates2"
    @property
    def title(self):
        return "Filtering - Duplicate Removal, removal pass"
    @property
    def programs(self):
        input = { "renumber": Request.GET_RENUMBER_FILENAME}
        if self.params["dlp"]:
            input["badidealinfo"] = Request.GET_BADIDEALINFO_FILENAME
        return ((cadoprograms.Duplicates2, ("rel_count", "filelist"), input),)
    @property
    def paramnames(self):
        return self.join_params(super().paramnames, 
            {"dlp": False, "nslices_log": 1})

    @property
    def stat_conversions(self):
        # "End of read: 229176 relations in 0.9s -- 21.0 MB/s -- 253905.7 rels/s"
        # Without leading "# " !
        return (
        (
            "stats_dup2_time",
            float,
            "0",
            Statistics.add_list,
            re.compile(re_cap_n_fp(r"# Done: Read \d+ relations in", 1, "s")),
            True    # allow several !
        ),
    )
    @property
    def stat_formats(self):
        return (
            ["CPU time for dup2: {stats_dup2_time[0]}s"],
        )
    
    def __init__(self, *, mediator, db, parameters, path_prefix):
        super().__init__(mediator=mediator, db=db, parameters=parameters,
                         path_prefix=path_prefix)
        self.nr_slices = 2**self.params["nslices_log"]
        tablename = self.make_tablename("infiles")
        self.already_done_input = self.make_db_dict(tablename, connection=self.db_connection)
        self.slice_relcounts = self.make_db_dict(self.make_tablename("counts"), connection=self.db_connection)
        self.slice_relcounts.setdefault(
            None, {str(i): 0 for i in range(0, self.nr_slices)})
    
    def run(self):
        super().run()

        input_nrel = 0
        for i in range(0, self.nr_slices):
            files = self.send_request(Request.GET_DUP1_FILENAMES, i.__eq__)
            rel_count = self.send_request(Request.GET_DUP1_RELCOUNT, i)
            input_nrel += rel_count
            newfiles = [f for f in files if not f in self.already_done_input]
            if not newfiles:
                self.logger.info("No new files for slice %d, nothing to do", i)
                continue
            # If there are any new files in a slice, we remove duplicates on
            # the whole file set of the slice, as we currently cannot store
            # the duplicate removal state to be able to add more relations
            # in another pass
            # Forget about the previous output filenames of this slice
            # FIXME: Should we delete the files, too?
            self.forget_output_filenames(self.get_output_filenames(i.__eq__),
                                         commit=True)
            del(self.slice_relcounts[str(i)])
            name = "%s.slice%d" % (cadoprograms.Duplicates2.name, i)
            (stdoutpath, stderrpath) = \
                self.make_std_paths(name, do_increment=(i == 0))
             

            if len(files) <= 10:
                p = cadoprograms.Duplicates2(*files,
                                             rel_count=rel_count,
                                             stdout=str(stdoutpath),
                                             stderr=str(stderrpath),
                                             **self.merged_args[0])
            else:
                filelistname = self.make_filelist(files, prefix="dup1")
                p = cadoprograms.Duplicates2(rel_count=rel_count,
                                             filelist=filelistname,
                                             stdout=str(stdoutpath),
                                             stderr=str(stderrpath),
                                             **self.merged_args[0])
            message = self.submit_command(p, "", log_errors=True)
            if message.get_exitcode(0) != 0:
                raise Exception("Program failed")
            with stderrpath.open("r") as stderrfile:
                nr_rels = self.parse_remaining(stderrfile)
            # Mark input file names and output file names
            for f in files:
                self.already_done_input[f] = True
            outfilenames = {f:i for f in files}
            self.add_output_files(outfilenames, commit=False)
            # XXX How do we add the timings ?
            self.parse_stats(stdoutpath, commit=False)
            self.logger.info("%d unique relations remain on slice %d",
                             nr_rels, i)
            self.slice_relcounts[str(i)] = nr_rels
        self.update_ratio(input_nrel, self.get_nrels())
        self.logger.info("%d unique relations remain in total",
                         self.get_nrels())
        self.logger.debug("Exit Duplicates2Task.run(" + self.name + ")")
        return True
    
    @staticmethod
    def parse_remaining(text):
        # "     112889 remaining relations"
        for line in text:
            match = re.match(r'At the end:\s*(\d+) remaining relations', line)
            if match:
                remaining = int(match.group(1))
                return remaining
        raise Exception("Received no value for remaining relation count")

    def get_nrels(self):
        nrels = 0
        for i in range(0, self.nr_slices):
            nrels += self.slice_relcounts[str(i)]
        return nrels
    
    def update_ratio(self, input_nrel, output_nrel):
        last_input_nrel = self.state.get("last_input_nrel", 0)
        last_output_nrel = self.state.get("last_output_nrel", 0)
        new_in = input_nrel - last_input_nrel
        new_out = output_nrel - last_output_nrel
        if new_in < 0:
            self.logger.error("Negative number %d of new relations?", new_in)
            return
        if new_in == 0:
            return
        if new_out > new_in:
            self.logger.error("More new output relations (%d) than input (%d)?",
                              new_out, new_in)
            return
        ratio = new_out / new_in
        self.logger.info("Of %d newly added relations %d were unique "
                         "(ratio %f)", new_in, new_out, ratio)
        self.state.update({"last_input_nrel": input_nrel,
            "last_output_nrel": output_nrel, "unique_ratio": ratio})
    
    def request_more_relations(self, target):
        nrels = self.get_nrels()
        if target <= nrels:
            return
        additional_out = target - nrels
        ratio = self.state.get("unique_ratio", 1.)
        ratio = max(0.5, ratio) # avoid stupidly large values of rels_wanted
        additional_in = int(additional_out / ratio)
        newtarget = self.state["last_input_nrel"] + additional_in
        self.logger.info("Got request for %d (%d additional) output relations, "
                         "estimate %d (%d additional) needed in input",
                         target, additional_out, newtarget, additional_in)
        self.send_notification(Notification.WANT_MORE_RELATIONS, newtarget)
        self.send_notification(Notification.WANT_TO_RUN, None)


class PurgeTask(Task):
    """ Removes singletons and computes excess """
    @property
    def name(self):
        return "purge"
    @property
    def title(self):
        return "Filtering - Singleton removal"
    @property
    def programs(self):
        override = ("nrels", "out", "outdel", "nprimes", "filelist", "required_excess")
        return ((cadoprograms.Purge, override, {"_freerel": Request.GET_FREEREL_FILENAME}),)
    @property
    def paramnames(self):
        return self.join_params(super().paramnames, 
            {"dlp": False, "galois": "none", "gzip": True, "add_ratio": 0.01,
                "required_excess": 0.0})

    def __init__(self, *, mediator, db, parameters, path_prefix):
        super().__init__(mediator=mediator, db=db, parameters=parameters,
                         path_prefix=path_prefix)
        self.state.setdefault("input_nrels", 0)
        # We use a computed keep value for DLP
        self.keep = self.progparams[0].pop("keep", None)
    
    def run(self):
        super().run()

        # Enforce the fact that our children *MUST* use the same
        # required_excess value as the one we have.
        self.progparams[0]["required_excess"]=self.params["required_excess"]

        if not (self.params["galois"] in ["1/y", "_y", "autom3.1g", "autom3.2g"]):
            nfree = self.send_request(Request.GET_FREEREL_RELCOUNT)
            nunique = self.send_request(Request.GET_UNIQUE_RELCOUNT)
            if not nunique:
                self.logger.critical("No unique relation count received")
                return False
            input_nrels = nfree + nunique
        else:
            # Freerels and Galois are not yet fully compatible.
            input_nrels = self.send_request(Request.GET_GAL_UNIQUE_RELCOUNT)
            if not input_nrels:
                self.logger.critical("No Galois unique relation count received")
                return False

        nprimes = self.send_request(Request.GET_RENUMBER_PRIMECOUNT)
        # If the user didn't give col_minindex, let's compute it.
        col_minindex = int(self.progparams[0].get("col_minindex", -1))
        if col_minindex == -1:
            # Note: on RSA-120, reducing col_minindex from nprimes/20 to
            # nprimes/40 decreases the matrix size after purge by 3.1%,
            # and the final matrix by 1.4%, while not increasing the memory
            # usage of purge, and increasing the cpu time of purge by only 13%.
            col_minindex = int(nprimes / 40.0)
            # For small cases, we want to avoid degenerated cases, so let's
            # keep most of the ideals: memory is not an issue in that case.
            if (col_minindex < 10000):
                col_minindex = 500
            self.progparams[0].setdefault("col_minindex", col_minindex)
        
        if "purgedfile" in self.state and not self.have_new_input_files() and \
                input_nrels == self.state["input_nrels"]:
            self.logger.info("Already have a purged file, and no new input "
                             "relations available. Nothing to do")
            self.send_notification(Notification.HAVE_ENOUGH_RELATIONS, None)
            return True
        
        self.state.pop("purgedfile", None)
        self.state.pop("input_nrels", None)
        
        if self.params["galois"] == "none":
            self.logger.info("Reading %d unique and %d free relations, total %d"
                             % (nunique, nfree, input_nrels))
        else:
            self.logger.info("Reading %d Galois unique" % input_nrels)

        use_gz = ".gz" if self.params["gzip"] else ""
        purgedfile = self.workdir.make_filename("purged" + use_gz)
        if self.params["dlp"]:
            relsdelfile = self.workdir.make_filename("relsdel" + use_gz)
            nmaps = self.send_request(Request.GET_NMAPS)
            keep = sum(nmaps)
        else:
            relsdelfile = None
            keep = self.keep
        freerel_filename = self.merged_args[0].pop("_freerel", None)
        # Remark: "Galois unique" and "unique" are in the same files
        # because filter_galois works in place. Same request.
        unique_filenames = self.send_request(Request.GET_UNIQUE_FILENAMES)
        if self.params["galois"] == "none" and freerel_filename is not None:
            files = unique_filenames + [str(freerel_filename)]
        else:
            files = unique_filenames
        (stdoutpath, stderrpath) = self.make_std_paths(cadoprograms.Purge.name)
        
        if len(files) <= 10:
            p = cadoprograms.Purge(*files,
                                   nrels=input_nrels, out=purgedfile,
                                   outdel=relsdelfile, keep=keep,
                                   nprimes=nprimes,
                                   stdout=str(stdoutpath),
                                   stderr=str(stderrpath),
                                   **self.progparams[0])
        else:
            filelistname = self.make_filelist(files, prefix=self.name)
            p = cadoprograms.Purge(nrels=input_nrels,
                                   out=purgedfile,
                                   outdel=relsdelfile, keep=keep,
                                   nprimes=nprimes,
                                   filelist=filelistname,
                                   stdout=str(stdoutpath),
                                   stderr=str(stderrpath),
                                   **self.progparams[0])
        message = self.submit_command(p, "")
        stdout = message.read_stdout(0).decode('utf-8')
        stderr = message.read_stderr(0).decode('utf-8')
        if self.parse_output(stdout, input_nrels):
            stats = self.parse_stdout(stdout)
            self.logger.info("After purge, %d relations with %d primes remain "
                             "with weight %s and excess %s", *stats)
            output_version = self.state.get("output_version", 0) + 1
            update = {"purgedfile": purgedfile.get_wdir_relative(),
                      "input_nrels": input_nrels,
                      "output_version": output_version}
            if self.params["dlp"]:
                update["relsdelfile"] = relsdelfile.get_wdir_relative()
            self.state.update(update)
            self.logger.info("Have enough relations")
            self.send_notification(Notification.HAVE_ENOUGH_RELATIONS, None)
        else:
            stats = self.parse_stdout(stdout)
            self.logger.info("After purge, %d relations with %d primes remain "
                             "with excess %d", stats[0], stats[1], stats[3])
            excess = stats[3]
            self.logger.info("Not enough relations")
            if self.params["galois"] == "none":
                self.request_more_relations(nunique, excess)
            else:
                self.request_more_relations(input_nrels, excess)
        self.logger.debug("Exit PurgeTask.run(" + self.name + ")")
        return True
    
    def request_more_relations(self, nunique, excess):
        r"""
        Given 'nunique' relations and an excess of 'excess',
        estimate how many new (unique) relations we need.
        """

        additional = nunique * self.params["add_ratio"]
        # if the excess is negative, we need at least -excess new relations
        if excess < 0:
           additional = max(additional, -excess)
        required_excess = self.params["required_excess"]
        if required_excess > 0.0:
           # we might need more relations due to required_excess
           nprimes = nunique - excess # correct whatever the sign of excess
           # we have nprimes ideals, and we want an excess of at least
           # required_excess * nprimes
           target_excess = int(required_excess * nprimes)
           additional = max(additional, target_excess - excess)
        # Always request at least 10k more
        additional = max(additional, 10000)
        
        self.logger.info("Requesting %d additional relations", additional)
        self.send_notification(Notification.WANT_MORE_RELATIONS,
                               nunique + additional)
        self.send_notification(Notification.WANT_TO_RUN, None)
    
    def get_purged_filename(self):
        return self.get_state_filename("purgedfile")
    
    def get_relsdel_filename(self):
        return self.get_state_filename("relsdelfile")
    
    def parse_output(self, stdout, input_nrels):
        # If stdout ends with
        # (excess / ncols) = ... < .... See -required_excess argument.'
        # then we need more relations from filtering and return False
        input_nprimes = None
        have_enough = True
        # not_enough1 = re.compile(r"excess < (\d+.\d+) \* #primes")
        not_enough1 = re.compile(r"\(excess / ncols\) = \d+.?\d* < \d+.?\d*. "
                                 r"See -required_excess argument.")
        not_enough2 = re.compile(r"number of rows < number of columns \+ keep")
        nrels_nprimes = re.compile(r"\s*nrows=(\d+), ncols=(\d+); "
                                   r"excess=(-?\d+)")
        for line in stdout.splitlines():
            match = not_enough1.match(line)
            if match:
                have_enough = False
                break
            if not_enough2.match(line):
                have_enough = False
                break
            match = nrels_nprimes.match(line)
            if not match is None:
                (nrels, nprimes, excess) = map(int, match.groups())
                assert nrels - nprimes == excess
                # The first occurrence of the message counts input relations
                if input_nprimes is None:
                    assert input_nrels == nrels
                    input_nprimes = nprimes
        
        # At this point we should have:
        # input_nrels, input_nprimes: rels and primes among input
        # nrels, nprimes, excess: rels and primes when purging stopped
        if not input_nprimes is None:
            self.update_excess_per_input(input_nrels, nrels, nprimes)
        return have_enough
    
    def update_excess_per_input(self, input_nrels, nrels, nprimes):
        if input_nrels == 0:
            return # Nothing sensible that we can do
        last_input_nrels = self.state.get("last_input_nrels", 0)
        last_nrels = self.state.get("last_output_nrels", 0)
        last_nprimes = self.state.get("last_output_nprimes", 0)
        if last_input_nrels >= input_nrels:
            self.logger.warning("Previously stored input nrels (%d) is no "
                             "smaller than value from new run (%d)",
                             last_input_nrels, input_nrels)
            return
        if nrels <= last_nrels:
            self.logger.warning("Previously stored nrels (%d) is no "
                             "smaller than value from new run (%d)",
                             last_nrels, nrels)
            return
        if nprimes <= last_nprimes:
            self.logger.warning("Previously stored nprimes (%d) is no "
                             "smaller than value from new run (%d)",
                             last_nprimes, nprimes)
            return
        self.logger.info("Previous run had %d input relations and ended with "
                         "%d relations and %d primes, new run had %d input "
                         "relations and ended with %d relations and %d primes",
                         last_input_nrels, last_nrels, last_nprimes,
                         input_nrels, nrels, nprimes)
        update = {"last_output_nrels": nrels, "last_output_nprimes": nprimes,
                  "last_input_nrels": input_nrels}
        self.state.update(update)
    
    def parse_stdout(self, stdout):
        # Program stdout is expected in the form:
        #   Final values:
        #   nrows=23105 ncols=22945 excess=160
        #   weight=382433 weight*nows=8.84e+09
        # but we allow some extra whitespace
        r = {}
        keys = ("nrows", "ncols", "weight", "excess")
        final_values_line = "Final values:"
        had_final_values = False
        for line in stdout.splitlines():
            # Look for values only after we saw "Final values:" line
            if not had_final_values:
                if re.match(final_values_line, line):
                    had_final_values = True
                else:
                    continue
            for key in keys:
                # Match the key at the start of a line, or after a whitespace
                # Note: (?:) is non-capturing group
                match = re.search(r"(?:^|\s)%s\s*=\s*([-]?\d+)" % key, line)
                if match:
                    if key in r:
                        raise Exception("Found multiple values for %s" % key)
                    r[key] = int(match.group(1))
        if not had_final_values:
            raise Exception("%s: output of %s did not contain '%s'" %
                            (self.title, self.programs[0][0].name, final_values_line))
        for key in keys:
            if not key in r:
                raise Exception("%s: output of %s did not contain value for %s: %s"
                                % (self.title, self.programs[0][0].name, key, stdout))
        return [r[key] for key in keys]

class FilterGaloisTask(Task):
    """ Galois Filtering """
    @property
    def name(self):
        return "filtergalois"
    @property
    def title(self):
        return "Filtering - Galois"
    @property
    def programs(self):
        input = {"poly": Request.GET_POLYNOMIAL_FILENAME,
                 "renumber": Request.GET_RENUMBER_FILENAME}
        return ((cadoprograms.GaloisFilter, ("nrels",), input),)
    @property
    def paramnames(self):
        return self.join_params(super().paramnames, {"galois": "none"})

    def __init__(self, *, mediator, db, parameters, path_prefix):
        super().__init__(mediator=mediator, db=db, parameters=parameters,
                         path_prefix=path_prefix)

    def run(self):
        # This task must be run only if galois is recognized by filter_galois
        if not (self.params["galois"] in ["1/y", "_y", "autom3.1g", "autom3.2g"]):
            return True

        super().run()

        files = self.send_request(Request.GET_UNIQUE_FILENAMES)
        nrels = self.send_request(Request.GET_UNIQUE_RELCOUNT)

        (stdoutpath, stderrpath) = self.make_std_paths(cadoprograms.GaloisFilter.name)
        # TODO: if there are too many files, pass a filelist (cf PurgeTask)
        p = cadoprograms.GaloisFilter(*files,
                nrels=nrels,
                stdout=str(stdoutpath),
                stderr=str(stderrpath),
                **self.merged_args[0])
        message = self.submit_command(p, "", log_errors=True)
        if message.get_exitcode(0) != 0:
            raise Exception("Program failed")
        with stderrpath.open("r") as stderrfile:
            noutrels = self.parse_remaining(stderrfile)
        self.state["noutrels"] = noutrels

        self.logger.debug("Exit FilterGaloisTask.run(" + self.name + ")")
        return True

    def get_nrels(self):
        return self.state["noutrels"]

    def parse_remaining(self, text):
        # "Number of output relations: 303571"
        for line in text:
            match = re.match(r'Number of output relations:\s*(\d+)', line)
            if match:
                remaining = int(match.group(1))
                return remaining
        raise Exception("Received no value for output relation count")

    def request_more_relations(self, target):
        self.send_notification(Notification.WANT_TO_RUN, None)

class MergeDLPTask(Task):
    """ Merges relations """
    @property
    def name(self):
        return "mergedlp"
    @property
    def title(self):
        return "Filtering - Merging"
    @property
    def programs(self):
        input = {"purged": Request.GET_PURGED_FILENAME}
        return ((cadoprograms.MergeDLP, ("out", "keep"), input),
                (cadoprograms.ReplayDLP, ("ideals", "history", "index", "out"), input))
    @property
    def paramnames(self):
        return self.join_params(super().paramnames, {"gzip": True})
    
    def __init__(self, *, mediator, db, parameters, path_prefix):
        super().__init__(mediator=mediator, db=db, parameters=parameters,
                         path_prefix=path_prefix)
        self.progparams[0]["skip"] = 0

    def run(self):
        super().run()

        if not "mergedfile" in self.state or self.have_new_input_files():

            if "idealfile" in self.state:
                del(self.state["idealfile"])
            if "indexfile" in self.state:
                del(self.state["indexfile"])
            if "mergedfile" in self.state:
                del(self.state["mergedfile"])
            if "densefile" in self.state:
                del(self.state["densefile"])
            
            nmaps = self.send_request(Request.GET_NMAPS)
            keep = nmaps[0] + nmaps[1]
            # We use .gzip by default, unless set to no in parameters
            use_gz = ".gz" if self.params["gzip"] else ""
            historyfile = self.workdir.make_filename("history" + use_gz)
            (stdoutpath, stderrpath) = self.make_std_paths(cadoprograms.MergeDLP.name)
            p = cadoprograms.MergeDLP(out=historyfile,
                                   keep=keep,
                                   stdout=str(stdoutpath),
                                   stderr=str(stderrpath),
                                   **self.merged_args[0])
            message = self.submit_command(p, "", log_errors=True)
            if message.get_exitcode(0) != 0:
                raise Exception("Program failed")
            stdout = message.read_stdout(0).decode("utf-8")
            matsize = 0
            matweight = 0
            for line in stdout.splitlines():
                match = re.match(r'Final matrix has N=(\d+) nc=\d+ \(\d+\) W=(\d+)', line)
                if match:
                    matsize=int(match.group(1))
                    matweight=int(match.group(2))
            if (matsize == 0) or (matweight == 0):
                raise Exception("Could not read matrix size and weight")
            self.logger.info("Merged matrix has %d rows and total weight %d (%.1f entries per row on average)"
                    % (matsize, matweight, float(matweight)/float(matsize)))

            indexfile = self.workdir.make_filename("index" + use_gz)
            mergedfile = self.workdir.make_filename("sparse.bin")
            (stdoutpath, stderrpath) = self.make_std_paths(cadoprograms.Replay.name)
            idealfile = self.workdir.make_filename("ideal")
            p = cadoprograms.ReplayDLP(ideals=idealfile,
                                    history=historyfile, index=indexfile,
                                    out=mergedfile, stdout=str(stdoutpath),
                                    stderr=str(stderrpath),
                                    **self.merged_args[1])
            message = self.submit_command(p, "", log_errors=True)
            if message.get_exitcode(0) != 0:
                raise Exception("Program failed")
            
            if not idealfile.isfile():
                raise Exception("Output file %s does not exist" % idealfile)
            if not indexfile.isfile():
                raise Exception("Output file %s does not exist" % indexfile)
            if not mergedfile.isfile():
                raise Exception("Output file %s does not exist" % mergedfile)
            output_version = self.state.get("output_version", 0) + 1
            self.remember_input_versions(commit=False)
            update = {"indexfile": indexfile.get_wdir_relative(),
                      "mergedfile": mergedfile.get_wdir_relative(),
                      "idealfile": idealfile.get_wdir_relative(),
                      "output_version": output_version}
            densefilename = self.workdir.make_filename("dense.bin")
            if densefilename.isfile():
                update["densefile"] = densefilename.get_wdir_relative()
            self.state.update(update)
            
        self.logger.debug("Exit MergeDLPTask.run(" + self.name + ")")
        return True
    
    def get_index_filename(self):
        return self.get_state_filename("indexfile")
    
    def get_ideal_filename(self):
        return self.get_state_filename("idealfile")
    
    def get_merged_filename(self):
        return self.get_state_filename("mergedfile")
    
    def get_dense_filename(self):
        return self.get_state_filename("densefile")


class MergeTask(Task):
    """ Merges relations """
    @property
    def name(self):
        return "merge"
    @property
    def title(self):
        return "Filtering - Merging"
    @property
    def programs(self):
        input = {"purged": Request.GET_PURGED_FILENAME}
        return ((cadoprograms.Merge, ("out",), input),
                (cadoprograms.Replay, ("out", "history", "index"), input))
    @property
    def paramnames(self):
        return self.join_params(super().paramnames,  \
            {"skip": None, "keep": None, "gzip": True})
    
    def __init__(self, *, mediator, db, parameters, path_prefix):
        super().__init__(mediator=mediator, db=db, parameters=parameters,
                         path_prefix=path_prefix)
        skip = int(self.progparams[0].get("skip", 32))
        self.progparams[0].setdefault("skip", skip)
        self.progparams[0].setdefault("keep", skip + 128)

    def run(self):
        super().run()

        if "mergedfile" in self.state:
            fn = self.workdir.path_in_workdir(self.state["mergedfile"])
            if not fn.isfile():
                self.logger.warning("Output file %s disappeared, generating it again", fn)
                del(self.state["mergedfile"])
        if not "mergedfile" in self.state or self.have_new_input_files():
            if "indexfile" in self.state:
                del(self.state["indexfile"])
            if "densefile" in self.state:
                del(self.state["densefile"])
            
            # We use .gzip by default, unless set to no in parameters
            use_gz = ".gz" if self.params["gzip"] else ""
            historyfile = self.workdir.make_filename("history" + use_gz)
            (stdoutpath, stderrpath) = self.make_std_paths(cadoprograms.Merge.name)
            p = cadoprograms.Merge(out=historyfile,
                                   stdout=str(stdoutpath),
                                   stderr=str(stderrpath),
                                   **self.merged_args[0])
            message = self.submit_command(p, "", log_errors=True)
            if message.get_exitcode(0) != 0:
                raise Exception("Program failed")
            stdout = message.read_stdout(0).decode("utf-8")
            matsize = 0
            matweight = 0
            for line in stdout.splitlines():
                match = re.match(r'Final matrix has N=(\d+) nc=\d+ \(\d+\) W=(\d+)', line)
                if match:
                    matsize=int(match.group(1))
                    matweight=int(match.group(2))
            if (matsize == 0) or (matweight == 0):
                raise Exception("Could not read matrix size and weight")
            self.logger.info("Merged matrix has %d rows and total weight %d (%.1f entries per row on average)"
                    % (matsize, matweight, float(matweight)/float(matsize)))

            indexfile = self.workdir.make_filename("index" + use_gz)
            mergedfile = self.workdir.make_filename("sparse.bin")
            (stdoutpath, stderrpath) = self.make_std_paths(cadoprograms.Replay.name)
            p = cadoprograms.Replay(history=historyfile, index=indexfile,
                                    out=mergedfile, stdout=str(stdoutpath),
                                    stderr=str(stderrpath),
                                    **self.merged_args[1])
            message = self.submit_command(p, "", log_errors=True)
            if message.get_exitcode(0) != 0:
                raise Exception("Program failed")
            
            if not indexfile.isfile():
                raise Exception("Output file %s does not exist" % indexfile)
            if not mergedfile.isfile():
                raise Exception("Output file %s does not exist" % mergedfile)
            self.remember_input_versions(commit=False)
            output_version = self.state.get("output_version", 0) + 1
            update = {"indexfile": indexfile.get_wdir_relative(),
                      "mergedfile": mergedfile.get_wdir_relative(),
                      "output_version": output_version}
            densefilename = self.workdir.make_filename("dense.bin")
            if densefilename.isfile():
                update["densefile"] = densefilename.get_wdir_relative()
            self.state.update(update)
            
        self.logger.debug("Exit MergeTask.run(" + self.name + ")")
        return True
    
    def get_index_filename(self):
        return self.get_state_filename("indexfile")
    
    def get_merged_filename(self):
        return self.get_state_filename("mergedfile")
    
    def get_dense_filename(self):
        return self.get_state_filename("densefile")


class NumberTheoryTask(Task):
    """ Number theory tasks for dlp"""
    @property
    def name(self):
        return "numbertheory"
    @property
    def title(self):
        return "Number Theory for DLP"
    @property
    def programs(self):
        return ((cadoprograms.NumberTheory, ("badidealinfo", "badideals"),
                 {"poly": Request.GET_POLYNOMIAL_FILENAME}),)
    @property
    def paramnames(self):
        return self.join_params(super().paramnames, {"nsm0": -1, "nsm1": -1})
    
    def __init__(self, *, mediator, db, parameters, path_prefix):
        super().__init__(mediator=mediator, db=db, parameters=parameters,
                         path_prefix=path_prefix)

    def run(self):
        super().run()

        # Check if we already compute the bad ideals (we check only
        # one of the files, assuming everything was correct during the
        # first run).
        if "badidealsfile" in self.state:
            self.logger.info("NumberTheory task has already run, reusing the result.");
            return True

        # Create output files and start the computation
        badidealsfile = self.workdir.make_filename("badideals")
        badidealinfofile = self.workdir.make_filename("badidealinfo")
        (stdoutpath, stderrpath) = self.make_std_paths(cadoprograms.NumberTheory.name)
        p = cadoprograms.NumberTheory(badidealinfo=badidealinfofile,
                               badideals=badidealsfile,
                               stdout=str(stdoutpath),
                               stderr=str(stderrpath),
                               **self.merged_args[0])
        message = self.submit_command(p, "", log_errors=True)
        if message.get_exitcode(0) != 0:
            raise Exception("Program failed")

        stdout = message.read_stdout(0).decode("utf-8")
        update = {}
        for line in stdout.splitlines():
            match = re.match(r'# nmaps0 (\d+)', line)
            if match:
                update["nmaps0"] = int(match.group(1))
            match = re.match(r'# nmaps1 (\d+)', line)
            if match:
                update["nmaps1"] = int(match.group(1))
        # Allow user-given parameter to override what we compute:
        if self.params["nsm0"] != -1:
            update["nmaps0"] = self.params["nsm0"]
        if self.params["nsm1"] != -1:
            update["nmaps1"] = self.params["nsm1"]
        update["badidealinfofile"] = badidealinfofile.get_wdir_relative()
        update["badidealsfile"] = badidealsfile.get_wdir_relative()
        
        if not "nmaps0" in update:
            raise Exception("Stdout does not give nmaps0")
        if not "nmaps1" in update:
            raise Exception("Stdout does not give nmaps1")
        if not badidealsfile.isfile():
            raise Exception("Output file %s does not exist" % badidealsfile)
        if not badidealinfofile.isfile():
            raise Exception("Output file %s does not exist" % badidealinfofile)
        # Update the state entries atomically
        self.state.update(update)

        self.logger.debug("Exit NumberTheoryTask.run(" + self.name + ")")
        return True

    def get_badidealinfo_filename(self):
        return self.get_state_filename("badidealinfofile")
    
    def get_badideals_filename(self):
        return self.get_state_filename("badidealsfile")
    
    def get_nmaps(self):
        return (self.state["nmaps0"], self.state["nmaps1"])

class bwc_output_filter(RealTimeOutputFilter):
    def filter(self, data):
        super().filter(data)
        if ("ETA" or "Timings") in data:
            self.logger.info(data.rstrip())
            

# I've just ditched the statistics bit, cause I don't know to make its
# despair cry a little bit more useful.
class LinAlgDLPTask(Task):
    """ Runs the linear algebra step for DLP """
    @property
    def name(self):
        return "linalgdlp"
    @property
    def title(self):
        return "Linear Algebra"
    @property
    def programs(self):
        override = ("complete", "rhs", "matrix",  "wdir",
                "nullspace", "m", "n")
        return ((cadoprograms.BWC, override,
                 {"merged": Request.GET_MERGED_FILENAME,
                  "sm": Request.GET_SM_FILENAME}),)
    @property
    def paramnames(self):
        # the default value for m and n is to use the number of SMs for
        # n, and then m=2*n
        return self.join_params(super().paramnames,
                {"m": 0, "n": 0, "ell": int, "force_wipeout": False})
    
    def __init__(self, *, mediator, db, parameters, path_prefix):
        super().__init__(mediator=mediator, db=db, parameters=parameters,
                         path_prefix=path_prefix)
        self.state.setdefault("ran_already", False)
    
    def run(self):
        super().run()

        if self.state["ran_already"] and self.params["force_wipeout"]:
                self.logger.warning("Ran before, but force_wipeout is set. "
                                 "Wiping out working directory.")
                self.workdir.make_dirname(subdir="bwc").rmtree()
                self.state["ran_already"] = False
                self.state.pop("virtual_logs", None)

        if not "virtual_logs" in self.state or self.have_new_input_files():
            workdir = self.workdir.make_dirname(subdir="bwc")
            workdir.mkdir(parent=True)
            mergedfile = self.merged_args[0].pop("merged")
            smfile = self.merged_args[0].pop("sm")
            if mergedfile is None:
                self.logger.critical("No merged file received.")
                return False
            (stdoutpath, stderrpath) = self.make_std_paths(cadoprograms.BWC.name)
            matrix = mergedfile.realpath()
            wdir = workdir.realpath()
            self.state["ran_already"] = True
            nmaps = self.send_request(Request.GET_NMAPS)
            nsm = nmaps[0] + nmaps[1]
            if self.params["n"] == 0:
                self.logger.info("Using %d as default value for n to account for Schirokauer maps"
                        % nsm)
                n = nsm
            else:
                n = self.params["n"]
                if n < nsm:
                    self.logger.critical("n must be greater than or equal to the number of Schirokauer maps, which is %d (got n=%d)" % (nsm,n))
                    raise Exception("Program failed")
            if self.params["m"] == 0:
                m = 2*n
                self.logger.info("Using 2*n=%d as default value for m" % m)
            else:
                m = self.params["m"]
            if n == 0:
                self.logger.error("Error: homogeneous Linalg is not implemented")
                raise Exception("Program failed")

            p = cadoprograms.BWC(complete=True,
                                 matrix=matrix,  wdir=wdir,
                                 rhs=smfile,
                                 prime=self.params["ell"],
                                 nullspace="right",
                                 stdout=str(stdoutpath),
                                 stderr=str(stderrpath),
                                 m=m,
                                 n=n,
                                 **self.progparams[0])
            message = self.submit_command(p, "", log_errors=True)
            if message.get_exitcode(0) != 0:
                raise Exception("Program failed")
            virtual_logs_filename = self.workdir.make_filename("K.sols0-1.0.txt", subdir="bwc")
            if not virtual_logs_filename.isfile():
                raise Exception("Kernel file %s does not exist" % virtual_logs_filename)
            self.remember_input_versions(commit=False)
            output_version = self.state.get("output_version", 0) + 1
            update = {"virtual_logs": virtual_logs_filename.get_wdir_relative(),
                      "output_version": output_version}
            self.state.update(update, commit=True)
        self.logger.debug("Exit LinAlgTask.run(" + self.name + ")")
        return True

    def get_virtual_logs_filename(self):
        return self.get_state_filename("virtual_logs")
    
    def get_prefix(self):
        return "%s%s%s.%s" % (self.params["workdir"].rstrip(os.sep), os.sep,
                              self.params["name"], "dep")


class LinAlgTask(Task, HasStatistics):
    """ Runs the linear algebra step """
    @property
    def name(self):
        return "linalg"
    @property
    def title(self):
        return "Linear Algebra"
    @property
    def programs(self):
        return ((cadoprograms.BWC, ("complete", "matrix",  "wdir", "nullspace"),
                 {"merged": Request.GET_MERGED_FILENAME}),)
    @property
    def paramnames(self):
        return self.join_params(super().paramnames, {"force_wipeout": False})

    @property
    def stat_conversions(self):
        return (
        (
            "prep_wct",
            float,
            "0",
            Statistics.add_list,
            re.compile(re_cap_n_fp("Timings for prep: .wct.", 1)),
            False
        ),
        (
            "prep_cpu",
            float,
            "0",
            Statistics.add_list,
            re.compile(re_cap_n_fp("Timings for prep: .cpu.", 1)),
            False
        ),
        (
            "secure_wct",
            float,
            "0",
            Statistics.add_list,
            re.compile(re_cap_n_fp("Timings for secure: .wct.", 1)),
            False
        ),
        (
            "secure_cpu",
            float,
            "0",
            Statistics.add_list,
            re.compile(re_cap_n_fp("Timings for secure: .cpu.", 1)),
            False
        ),
        (
            "gather_wct",
            float,
            "0",
            Statistics.add_list,
            re.compile(re_cap_n_fp("Timings for gather: .wct.", 1)),
            False
        ),
        (
            "gather_cpu",
            float,
            "0",
            Statistics.add_list,
            re.compile(re_cap_n_fp("Timings for gather: .cpu.", 1)),
            False
        ),
        (
            "krylov_wct",
            float,
            "0",
            Statistics.add_list,
            re.compile(re_cap_n_fp(r"Timings for krylov: .wct.", 1)),
            True
        ),
        (
            "krylov_cpu",
            (int, float),
            "0",
            Statistics.add_list,
            re.compile(re_cap_n_fp(r"krylov done N=(\d+) ; CPU\d*:", 1)),
            True
        ),
        (
            "krylov_cpu_wait",
            float,
            "0",
            Statistics.add_list,
            re.compile(re_cap_n_fp(r"krylov done N=\d+ ; cpu-wait\d*:", 1)),
            True
        ),
        (
            "krylov_comm",
            float,
            "0",
            Statistics.add_list,
            re.compile(re_cap_n_fp(r"krylov done N=\d+ ; COMM\d*:", 1)),
            True
        ),
        (
            "krylov_comm_wait",
            float,
            "0",
            Statistics.add_list,
            re.compile(re_cap_n_fp(r"krylov done N=\d+ ; comm-wait\d*:", 1)),
            True
        ),
        (
            "lingen_wct",
            float,
            "0",
            Statistics.add_list,
            re.compile(re_cap_n_fp("Timings for lingen: .wct.", 1)),
            False
        ),
        (
            "lingen_cpu",
            float,
            "0",
            Statistics.add_list,
            re.compile(re_cap_n_fp("Timings for lingen: .cpu.", 1)),
            False
        ),
        (
            "mksol_wct",
            float,
            "0",
            Statistics.add_list,
            re.compile(re_cap_n_fp(r"Timings for mksol: .wct.", 1)),
            True
        ),
        (
            "mksol_cpu",
            (int, float),
            "0",
            Statistics.add_list,
            re.compile(re_cap_n_fp(r"mksol done N=(\d+) ; CPU\d*:", 1)),
            True
        ),
        (
            "mksol_cpu_wait",
            float,
            "0",
            Statistics.add_list,
            re.compile(re_cap_n_fp(r"mksol done N=\d+ ; cpu-wait\d*:", 1)),
            True
        ),
        (
            "mksol_comm",
            float,
            "0",
            Statistics.add_list,
            re.compile(re_cap_n_fp(r"mksol done N=\d+ ; COMM\d*:", 1)),
            True
        ),
        (
            "mksol_comm_wait",
            float,
            "0",
            Statistics.add_list,
            re.compile(re_cap_n_fp(r"mksol done N=\d+ ; comm-wait\d*:", 1)),
            True
        ),
    )
    @property
    def stat_formats(self):
        return (
            ["Krylov: WCT time {krylov_wct[0]}",
                ", iteration CPU time {krylov_cpu[1]:g}",
                ", COMM {krylov_comm[0]}",
                ", cpu-wait {krylov_cpu_wait[0]}",
                ", comm-wait {krylov_comm_wait[0]}",
                " ({krylov_cpu[0]:d} iterations)"
                ],
            ["Lingen CPU time {lingen_cpu[0]}", ", WCT time {lingen_wct[0]}"],
            ["Mksol: WCT time {mksol_wct[0]}",
                ", iteration CPU time {mksol_cpu[1]:g}",
                ", COMM {mksol_comm[0]}",
                ", cpu-wait {mksol_cpu_wait[0]}",
                ", comm-wait {mksol_comm_wait[0]}",
                " ({mksol_cpu[0]:d} iterations)"
                ],
        )

    def get_total_cpu_or_real_time(self, is_cpu):
        """ Return number of seconds of cpu time spent by bwc """
        what = "_cpu" if is_cpu else "_wct"
        s = 0
        for step in [ "prep", "secure", "gather", "lingen", "krylov", "mksol" ]:
            s = s + float(self.statistics.stats.get(step+what, [0.])[0])
        return s
    
    def __init__(self, *, mediator, db, parameters, path_prefix):
        super().__init__(mediator=mediator, db=db, parameters=parameters,
                         path_prefix=path_prefix)
        self.state.setdefault("ran_already", False)
    
    def run(self):
        super().run()

        if self.state["ran_already"] and self.params["force_wipeout"]:
                self.logger.warning("Ran before, but force_wipeout is set. "
                                 "Wiping out working directory.")
                self.workdir.make_dirname(subdir="bwc").rmtree()
                self.state["ran_already"] = False
                self.state.pop("dependency", None)

        if not "dependency" in self.state or self.have_new_input_files():
            workdir = self.workdir.make_dirname(subdir="bwc")
            workdir.mkdir(parent=True)
            mergedfile = self.merged_args[0].pop("merged")
            if mergedfile is None:
                self.logger.critical("No merged file received.")
                return False
            (stdoutpath, stderrpath) = self.make_std_paths(cadoprograms.BWC.name)
            matrix = mergedfile.realpath()
            wdir = workdir.realpath()
            self.state["ran_already"] = True
            self.remember_input_versions(commit=True)
            with bwc_output_filter(self.logger, str(stdoutpath)) as outfilter:
                p = cadoprograms.BWC(complete=True,
                                     matrix=matrix,  wdir=wdir, nullspace="left",
                                     stdout=outfilter,
                                     stderr=str(stderrpath),
                                     **self.progparams[0])
                message = self.submit_command(p, "", log_errors=True)
            if message.get_exitcode(0) != 0:
                raise Exception("Program failed")
            dependencyfilename = self.workdir.make_filename("W", subdir="bwc")
            if not dependencyfilename.isfile():
                raise Exception("Kernel file %s does not exist" % dependencyfilename)
            self.logger.debug("Parsing stats from %s" % stdoutpath)
            self.parse_stats(stdoutpath, commit=False)

            # for some reason, submit_command does not properly catch the
            # time taken by bwc. Is it related to bwc being a perl
            # script, or maybe is it related to the output filter ? At
            # any rate, we're better off resetting the real time to what
            # we've read from the output.
            real = self.get_total_cpu_or_real_time(False)
            self.state.update({"realtime_bwc": real}, commit=True)

            output_version = self.state.get("output_version", 0) + 1
            update = {"dependency": dependencyfilename.get_wdir_relative(),
                      "output_version": output_version}
            self.state.update(update, commit=True)
        self.logger.debug("Exit LinAlgTask.run(" + self.name + ")")
        return True

    def get_dependency_filename(self):
        return self.get_state_filename("dependency")
    
    def get_prefix(self):
        return "%s%s%s.%s" % (self.params["workdir"].rstrip(os.sep), os.sep,
                              self.params["name"], "dep")


class CharactersTask(Task):
    """ Computes Quadratic Characters """
    @property
    def name(self):
        return "characters"
    @property
    def title(self):
        return "Quadratic Characters"
    @property
    def programs(self):
        input = {"poly": Request.GET_POLYNOMIAL_FILENAME,
                 "wfile": Request.GET_DEPENDENCY_FILENAME,
                 "purged": Request.GET_PURGED_FILENAME,
                 "index": Request.GET_INDEX_FILENAME,
                 "heavyblock": Request.GET_DENSE_FILENAME}
        return ((cadoprograms.Characters, ("out",), input),)
    @property
    def paramnames(self):
        return super().paramnames

    def __init__(self, *, mediator, db, parameters, path_prefix):
        super().__init__(mediator=mediator, db=db, parameters=parameters,
                         path_prefix=path_prefix)
    
    def run(self):
        super().run()

        if not "kernel" in self.state or self.have_new_input_files():
            kernelfilename = self.workdir.make_filename("kernel")
            (stdoutpath, stderrpath) = \
                    self.make_std_paths(cadoprograms.Characters.name)
            p = cadoprograms.Characters(out=kernelfilename,
                    stdout=str(stdoutpath),
                    stderr=str(stderrpath),
                    **self.merged_args[0])
            message = self.submit_command(p, "", log_errors=True)
            if message.get_exitcode(0) != 0:
                raise Exception("Program failed")
            if not kernelfilename.isfile():
                raise Exception("Output file %s does not exist" % kernelfilename)
            self.remember_input_versions(commit=False)
            update = {"kernel": kernelfilename.get_wdir_relative()}
            self.state.update(update)
        self.logger.debug("Exit CharactersTask.run(" + self.name + ")")
        return True
    
    def get_kernel_filename(self):
        return self.get_state_filename("kernel")


class SqrtTask(Task):
    """ Runs the square root """
    @property
    def name(self):
        return "sqrt"
    @property
    def title(self):
        return "Square Root"
    @property
    def programs(self):
        input = {"poly": Request.GET_POLYNOMIAL_FILENAME,
                 "purged": Request.GET_PURGED_FILENAME,
                 "index": Request.GET_INDEX_FILENAME,
                 "kernel": Request.GET_KERNEL_FILENAME}
        return ((cadoprograms.Sqrt, ("ab", "prefix", "side0", "side1", "gcd", "dep"),
                 input), )
    @property
    def paramnames(self):
        return self.join_params(super().paramnames, {"N": int, "gzip": True, "first_dep": [int]})
    
    def __init__(self, *, mediator, db, parameters, path_prefix):
        super().__init__(mediator=mediator, db=db, parameters=parameters,
                         path_prefix=path_prefix)
        self.factors = self.make_db_dict(self.make_tablename("factors"), connection=self.db_connection)
        self.add_factor(self.params["N"])
        if "first_dep" in self.params:
            self.state["next_dep"] = self.params["first_dep"]

    def run(self):
        super().run()

        if not self.is_done() or self.have_new_input_files():
            prefix = self.send_request(Request.GET_LINALG_PREFIX)
            if self.params["gzip"]:
                prefix += ".gz"
            (stdoutpath, stderrpath) = \
                self.make_std_paths(cadoprograms.Sqrt.name)
            self.logger.info("Creating file of (a,b) values")
            p = cadoprograms.Sqrt(ab=True,
                    prefix=prefix, stdout=str(stdoutpath),
                    stderr=str(stderrpath), **self.merged_args[0])
            message = self.submit_command(p, "", log_errors=True)
            if message.get_exitcode(0) != 0:
                raise Exception("Program failed")
            
            t = self.progparams[0].get("threads", 1)
            while not self.is_done():
                dep = self.state.get("next_dep", 0)
                #if t == 1:
                   #self.logger.info("Trying dependency %d", dep)
                #else:
                   #self.logger.info("Trying dependencies %d to %d",
                                    #dep, dep+t-1)
                (stdoutpath, stderrpath) = \
                    self.make_std_paths(cadoprograms.Sqrt.name)
                p = cadoprograms.Sqrt(ab=False, side1=True,
                        side0=True, gcd=True, dep=dep, prefix=prefix,
                        stdout=str(stdoutpath), stderr=str(stderrpath), 
                        **self.merged_args[0])
                message = self.submit_command(p, "dep%d" % dep, log_errors=True)
                if message.get_exitcode(0) != 0:
                    raise Exception("Program failed")
                with stdoutpath.open("r") as stdoutfile:
                    stdout = stdoutfile.read()
                lines = stdout.splitlines()
                for line in lines:
                    if line == "Failed":
                        continue # try next lines (if any) in multi-thread mode
                    self.add_factor(int(line))
                self.state.update({"next_dep": dep+t})
            self.remember_input_versions(commit=True)
            self.logger.info("finished")
        self.logger.info("Factors: %s" % " ".join(self.get_factors()))
        self.logger.debug("Exit SqrtTask.run(" + self.name + ")")
        return True
    
    def is_done(self):
        for (factor, isprime) in self.factors.items():
            if not isprime:
                return False
        return True
    
    def add_factor(self, factor):
        assert factor > 0
        if str(factor) in self.factors:
            return
        for oldfac in list(map(int, self.factors.keys())):
            g = gcd(factor, oldfac)
            if 1 < g and g < factor:
                self.add_factor(g)
                self.add_factor(factor // g)
                break
            if 1 < g and g < oldfac:
                # We get here only if newfac is a proper factor of oldfac
                assert factor == g
                del(self.factors[str(oldfac)])
                self.add_factor(g)
                self.add_factor(oldfac // g)
                break
        else:
            # We get here if the new factor is coprime to all previously
            # known factors
            isprime = SqrtTask.miller_rabin_tests(factor, 10)
            self.factors[str(factor)] = isprime
    
    def get_factors(self):
        return self.factors.keys()
    
    @staticmethod
    def miller_rabin_pass(number, base):
        """
        >>> SqrtTask.miller_rabin_pass(3, 2)
        True
        >>> SqrtTask.miller_rabin_pass(9, 2)
        False
        >>> SqrtTask.miller_rabin_pass(91, 2)
        False
        >>> SqrtTask.miller_rabin_pass(1009, 2)
        True
        >>> SqrtTask.miller_rabin_pass(10000000019, 2)
        True
        >>> SqrtTask.miller_rabin_pass(10000000019*10000000021, 2)
        False
        
        # Check some pseudoprimes. First a few Fermat pseudoprimes which
        # Miller-Rabin should recognize as composite
        >>> SqrtTask.miller_rabin_pass(341, 2)
        False
        >>> SqrtTask.miller_rabin_pass(561, 2)
        False
        >>> SqrtTask.miller_rabin_pass(645, 2)
        False
        
        # Now some strong pseudo-primes
        >>> SqrtTask.miller_rabin_pass(2047, 2)
        True
        >>> SqrtTask.miller_rabin_pass(703, 3)
        True
        >>> SqrtTask.miller_rabin_pass(781, 5)
        True
        """
        po2 = 0
        exponent = number - 1
        while exponent % 2 == 0:
            exponent >>= 1
            po2 += 1
        
        result = pow(base, exponent, number)
        if result == 1:
            return True
        for i in range(0, po2 - 1):
            if result == number - 1:
                return True
            result = pow(result, 2, number)
        return result == number - 1
    
    @staticmethod
    def miller_rabin_tests(number, passes):
        if number <= 3:
            return number >= 2
        if number % 2 == 0:
            return False
        for i in range(0, passes):
            # random.randrange(n) produces random integer in [0, n-1].
            # We want [2, n-2]
            base = random.randrange(number - 3) + 2
            if not SqrtTask.miller_rabin_pass(number, base):
                return False
        return True

    @staticmethod
    def nextprime(N):
        """ Return the smallest strong probable prime no smaller than N
        >>> prps = [SqrtTask.nextprime(i) for i in range(30)]
        >>> prps == [2, 2, 2, 3, 5, 5, 7, 7, 11, 11, 11, 11, 13, 13, 17, 17, \
                     17, 17, 19, 19, 23, 23, 23, 23, 29, 29, 29, 29, 29, 29]
        True
        """
        if N <= 2:
            return 2
        if N % 2 == 0:
            N += 1
        while not SqrtTask.miller_rabin_tests(N, 5):
            N += 2     
        return N

class SMTask(Task):
    """ Computes Schirokauer Maps """
    @property
    def name(self):
        return "sm"
    @property
    def title(self):
        return "Schirokauer Maps"
    @property
    def programs(self):
        override = ("nsm", "out")
        input = {"poly": Request.GET_POLYNOMIAL_FILENAME,
                 "purged": Request.GET_PURGED_FILENAME,
                 "index": Request.GET_INDEX_FILENAME}
        return ((cadoprograms.SM, override, input),)
    @property
    def paramnames(self):
        return super().paramnames

    def __init__(self, *, mediator, db, parameters, path_prefix):
        super().__init__(mediator=mediator, db=db, parameters=parameters,
                         path_prefix=path_prefix)
    
    def run(self):
        super().run()

        if not "sm" in self.state or self.have_new_input_files():
            nmaps = self.send_request(Request.GET_NMAPS)
            if nmaps[0]+nmaps[1] == 0:
                self.logger.info("Number of SM is 0: skipping this part.")
                return True
            smfilename = self.workdir.make_filename("sm")

            (stdoutpath, stderrpath) = \
                    self.make_std_paths(cadoprograms.SM.name)
            p = cadoprograms.SM(nsm=str(nmaps[0])+","+str(nmaps[1]),
                    out=smfilename,
                    stdout=str(stdoutpath),
                    stderr=str(stderrpath),
                    **self.merged_args[0])
            message = self.submit_command(p, "", log_errors=True)
            if message.get_exitcode(0) != 0:
                raise Exception("Program failed")
            if not smfilename.isfile():
                raise Exception("Output file %s does not exist" % smfilename)
            self.state["sm"] = smfilename.get_wdir_relative()
        self.logger.debug("Exit SMTask.run(" + self.name + ")")
        return True
    
    def get_sm_filename(self):
        return self.get_state_filename("sm")

class ReconstructLogTask(Task):
    """ Logarithms Reconstruction Task """
    @property
    def name(self):
        return "reconstructlog"
    @property
    def title(self):
        return "Logarithms Reconstruction"
    @property
    def programs(self):
        input = {
                "ker": Request.GET_KERNEL_FILENAME,
                "poly": Request.GET_POLYNOMIAL_FILENAME,
                "renumber": Request.GET_RENUMBER_FILENAME,
                "purged": Request.GET_PURGED_FILENAME,
                "ideals": Request.GET_IDEAL_FILENAME,
                "relsdel": Request.GET_RELSDEL_FILENAME,
                }
        override = ("dlog", "nrels")
        return ((cadoprograms.ReconstructLog, override, input),)
    @property
    def paramnames(self):
        return self.join_params(super().paramnames, {"checkdlp": True})

    def __init__(self, *, mediator, db, parameters, path_prefix):
        super().__init__(mediator=mediator, db=db, parameters=parameters,
                         path_prefix=path_prefix)
    
    def run(self):
        super().run()

        if (not "dlog" in self.state) or self.have_new_input_files():
            dlogfilename = self.workdir.make_filename("dlog")
            nmaps = self.send_request(Request.GET_NMAPS)

            nfree = self.send_request(Request.GET_FREEREL_RELCOUNT)
            nunique = self.send_request(Request.GET_UNIQUE_RELCOUNT)

            (stdoutpath, stderrpath) = \
                    self.make_std_paths(cadoprograms.ReconstructLog.name)
            p = cadoprograms.ReconstructLog(
                    dlog=dlogfilename,
                    nsm=str(nmaps[0])+","+str(nmaps[1]),
                    nrels=nfree+nunique,
                    stdout=str(stdoutpath),
                    stderr=str(stderrpath),
                    **self.merged_args[0])
            message = self.submit_command(p, "", log_errors=True)
            if message.get_exitcode(0) != 0:
                raise Exception("Program failed")
            if not dlogfilename.isfile():
                raise Exception("Output file %s does not exist" % dlogfilename)
            self.state["dlog"] = dlogfilename.get_wdir_relative()
            self.remember_input_versions()
        self.logger.debug("Exit ReconstructLogTask.run(" + self.name + ")")
        return True
    
    def get_dlog_filename(self):
        return self.get_state_filename("dlog")
    
    def get_log2log3(self):
        if self.params["checkdlp"]:
            filename = self.get_state_filename("dlog").get_wdir_relative()
            fullfile = self.params["workdir"].rstrip(os.sep) + os.sep + filename
            log2 = None
            log3 = None
            myfile = open(fullfile, "rb")
            data = myfile.read()
            for line in data.splitlines():
                match = re.match(br'(\w+) 2 0 rat (\d+)', line)
                if match:
                    log2 = match.group(2)
                match = re.match(br'(\w+) 3 0 rat (\d+)', line)
                if match:
                    log3 = match.group(2)
                if log2 != None and log3 != None:
                    myfile.close()
                    return [ log2, log3 ]
            raise Exception("Could not find log2 and log3 in %s" % filename)
        else:
            return [ 0, 0 ]

# TODO: This is a bit ugly. We're leaning on the functionality that
# descent.py infers the complete set of file names from the prefix (or
# from the database, if it so wishes). However, the cadofactor way would
# be to pass each and every needed file name as provided by the mediator.
class DescentTask(Task):
    """ Individual logarithm Task """
    @property
    def name(self):
        return "descent"
    @property
    def title(self):
        return "Individual logarithm"
    @property
    def programs(self):
        input = {
                "prefix": Request.GET_WORKDIR_JOBNAME,
                "datadir": Request.GET_WORKDIR_PATH,
                }
        override = ("cadobindir",)
        return ((cadoprograms.Descent, override, input),)
    @property
    def paramnames(self):
        return self.join_params(super().paramnames,
                {"target": str, "gfpext": int, "execpath": str})

    def __init__(self, *, mediator, db, parameters, path_prefix):
        super().__init__(mediator=mediator, db=db, parameters=parameters,
                         path_prefix=path_prefix)
    
    def run(self):
        super().run()

        (stdoutpath, stderrpath) = \
                self.make_std_paths(cadoprograms.Descent.name)
        p = cadoprograms.Descent(
                cadobindir=self.params["execpath"],
                stdout=str(stdoutpath),
                stderr=str(stderrpath),
                **self.merged_args[0])
        message = self.submit_command(p, "", log_errors=True)
        if message.get_exitcode(0) != 0:
            raise Exception("Program failed")

        stdout = message.read_stdout(0).decode("utf-8")
        for line in stdout.splitlines():
            match = re.match(r'log\(target\)=(\d+)', line)
            if match:
                self.state["logtarget"] = match.group(1)
                break
        return True

    # XXX I'm not sure that self.state really is the place to store
    # logtarget. Especially given that we're storing it detached from the
    # target, which surely looks odd.
    def get_logtarget(self):
        return self.state["logtarget"]
    
class StartServerTask(DoesLogging, cadoparams.UseParameters, HasState):
    """ Starts HTTP server """
    @property
    def name(self):
        return "server"
    @property
    def title(self):
        return "Server Launcher"
    @property
    def paramnames(self):
        return {"name": str, "workdir": None, "address": None, "port": 0,
                "threaded": False, "ssl": True, "whitelist": None,
                "only_registered": True, "forgetport": False,
                "timeout_hint": None}
    @property
    def param_nodename(self):
        return self.name

    # The whitelist parameter here is an iterable of strings in CIDR notation.
    # The whitelist parameter we get from params (i.e., from the parameter file)
    # is a string with comma-separated CIDR strings. The two are concatenated
    # to form the server whitelist.
    def __init__(self, *, default_workdir, parameters, path_prefix, db, whitelist=None):
        super().__init__(db=db, parameters=parameters, path_prefix=path_prefix)
        # self.logger.info("path_prefix = %s, parameters = %s", path_prefix, parameters)
        self.params = self.parameters.myparams(self.paramnames)
        serveraddress = self.params.get("address", None)
        serverport = self.params["port"]
        basedir = self.params.get("workdir", default_workdir).rstrip(os.sep) + os.sep
        uploaddir = basedir + self.params["name"] + ".upload/"
        threaded = self.params["threaded"]
        # By default, allow access only to files explicitly registered by tasks,
        # i.e., those files required by clients when downloading input files for
        # their workunits. By setting only_registered=False, access to all files
        # under the server working directory is allowed.
        only_registered = self.params["only_registered"]
        if self.params["ssl"]:
            cafilename = basedir + self.params["name"] + ".server.cert"
        else:
            cafilename = None

        servertimeout_hint = self.params.get("timeout_hint")

        server_whitelist = []
        if not whitelist is None:
            server_whitelist += whitelist
        if "whitelist" in self.params:
            server_whitelist += [h.strip() for h in self.params["whitelist"].split(",")]

        # If we should auto-assign an available port, try to use the same one
        # as last time, if we had run before. This can be overridden with
        # server.forgetport=yes
        if self.params["forgetport"] and "port" in self.state:
            del(self.state["port"])

        if serverport == 0 and "port" in self.state:
            serverport = self.state["port"]

        # If (1) any clients are to be started on localhost, but (2) the server
        # is listening on a network-visible address, then we need to whitelist
        # the network-visible address(es) of the current host as well, because
        # the client's connection will come from (one of) the network-visible
        # addresses of the current host.
        # For test (1), it should suffice to look for "localhost" or
        # "127.0.0.1" in the existing whitelist, as the host names on which to
        # start clients are inserted verbatim.
        # For (2), we check that serveraddress is either None (i.e., the
        # wildcard address which is network-visible), or anything other than
        # "localhost"
        if (serveraddress is None or socket.getfqdn(serveraddress) != "localhost") \
                and set(server_whitelist) & {"localhost", "127.0.0.1"}:
            hostname = socket.gethostname()
            if not hostname in server_whitelist:
                try:
                    foo=socket.gethostbyname(hostname)
                    self.logger.info("Adding %s to whitelist to allow clients on localhost to connect", hostname)
                    server_whitelist.append(hostname)
                except socket.gaierror as e:
                    self.logger.info("Not adding %s to whitelist (cannot be resolved), clients will only be allowed to connect on 127.0.0.1", hostname)
        if not server_whitelist:
            server_whitelist = None

        self.registered_filenames = self.make_db_dict('server_registered_filenames')
        self.server = wuserver.ServerLauncher(serveraddress, serverport,
            threaded, db, self.registered_filenames,
            uploaddir, bg=True, only_registered=only_registered, cafile=cafilename,
            whitelist=server_whitelist,
            timeout_hint=servertimeout_hint)
        self.state["port"] = self.server.get_port()

    def run(self):
        self.server.serve()

    def shutdown(self):
        self.server.shutdown()        

    def stop_serving_wus(self):
        self.server.stop_serving_wus()

    def get_url(self, **kwargs):
        return self.server.get_url(**kwargs)

    def get_cert_sha1(self):
        return self.server.get_cert_sha1()

    def register_filename(self, d):
        for key in d:
            if not key in self.registered_filenames:
                self.logger.debug("Registering file name %s with target %s",
                                  key, d[key])
                self.registered_filenames[key] = d[key]
            elif d[key] != self.registered_filenames[key]:
                # It was already registered with a different target. This will
                # happen if, e.g., the user chooses a different build directory
                # between runs. It's still fragile, as the server will try to
                # serve the old file(s) until a new workunit is generated and
                # overrides the target.
                # The proper solution would be to make Program classes
                # Templates, so Tasks can instantiate them at __init__() and
                # register the resolved paths once. The registered_filenames
                # dict could then be memory-backed. Tasks would also have to
                # register their own files which may need to be served in
                # __init__().
                self.logger.warning("Filename %s, to be registered for "
                                    "target %s, was previously registered for "
                                    "target %s. Overriding with new target.",
                                    key, d[key], self.registered_filenames[key])
                self.registered_filenames[key] = d[key]
            else:
                # Was already registered with the same target. Nothing to do
                pass

class StartClientsTask(Task):
    """ Starts clients on slave machines """
    @property
    def name(self):
        return "slaves"
    @property
    def title(self):
        return "Client Launcher"
    @property
    def programs(self):
        return ((cadoprograms.CadoNFSClient, ("clientid", "certsha1"), {}),)
    @property
    def paramnames(self):
        return {'hostnames': str, 'scriptpath': None, "nrclients": [int], "run": True}
    @property
    def param_nodename(self):
        return None
    
    def __init__(self, *, mediator, db, parameters, path_prefix):
        super().__init__(mediator=mediator, db=db, parameters=parameters,
                         path_prefix=path_prefix)
        self.used_ids = {}
        self.pids = self.make_db_dict(self.make_tablename("client_pids"), connection=self.db_connection)
        self.hosts = self.make_db_dict(self.make_tablename("client_hosts"), connection=self.db_connection)
        assert set(self.pids) == set(self.hosts)
        # Invariants: the keys of self.pids and of self.hosts are the same set.
        # The keys of self.used_ids are a subset of the keys of self.pids.
        # A clientid is in self.used_ids if we know that clientid to be
        # currently running.
        
        if 'scriptpath' in self.params:
            self.progparams[0]['execpath'] = self.params['scriptpath']
        
        # If hostnames are of the form @file, read host names from file,
        # one host name per line
        match = re.match(r"@(.*)", self.params["hostnames"])
        if match:
            with open(match.group(1)) as f:
                self.hosts_to_launch = [line.strip() for line in f]
        else:
            self.hosts_to_launch = [host.strip() for host in
                    self.params["hostnames"].split(",")]

        if "nrclients" in self.params:
            self.hosts_to_launch = self.make_multiplicity(self.hosts_to_launch,
                   self.params["nrclients"])

    @staticmethod
    def make_multiplicity(names, multi):
        """ Produce a list in which each unique entry of the list "names"
        occurs "multi" times. The order of elements in names is preserved.
        
        >>> names = ['a', 'b', 'a', 'c', 'c', 'a', 'a']
        >>> StartClientsTask.make_multiplicity(names, 1)
        ['a', 'b', 'c']
        >>> StartClientsTask.make_multiplicity(names, 2)
        ['a', 'a', 'b', 'b', 'c', 'c']
        """
        result = []
        # Use OrderedDict to get unique names, preserving order
        for name in OrderedDict.fromkeys(names, None):
            result.extend([name] * multi)
        return result

    def get_hosts_to_launch(self):
        """ Get list host names on which clients should run """
        return self.hosts_to_launch

    def is_alive(self, clientid):
        # Simplistic: just test if process with that pid exists and accepts
        # signals from us. TODO: better testing here, probably with ps|grep
        # or some such
        (rc, stdout, stderr) = self.kill_client(clientid, signal=0)
        return (rc == 0)
    
    def _add_cid(self, clientid, pid, host):
        """ Add a client id atomically to both the "pids" and "hosts"
        dictionaries
        """
        self.pids.update({clientid: pid}, commit=False)
        self.hosts.update({clientid: host}, commit=True)

    def _del_cid(self, clientid):
        """ Remove a client id atomically from both the "pids" and "hosts"
        dictionaries
        """
        self.pids.clear([clientid], commit=False)
        self.hosts.clear([clientid], commit=True)
    
    def launch_clients(self, servertask):
        """ This now takes server as a servertask object, so that we can
        get an URL which is special-cased for localhost """
        url = servertask.get_url()
        url_loc = servertask.get_url(origin="localhost")
        certsha1 = servertask.get_cert_sha1()
        for host in self.hosts_to_launch:
            if host == "localhost":
                self.launch_one_client(host.strip(), url_loc, certsha1=certsha1)
            else:
                self.launch_one_client(host.strip(), url, certsha1=certsha1)
        running_clients = [(cid, self.hosts[cid], pid) for (cid, pid) in
            self.pids.items()]
        s = ", ".join(["%s (Host %s, PID %d)" % t for t in running_clients])
        self.logger.info("Running clients: %s" % s)
        # Check for old clients which we did not mean to start this run
        for cid in set(self.pids) - set(self.used_ids):
            if self.is_alive(cid):
                self.logger.warning("Client id %s (Host %s, PID %d), launched "
                                 "in a previous run and not meant to be "
                                 "launched this time, is still running",
                                 cid, self.hosts[cid], self.pids[cid])
            else:
                self.logger.warning("Client id %s (Host %s, PID %d), launched "
                                 "in a previous run and not meant to be "
                                 "launched this time, seems to have died. "
                                 "I'll forget about this client.",
                                 cid, self.hosts[cid], self.pids[cid])
                self._del_cid(cid)
    
    def make_unique_id(self, host):
        # Make a unique client id for host
        clientid = host
        i = 1
        while clientid in self.used_ids:
            assert clientid in self.pids
            assert clientid in self.hosts
            i += 1
            clientid = "%s+%d" % (host, i)
        return clientid
    
    # Cases:
    # Client was never started. Start it, add to state
    # Client was started, but does not exist any more. Remove from state,
    #   then start and add again
    # Client was started, and does still exists. Nothing to do.
    
    def launch_one_client(self, host, server, *, clientid=None, certsha1=None):
        if clientid is None:
            clientid = self.make_unique_id(host)
        # Check if client is already running
        if clientid in self.pids:
            assert self.hosts[clientid] == host
            if self.is_alive(clientid):
                self.logger.info("Client %s on host %s with PID %d already "
                                 "running",
                                 clientid, host, self.pids[clientid])
                self.used_ids[clientid] = True
                return
            else:
                self.logger.info("Client %s on host %s with PID %d seems to have died",
                                 clientid, host, self.pids[clientid])
                self._del_cid(clientid)
        
        self.logger.info("Starting client id %s on host %s", clientid, host)
        cado_nfs_client = cadoprograms.CadoNFSClient(server=server,
                                         clientid=clientid, daemon=True,
                                         certsha1=certsha1,
                                         **self.progparams[0])
        if host == "localhost":
            process = cadocommand.Command(cado_nfs_client)
        else:
            process = cadocommand.RemoteCommand(cado_nfs_client, host, self.parameters)
        (rc, stdout, stderr) = process.wait()
        if rc != 0:
            self.logger.warning("Starting client on host %s failed.", host)
            if stdout:
                self.logger.warning("Stdout: %s", stdout.decode("utf-8").strip())
            if stderr:
                self.logger.warning("Stderr: %s", stderr.decode("utf-8").strip())
            return
        match = None
        if not stdout is None:
            match = re.match(r"PID: (\d+)", stdout.decode("utf-8"))
        if not match:
            self.logger.warning("Client did not print PID")
            if not stdout is None:
                self.logger.warning("Stdout: %s", stdout.decode("utf-8").strip())
            if not stderr is None:
                self.logger.warning("Stderr: %s", stderr.decode("utf-8").strip())
            return
        self.used_ids[clientid] = True
        self._add_cid(clientid, int(match.group(1)), host)

    def kill_all_clients(self):
        # Need the list() to make a copy as dict will change in loop body
        for clientid in list(self.pids):
            (rc, stdout, stderr) = self.kill_client(clientid)
            if rc == 0:
                self.logger.info("Stopped client %s (Host %s, PID %d)",
                                 clientid, self.hosts[clientid], self.pids[clientid])
                self._del_cid(clientid)
            else:
                self.logger.warning("Stopping client %s (Host %s, PID %d) failed",
                                    clientid, self.hosts[clientid], self.pids[clientid])
                if stdout:
                    self.logger.warning("Stdout: %s", stdout.decode("utf-8").strip())
                if stderr:
                    self.logger.warning("Stderr: %s", stderr.decode("utf-8").strip())
                # Assume that the client is already dead and remove it from
                # the list of running clients
                self._del_cid(clientid)
    
    def kill_client(self, clientid, signal=None):
        pid = self.pids[clientid]
        host = self.hosts[clientid]
        kill = cadoprograms.Kill(pid, signal=signal)
        if host == "localhost":
            process = cadocommand.Command(kill)
        else:
            process = cadocommand.RemoteCommand(kill, host, self.parameters)
        return process.wait()

class Message(object):
    def __init__(self, sender, key, value=None):
        self.sender = sender
        self.key = key
        self.value = value
    def get_sender(self):
        return self.sender
    def get_key(self):
        return self.key
    def get_value(self):
        return self.value
    @classmethod
    def reverse_lookup(cls, reference):
        for key in dir(cls):
            if getattr(cls, key) == reference:
                return key


class Notification(Message):
    FINISHED_POLYNOMIAL_SELECTION = object()
    WANT_MORE_RELATIONS = object()
    HAVE_ENOUGH_RELATIONS = object()
    REGISTER_FILENAME = object()
    UNREGISTER_FILENAME = object()
    WANT_TO_RUN = object()
    SUBSCRIBE_WU_NOTIFICATIONS = object()

class Request(Message):
    # Lacking a proper enum before Python 3.4, we generate dummy objects
    # which have separate identity and can be used as dict keys
    GET_RAW_POLYNOMIALS = object()
    GET_POLYNOMIAL = object()
    GET_POLYNOMIAL_FILENAME = object()
    GET_HAVE_TWO_ALG_SIDES = object()
    GET_WILL_IMPORT_FINAL_POLYNOMIAL = object()
    GET_POLY_RANK = object()
    GET_FACTORBASE_FILENAME = object()
    GET_FACTORBASE0_FILENAME = object()
    GET_FACTORBASE1_FILENAME = object()
    GET_FREEREL_FILENAME = object()
    GET_RENUMBER_FILENAME = object()
    GET_FREEREL_RELCOUNT = object()
    GET_RENUMBER_PRIMECOUNT = object()
    GET_SIEVER_FILENAMES = object()
    GET_SIEVER_RELCOUNT = object()
    GET_DUP1_FILENAMES = object()
    GET_DUP1_RELCOUNT = object()
    GET_GAL_UNIQUE_RELCOUNT = object()
    GET_UNIQUE_RELCOUNT = object()
    GET_UNIQUE_FILENAMES = object()
    GET_PURGED_FILENAME = object()
    GET_MERGED_FILENAME = object()
    GET_INDEX_FILENAME = object()
    GET_IDEAL_FILENAME = object()
    GET_DENSE_FILENAME = object()
    GET_DEPENDENCY_FILENAME = object()
    GET_LINALG_PREFIX = object()
    GET_KERNEL_FILENAME = object()
    GET_VIRTUAL_LOGS_FILENAME = object()
    GET_RELSDEL_FILENAME = object()
    GET_SM_FILENAME = object()
    GET_UNITS_DIRNAME = object()
    GET_BADIDEALS_FILENAME = object()
    GET_BADIDEALINFO_FILENAME = object()
    GET_SMEXP = object()
    GET_NMAPS = object()
    GET_WU_RESULT = object()
    GET_WORKDIR_JOBNAME = object()
    GET_WORKDIR_PATH = object()
    GET_DLOG_FILENAME = object()

class CompleteFactorization(HasState, wudb.DbAccess, 
        DoesLogging, cadoparams.UseParameters, patterns.Mediator):
    """ The complete factorization / dlp, aggregate of the individual tasks """
    @property
    def name(self):
        return "tasks"
    @property
    def param_nodename(self):
        return self.name
    @property
    def paramnames(self):
        # This isn't a Task subclass so we don't really need to define
        # paramnames, but we do it out of habit
        return {"name": str, "workdir": str, "N": int, "ell": 0, "dlp": False,
                "gfpext": 1, "jlpoly" : False, "trybadwu": False,
                "target": ""}
    @property
    def title(self):
        return "Complete Factorization / Discrete logarithm"
    @property
    def programs(self):
        return []
    
    def __init__(self, db, parameters, path_prefix):
        self.db=db
        super().__init__(db=db, parameters=parameters, path_prefix=path_prefix)
        self.params = self.parameters.myparams(self.paramnames)
        self.db_listener = self.make_db_listener()

        # Init WU BD
        self.wuar = self.make_wu_access()
        self.wuar.create_tables()
        if self.params["trybadwu"]:
            # Test behaviour when a WU is in the DB that does not belong to
            # any task. It should get cancelled with an error message.
            self.wuar.create(["WORKUNIT FAKE_WU_%s\nCOMMAND true" % time.time()])

        # Start with an empty list of tasks that want to run. Tasks will add
        # themselves during __init__().
        self.tasks_that_want_to_run = list()

        # Init client lists
        self.clients = []
        whitelist = set()
        for (path, key) in self.parameters.get_parameters().find(['slaves'], 'hostnames'):
            self.clients.append(StartClientsTask(mediator=self,
                                                 db=db,
                                                 parameters=self.parameters,
                                                 path_prefix=path))
            hostnames = self.clients[-1].get_hosts_to_launch()
            whitelist |= set(hostnames)

        whitelist = list(whitelist) if whitelist else None
        # Init server task
        self.servertask = StartServerTask(default_workdir=self.params["workdir"],
                parameters=parameters, path_prefix=path_prefix, db=db,
                whitelist=whitelist)

        parampath = self.parameters.get_param_path()
        polyselpath = parampath + ['polyselect']
        sievepath = parampath + ['sieve']
        filterpath = parampath + ['filter']
        linalgpath = parampath + ['linalg']
        reconstructlogpath = parampath + ['reconstructlog']
        descentpath = parampath + ['descent']
        sqrtpath = parampath + ['sqrt']
        numbertheorypath = parampath + ['numbertheory']
        
        ## tasks that are common to factorization and dlp
        self.fb = FactorBaseTask(mediator=self,
                                 db=db,
                                 parameters=self.parameters,
                                 path_prefix=sievepath)
        self.freerel = FreeRelTask(mediator=self,
                                   db=db,
                                   parameters=self.parameters,
                                   path_prefix=sievepath)
        self.sieving = SievingTask(mediator=self,
                                   db=db,
                                   parameters=self.parameters,
                                   path_prefix=sievepath)
        self.dup1 = Duplicates1Task(mediator=self,
                                    db=db,
                                    parameters=self.parameters,
                                    path_prefix=filterpath)
        self.dup2 = Duplicates2Task(mediator=self,
                                    db=db,
                                    parameters=self.parameters,
                                    path_prefix=filterpath)
        self.purge = PurgeTask(mediator=self,
                               db=db,
                               parameters=self.parameters,
                               path_prefix=filterpath)
        ## For DLP in extension fields, we can not use the classical
        ## polynomial selection, but otherwise we do:
        if self.params["gfpext"] == 1:
            if self.params["jlpoly"]:
                self.polyselJL = PolyselJLTask(mediator=self,
                                           db=db,
                                           parameters=self.parameters,
                                           path_prefix=polyselpath)
            else:
                self.polysel1 = Polysel1Task(mediator=self,
                                           db=db,
                                           parameters=self.parameters,
                                           path_prefix=polyselpath)
                self.polysel2 = Polysel2Task(mediator=self,
                                           db=db,
                                           parameters=self.parameters,
                                           path_prefix=polyselpath)
        else:
            self.polyselgfpn = PolyselGFpnTask(mediator=self,
                    db=db,
                    parameters=self.parameters,
                    path_prefix=polyselpath)

        if self.params["dlp"]:
            ## Tasks specific to dlp
            self.numbertheory = NumberTheoryTask(mediator=self,
                             db=db,
                             parameters=self.parameters,
                             path_prefix=numbertheorypath)
            self.filtergalois = FilterGaloisTask(mediator=self,
                             db=db,
                             parameters=self.parameters,
                             path_prefix=filterpath)
            self.sm = SMTask(mediator=self,
                             db=db,
                             parameters=self.parameters,
                             path_prefix=filterpath)
            self.merge = MergeDLPTask(mediator=self,
                                   db=db,
                                   parameters=self.parameters,
                                   path_prefix=filterpath)
            self.linalg = LinAlgDLPTask(mediator=self,
                                     db=db,
                                     parameters=self.parameters,
                                     path_prefix=linalgpath)
            self.reconstructlog = ReconstructLogTask(mediator=self,
                                     db=db,
                                     parameters=self.parameters,
                                     path_prefix=reconstructlogpath)
            if self.params["target"]:
                self.descent = DescentTask(mediator=self,
                                         db=db,
                                         parameters=self.parameters,
                                         path_prefix=descentpath)
        else:
            ## Tasks specific to factorization
            self.merge = MergeTask(mediator=self,
                                   db=db,
                                   parameters=self.parameters,
                                   path_prefix=filterpath)
            self.linalg = LinAlgTask(mediator=self,
                                     db=db,
                                     parameters=self.parameters,
                                     path_prefix=linalgpath)
            self.characters = CharactersTask(mediator=self,
                                             db=db,
                                             parameters=self.parameters,
                                             path_prefix=linalgpath)
            self.sqrt = SqrtTask(mediator=self,
                                 db=db,
                                 parameters=self.parameters,
                                 path_prefix=sqrtpath)
        
        # Defines an order on tasks in which tasks that want to run should be
        # run
        if self.params["dlp"]:
            if self.params["gfpext"] == 1:
                if self.params["jlpoly"]:
                    self.tasks = (self.polyselJL,)
                else:
                    self.tasks = (self.polysel1, self.polysel2)
            else:
                self.tasks = (self.polyselgfpn,)
            self.tasks = self.tasks + (self.numbertheory, self.fb,
                          self.freerel, self.sieving,
                          self.dup1, self.dup2,
                          self.filtergalois, self.purge, self.merge,
                          self.sm, self.linalg, self.reconstructlog)
            if self.params["target"]:
                self.tasks = self.tasks + (self.descent,)
        else:
            self.tasks = (self.polysel1, self.polysel2, self.fb, self.freerel,
                          self.sieving, self.dup1, self.dup2, self.purge,
                          self.merge, self.linalg, self.characters, self.sqrt)

        reverse_lookup=defaultdict(list)
        self.parameter_help=""
        for t in self.tasks:
            self.parameter_help += t.collect_usable_parameters(reverse_lookup)

        for (path, key, value) in parameters.get_unused_parameters():
            self.logger.warning("Parameter %s = %s was not used anywhere",
                                ".".join(path + [key]), value)
            if key in reverse_lookup.keys():
                l = reverse_lookup[key]
                if len(l) == 1:
                    self.logger.warning("Perhaps you meant %s.%s ?" % (l[0], key))
                else:
                    self.logger.warning("Perhaps you meant one of the following ?")
                    for x in l:
                        self.logger.warning("  %s.%s ?" % (x, key))
                    prefix = ".".join(os.path.commonprefix([x.split(".") for x in l]))
                    self.logger.warning("(If you wish to set all of these consistently, you may set %s.%s)" % (prefix, key))


        self.request_map = {
            Request.GET_FACTORBASE0_FILENAME: self.fb.get_filename0,
            Request.GET_FACTORBASE1_FILENAME: self.fb.get_filename1,
            Request.GET_FREEREL_FILENAME: self.freerel.get_freerel_filename,
            Request.GET_RENUMBER_FILENAME: self.freerel.get_renumber_filename,
            Request.GET_FREEREL_RELCOUNT: self.freerel.get_nrels,
            Request.GET_RENUMBER_PRIMECOUNT: self.freerel.get_nprimes,
            Request.GET_SIEVER_FILENAMES: self.sieving.get_output_filenames,
            Request.GET_SIEVER_RELCOUNT: self.sieving.get_nrels,
            Request.GET_DUP1_FILENAMES: self.dup1.get_output_filenames,
            Request.GET_DUP1_RELCOUNT: self.dup1.get_nrels,
            Request.GET_UNIQUE_RELCOUNT: self.dup2.get_nrels,
            Request.GET_UNIQUE_FILENAMES: self.dup2.get_output_filenames,
            Request.GET_PURGED_FILENAME: self.purge.get_purged_filename,
            Request.GET_MERGED_FILENAME: self.merge.get_merged_filename,
            Request.GET_INDEX_FILENAME: self.merge.get_index_filename,
            Request.GET_DENSE_FILENAME: self.merge.get_dense_filename,
            Request.GET_WU_RESULT: self.db_listener.send_result,
            Request.GET_WORKDIR_JOBNAME: self.fb.workdir.get_workdir_jobname,
            Request.GET_WORKDIR_PATH: self.fb.workdir.get_workdir_path,
        }

        ## Set requests related to polynomial selection
        if self.params["gfpext"] == 1:
            if self.params["jlpoly"]:
                self.request_map[Request.GET_POLYNOMIAL] = self.polyselJL.get_poly
                self.request_map[Request.GET_POLYNOMIAL_FILENAME] = self.polyselJL.get_poly_filename
                self.request_map[Request.GET_HAVE_TWO_ALG_SIDES] = self.polyselJL.get_have_two_alg_sides
            else:
                self.request_map[Request.GET_RAW_POLYNOMIALS] = self.polysel1.get_raw_polynomials
                self.request_map[Request.GET_POLY_RANK] = self.polysel1.get_poly_rank
                self.request_map[Request.GET_POLYNOMIAL] = self.polysel2.get_poly
                self.request_map[Request.GET_POLYNOMIAL_FILENAME] = self.polysel2.get_poly_filename
                self.request_map[Request.GET_HAVE_TWO_ALG_SIDES] = self.polysel2.get_have_two_alg_sides
                self.request_map[Request.GET_WILL_IMPORT_FINAL_POLYNOMIAL] = self.polysel2.get_will_import
        else:
            self.request_map[Request.GET_POLYNOMIAL] = self.polyselgfpn.get_poly
            self.request_map[Request.GET_POLYNOMIAL_FILENAME] = self.polyselgfpn.get_poly_filename
            self.request_map[Request.GET_HAVE_TWO_ALG_SIDES] = self.polyselgfpn.get_have_two_alg_sides

        ## add requests specific to dlp or factoring
        if self.params["dlp"]:
            self.request_map[Request.GET_IDEAL_FILENAME] = self.merge.get_ideal_filename
            self.request_map[Request.GET_GAL_UNIQUE_RELCOUNT] = self.filtergalois.get_nrels
            self.request_map[Request.GET_BADIDEALS_FILENAME] = self.numbertheory.get_badideals_filename
            self.request_map[Request.GET_BADIDEALINFO_FILENAME] = self.numbertheory.get_badidealinfo_filename
            self.request_map[Request.GET_NMAPS] = self.numbertheory.get_nmaps
            self.request_map[Request.GET_SM_FILENAME] = self.sm.get_sm_filename
            self.request_map[Request.GET_RELSDEL_FILENAME] = self.purge.get_relsdel_filename
            self.request_map[Request.GET_DLOG_FILENAME] = self.reconstructlog.get_dlog_filename
            self.request_map[Request.GET_KERNEL_FILENAME] = self.linalg.get_virtual_logs_filename
            self.request_map[Request.GET_VIRTUAL_LOGS_FILENAME] = self.linalg.get_virtual_logs_filename
        else:
            self.request_map[Request.GET_KERNEL_FILENAME] = self.characters.get_kernel_filename
            self.request_map[Request.GET_DEPENDENCY_FILENAME] = self.linalg.get_dependency_filename
            self.request_map[Request.GET_LINALG_PREFIX] = self.linalg.get_prefix

    def run(self):
        had_interrupt = False
        if self.params["dlp"]:
            self.logger.info("Computing Discrete Logs in GF(%s)", self.params["N"])
        else:
            self.logger.info("Factoring %s", self.params["N"])
        self.start_elapsed_time()

        self.servertask.run()
        last_task = None
        last_status = True
        try:
            tasks=[]
            for i in range(len(self.tasks)):
                tasks.append(self.tasks[i])
            self.start_all_clients()
            i=0
            while last_status:
                last_status, last_task = self.run_next_task()
                if i<len(self.tasks):
                    self.tasks[i].print_stats()
                    i+=1
            for task in self.tasks:
                task.print_stats()

        except KeyboardInterrupt:
            self.logger.fatal("Received KeyboardInterrupt. Terminating")
            had_interrupt = True

        except TaskException as e:
           self.stop_all_clients()
           raise e

        self.stop_all_clients()
        self.servertask.shutdown()
        elapsed = self.end_elapsed_time()

        if had_interrupt:
            return None

        cputotal = self.get_sum_of_cpu_or_real_time(True)
        # Do we want the sum of real times over all sub-processes for
        # something?
        # realtotal = self.get_sum_of_cpu_or_real_time(False)
        if self.params["dlp"]:
            self.logger.info("Total cpu/elapsed time for entire discrete log: %g/%g",
                         cputotal, elapsed)
        else:
            self.logger.info("Total cpu/elapsed time for entire factorization: %g/%g",
                         cputotal, elapsed)

        if last_task and not last_status:
            self.logger.fatal("Premature exit within %s. Bye.", last_task)
            return None

        # Print the defining polynomial of the finite field used for
        # representing elements.
        # This assumes that the last line of the poly file contains this
        # information. This is currently the case for polyselect_gfpn.c
        # but of course, this won't be the case for a user-defined poly
        # file that has been imported (anyway, in that case, the user
        # should know what she is doing).
        if self.params["dlp"] and self.params["gfpext"] > 1:
            polyfile = self.request_map[Request.GET_POLYNOMIAL_FILENAME]()
            with open(str(polyfile), "r") as ff:
                s = ff.read().splitlines()[-1].split()[-1]
                self.logger.info("The polynomial defining the finite field is %s", s)

        if self.params["dlp"]:
            ret = [ self.params["N"], self.params["ell"]] + self.reconstructlog.get_log2log3()
            if self.params["target"]:
                ret = ret + [self.descent.get_logtarget()]
            return ret
        else:
            return self.sqrt.get_factors()
    
    def start_all_clients(self):
        for clients in self.clients:
            clients.launch_clients(self.servertask)
    
    def stop_all_clients(self):
        for clients in self.clients:
            clients.kill_all_clients()

    def start_elapsed_time(self):
        if "starttime" in self.state:
            self.logger.warning("The start time of the last cado-nfs.py "
                                "run was recorded, but not its end time, "
                                "maybe because it died unexpectedly.")
            self.logger.warning("Elapsed time of last run is not known and "
                                "will not be counted towards total.")
        self.state["starttime"] = time.time()
        
    def end_elapsed_time(self):
        if not "starttime" in self.state:
            self.logger.error("Missing starttime in end_elapsed_time(). "
                              "This should not have happened.")
            return
        elapsed = time.time() - self.state["starttime"]
        elapsed += self.state.get("elapsed", 0)
        self.state.__delitem__("starttime", commit=False)
        self.state.update({"elapsed": elapsed}, commit=True)
        return elapsed

    
    def run_next_task(self):
        for task in self.tasks:
            if task in self.tasks_that_want_to_run:
                #self.logger.info("Next task that wants to run: %s", task.title)
                self.tasks_that_want_to_run.remove(task)
                return [task.run(), task.title]
        return [False, None]

    def get_sum_of_cpu_or_real_time(self, is_cpu):
        total = 0
        for task in self.tasks:
            task_time = task.get_total_cpu_or_real_time(is_cpu)
            total += task_time
            # self.logger.info("Task %s reports %s time of %g, new total: %g",
            #         task.name, "cpu" if is_cpu else "real", task_time, total)
        return total

    def register_filename(self, d):
        return self.servertask.register_filename(d)
    
    def relay_notification(self, message):
        """ The relay for letting Tasks talk to us and each other """
        assert isinstance(message, Notification)
        sender = message.get_sender()
        key = message.get_key()
        value = message.get_value()
        self.logger.message("Received notification from %s, key = %s, value = %s",
                            sender, Notification.reverse_lookup(key), value)
        if key is Notification.WANT_MORE_RELATIONS:
            if sender is self.purge:
                self.dup2.request_more_relations(value)
                if self.params["dlp"]:
                    self.filtergalois.request_more_relations(value)
            elif sender is self.dup2:
                self.dup1.request_more_relations(value)
            elif sender is self.dup1:
                self.sieving.request_more_relations(value)
            else:
                raise Exception("Got WANT_MORE_RELATIONS from unknown sender")
        elif key is Notification.HAVE_ENOUGH_RELATIONS:
            if sender is self.purge:
                self.servertask.stop_serving_wus()
                self.sieving.cancel_available_wus()
                self.stop_all_clients()
            else:
                raise Exception("Got HAVE_ENOUGH_RELATIONS from unknown sender")
        elif key is Notification.REGISTER_FILENAME:
            if isinstance(sender, ClientServerTask):
                self.register_filename(value)
            else:
                raise Exception("Got REGISTER_FILENAME, but not from a ClientServerTask")
        elif key is Notification.WANT_TO_RUN:
            if sender in self.tasks_that_want_to_run:
                raise Exception("Got request from %s to run, but it was in run queue already",
                                sender)
            else:
                self.tasks_that_want_to_run.append(sender)
        elif key is Notification.SUBSCRIBE_WU_NOTIFICATIONS:
            return self.db_listener.subscribeObserver(sender)
        else:
            raise KeyError("Notification from %s has unknown key %s" % (sender, key))
    
    def answer_request(self, request):
        assert isinstance(request, Request)
        sender = request.get_sender()
        key = request.get_key()
        value = request.get_value()
        self.logger.message("Received request from %s, key = %s, values = %s",
                            sender, Request.reverse_lookup(key), value)
        if not key in self.request_map:
            raise KeyError("Unknown Request key %s from sender %s" %
                           (key, sender))
        if value is None:
            result = self.request_map[key]()
        else:
            result = self.request_map[key](value)
        self.logger.message("Completed request from %s, key = %s, values = %s, result = %s",
                            sender, Request.reverse_lookup(key), value, result)
        return result
    
    def handle_message(self, message):
        if isinstance(message, Notification):
            self.relay_notification(Notification)
        elif isinstance(message, Request):
            return self.answer_request(message)
        else:
            raise TypeError("Message is neither Notification nor Request")<|MERGE_RESOLUTION|>--- conflicted
+++ resolved
@@ -324,15 +324,9 @@
                     in enumerate(self.polyg) if not coeff == 0]
         if not self.MurphyE == 0.:
             if self.MurphyParams:
-<<<<<<< HEAD
-                arr.append("# MurphyE' (%s) = %g\n" % (self.MurphyParams, self.MurphyE))
+                arr.append("# MurphyE' (%s) = %.3e\n" % (self.MurphyParams, self.MurphyE))
             else:
-                arr.append("# MurphyE' = %g\n" % self.MurphyE)
-=======
-                arr.append("# MurphyE (%s) = %.3e\n" % (self.MurphyParams, self.MurphyE))
-            else:
-                arr.append("# MurphyE = %.3e\n" % self.MurphyE)
->>>>>>> d8b95e1d
+                arr.append("# MurphyE' = %.3e\n" % self.MurphyE)
         if not self.revision == None:
             arr.append("# found by revision %s\n" % self.revision)
         if not self.lognorm == 0.:
