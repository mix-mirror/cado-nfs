--- conflicted
+++ resolved
@@ -82,11 +82,8 @@
                             " the rest of the world (see -t help)"
                             " (in gigabytes, floating point values allowed)",
                             type=int)
-<<<<<<< HEAD
-=======
         parser.add_argument("--descent-max-increase-A", type=int, default=4)
         parser.add_argument("--descent-max-increase-lpb", type=int, default=0)
->>>>>>> d84ae397
 
     def __init__(self, args):
         self._conn = None
