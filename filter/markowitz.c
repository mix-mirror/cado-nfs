--- conflicted
+++ resolved
@@ -259,18 +259,8 @@
         for(k = 1; k <= mat->R[GETJ(mat, j)][0]; k++)
           if((i = mat->R[GETJ(mat, j)][k]) != -1){
 	    // this should be the weight of row i
-<<<<<<< HEAD
-      if(matLengthRow(mat, i) < mkz)
-          mkz = matLengthRow(mat, i);
-=======
-#ifdef FOR_FFS
-	    if(mat->rows[i][0].id < w0)
-              w0 = mat->rows[i][0].id, i0 = i;
-#else
-	    if(mat->rows[i][0] < w0)
-              w0 = mat->rows[i][0], i0 = i;
-#endif
->>>>>>> 2f7e3c8a
+      if(matLengthRow(mat, i) < w0)
+          w0 = matLengthRow(mat, i), i0 = i;
           }
 #if 0   /* here we assume there is no cancellation other than for ideal j:
 	   the lightest row has weight w0, we add wt-1 times w0-1,
