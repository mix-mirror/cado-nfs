--- conflicted
+++ resolved
@@ -117,11 +117,7 @@
 
         if (relation_stream_disp_progress_now_p(rs)) {
             fprintf (stderr,
-<<<<<<< HEAD
-                    "# split %"PRid" relations in %.1fs"
-=======
                     "# split %" PRid " relations in %.1fs"
->>>>>>> b42454c7
                     " -- %.1f MB/s -- %.1f rels/s\n",
                     rs->nrels, rs->dt, rs->mb_s, rs->rels_s);
         }
@@ -237,11 +233,7 @@
     }
     relation_stream_trigger_disp_progress(rs);
     fprintf (stderr,
-<<<<<<< HEAD
-            "# split %"PRid" relations in %.1fs"
-=======
             "# split %" PRid " relations in %.1fs"
->>>>>>> b42454c7
             " -- %.1f MB/s -- %.1f rels/s\n",
             rs->nrels, rs->dt, rs->mb_s, rs->rels_s);
     for (int i = 0; i < nslices; i++) {
