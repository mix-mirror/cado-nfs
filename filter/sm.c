--- conflicted
+++ resolved
@@ -63,25 +63,13 @@
   uint64_t nrows, ncols;
   purgedfile_read_firstline (purgedname, &nrows, &ncols);
 
-<<<<<<< HEAD
-  pairs = (poly_t *) malloc(nrows * sizeof(poly_t));
+  pairs = (mpz_poly_t *) malloc(nrows * sizeof(mpz_poly_t));
 
   /* For each rel, read the a,b-pair and init the corresponding poly pairs[] */
   read_sm_data_t data = {.pairs = pairs};
   char *fic[2] = {(char *) purgedname, NULL};
   filter_rels (fic, (filter_rels_callback_t) thread_sm, &data,
           EARLYPARSE_NEED_AB_HEXA, NULL, NULL);
-=======
-  pairs = (mpz_poly_t *) malloc(ps->nrows * sizeof(mpz_poly_t));
-
-  /* Parse purgedfile (a,b)-pairs only */
-  ps->parse_only_ab = 1;
-  uint64_t npairs;
-  for(npairs = 0 ; purgedfile_stream_get(ps, NULL) >= 0 ; npairs++) {
-    ASSERT_ALWAYS(npairs < ps->nrows);
-    mpz_poly_init_set_ab(pairs[npairs], ps->a, ps->b);
-  }
->>>>>>> 051982b6
 
   /* small_ncols isn't used here: we don't care */
   int small_ncols;
@@ -141,13 +129,8 @@
 
   fclose_maybe_compressed(ix, indexname);
 
-<<<<<<< HEAD
   for (uint64_t i = 0; i < nrows; i++)
-    poly_free (pairs[i]);
-=======
-  while (npairs > 0)
-    mpz_poly_free (pairs[--npairs]);
->>>>>>> 051982b6
+    mpz_poly_free (pairs[i]);
   free (pairs);
   mpz_clear (ee);
   
