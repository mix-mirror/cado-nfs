/* Shirokauer maps 
   
Input:

* A list of the (npurged) a,b pairs. This is obtained from the
  purgedfile.
* A matrix of (small_nrows) rows and (npurged) cols, which indicates
  the contents of each relation-set. This is obtained from the
  indexfile.
* The sub-group order (ell) such that ell | p-1
  Note: All computations are done mod ell^2.
* (eps): the exponent used in the computation of the Shirokauer maps.
  Note: eps = ppcm(eps_i), where eps_i = ell^(deg(f_i)) - 1 and f = f_1 ... f_k mod ell
  
Output

* A matrix of (small_nrows) rows and (nmaps)=deg(f) cols (mpz_t).  For each
  relation (rel) the (nmaps) Shirokauer maps are computed as the second
  least-significant digit of the ell-adic representation of the polynomial 
  equal to (rel^eps - 1) / ell.

  In case of two algebraic sides, SM's are computed for sides 0..1 in that
  order.

*/

#include "cado.h"

#include <stdio.h>
#include <stdlib.h>
#include <gmp.h>
#include <string.h>
#include <ctype.h>
#include <sys/types.h>
#include <sys/stat.h>
#include <pthread.h>
#include <errno.h>
<<<<<<< HEAD
=======

#ifdef HAVE_OPENMP
#include <omp.h>
#endif

#include "macros.h"
#include "utils_with_io.h"
>>>>>>> 38efe62c
#include "filter_config.h"
#include "filter_io.h"  // earlyparsed_relation_ptr
#include "gmp_aux.h"    // nbits
#include "gzip.h"       // fopen_maybe_compressed
#include "macros.h"
#include "mpz_poly.h"   // mpz_poly_ptr
#include "purgedfile.h" // purgedfile_read_firstline
#include "select_mpi.h"
#include "sm_utils.h"   // sm_relset_ptr
#include "stats.h"      // stats_data_t
#include "verbose.h"    // verbose_output_print

stats_data_t stats; /* struct for printing progress */

void *
thread_sm (void * context_data, earlyparsed_relation_ptr rel)
{
  mpz_poly * abpolys = (mpz_poly *) context_data;
  mpz_poly_init_set_ab(abpolys[rel->num], rel->a, rel->b);

  return NULL;
}

sm_relset_ptr build_rel_sets(const char * purgedname, const char * indexname,
                             uint64_t * small_nrows, mpz_poly_ptr *F,
			     int nb_polys,
                             const mpz_t ell2)
{
  uint64_t nrows, ncols, len_relset;
  uint64_t r[MAX_LEN_RELSET];
  int64_t e[MAX_LEN_RELSET];
  int ret;

  /* array of (a,b) pairs from (purgedname) file */
  mpz_poly *pairs;

  purgedfile_read_firstline (purgedname, &nrows, &ncols);
  pairs = (mpz_poly *) malloc (nrows * sizeof(mpz_poly));
  ASSERT_ALWAYS (pairs != NULL);
  /* For each rel, read the a,b-pair and init the corresponding poly pairs[] */
  fprintf(stdout, "\n# Reading %" PRIu64 " (a,b) pairs\n", nrows);
  fflush(stdout);
  char *fic[2] = {(char *) purgedname, NULL};
  filter_rels (fic, (filter_rels_callback_t) thread_sm, pairs,
          EARLYPARSE_NEED_AB_HEXA, NULL, NULL);


  /* Array of (small_nrows) relation-sets built from array (pairs) and
     (indexname) file  */
  sm_relset_ptr rels;
  FILE * ix = fopen_maybe_compressed(indexname, "r");
  ASSERT_ALWAYS (ix != NULL);

  ret = fscanf(ix, "%" SCNu64 "\n", small_nrows);
  ASSERT(ret == 1);

  rels = (sm_relset_ptr) malloc (*small_nrows * sizeof(sm_relset_t));
  ASSERT_ALWAYS (rels != NULL);

  fprintf(stdout, "\n# Building %" PRIu64 " relation-sets\n", *small_nrows);
  fflush(stdout);
  uint64_t i;
  stats_init (stats, stdout, &i, nbits(*small_nrows)-5, "Computed",
              "relation-sets", "", "relsets");
  for(i = 0 ; i < *small_nrows ; i++)
  {
    ret = fscanf(ix, "%" SCNu64 "", &len_relset);
    ASSERT_ALWAYS(ret == 1 && len_relset < MAX_LEN_RELSET);

    for (uint64_t k = 0 ; k < len_relset ; k++)
    {
      ret = fscanf(ix, " %" SCNx64 ":%" SCNd64 "", &r[k], &e[k]); 
      ASSERT_ALWAYS(ret == 2);
    }
    
    int dF[NB_POLYS_MAX];
    for (int s = 0; s < nb_polys; ++s) {
        if (F[s] == NULL)
	    dF[s] = 0;
	else
	    dF[s] = F[s]->deg;
    }
    sm_relset_init (&rels[i], dF, nb_polys);
    sm_build_one_relset (&rels[i], r, e, len_relset, pairs, F, nb_polys, ell2);

    if (stats_test_progress(stats))
      stats_print_progress (stats, i, 0, 0, 0);
  }
  stats_print_progress (stats, *small_nrows, 0, 0, 1);
  fclose_maybe_compressed(ix, indexname);

  for (uint64_t i = 0; i < nrows; i++)
    mpz_poly_clear (pairs[i]);
  free (pairs);
  
  return rels;
}


void print_all_sm(FILE *out, sm_side_info *sm_info, int nb_polys,
    mpz_poly *sm) {
  for(int side = 0, c = 0 ; side < nb_polys ; side++) {
    if (sm_info[side]->nsm == 0)
      continue;
    if (c++) fprintf(out, " ");
    print_sm (out, sm_info[side], sm[side]);
  }
  fprintf(out, "\n");
}



// Basic MPI communications

void MPI_Send_mpz(mpz_ptr z, int dst) {
  mp_size_t nlimbs = mpz_size(z);
  MPI_Send(&nlimbs, 1, CADO_MPI_MP_SIZE_T, dst, 0, MPI_COMM_WORLD);
  MPI_Send(&z->_mp_size, 1, CADO_MPI_MPZ_INTERNAL_SIZE_T, dst, 0, MPI_COMM_WORLD);
  MPI_Send(z->_mp_d, nlimbs, CADO_MPI_MP_LIMB_T, dst, 0, MPI_COMM_WORLD);
}

void MPI_Recv_mpz(mpz_ptr z, int src) {
  mp_size_t nlimbs;
  MPI_Recv(&nlimbs, 1, CADO_MPI_MP_SIZE_T, src, 0, MPI_COMM_WORLD, MPI_STATUS_IGNORE);
  _mpz_realloc(z, nlimbs);
  MPI_Recv(&z->_mp_size, 1, CADO_MPI_MPZ_INTERNAL_SIZE_T, src, 0, MPI_COMM_WORLD, MPI_STATUS_IGNORE);
  MPI_Recv(z->_mp_d, nlimbs, CADO_MPI_MP_LIMB_T, src, 0, MPI_COMM_WORLD, MPI_STATUS_IGNORE);
}


void MPI_Send_mpz_poly(mpz_poly_ptr poly, int dst) {
  MPI_Send(&poly->deg, 1, MPI_INT, dst, 0, MPI_COMM_WORLD);
  for (int i = 0; i <= poly->deg; ++i)
    MPI_Send_mpz(poly->coeff[i], dst);
}

void MPI_Recv_mpz_poly(mpz_poly_ptr poly, int src) {
  MPI_Recv(&poly->deg, 1, MPI_INT, src, 0, MPI_COMM_WORLD, MPI_STATUS_IGNORE);
  if (poly->alloc < poly->deg+1) {
    poly->alloc = poly->deg+1;
    poly->coeff = (mpz_t *) realloc(poly->coeff, poly->alloc*sizeof(mpz_t));
    ASSERT_ALWAYS(poly->coeff != NULL);
  }
  for (int i = 0; i <= poly->deg; ++i)
    MPI_Recv_mpz(poly->coeff[i], src);
}

void MPI_Send_relset(sm_relset_ptr relset, int dst, int nb_polys) {
  ASSERT_ALWAYS(relset->nb_polys == nb_polys);
  for (int i = 0; i < nb_polys; ++i) {
    MPI_Send_mpz_poly(relset->num[i], dst);
    MPI_Send_mpz_poly(relset->denom[i], dst);
  }
}

void MPI_Recv_relset(sm_relset_ptr relset, int src, int nb_polys) {
  relset->nb_polys = nb_polys;
  for (int i = 0; i < nb_polys; ++i) {
    MPI_Recv_mpz_poly(relset->num[i], src);
    MPI_Recv_mpz_poly(relset->denom[i], src);
  }
}

void MPI_Send_res(mpz_poly * res, int dst, sm_side_info *sm_info,
    int nb_polys) {
  for(int side = 0 ; side < nb_polys ; side++) {
    if (sm_info[side]->nsm == 0)
      continue;
    MPI_Send_mpz_poly(res[side], dst);
  }
}

void MPI_Recv_res(mpz_poly * res, int src, sm_side_info * sm_info,
    int nb_polys) {
  for(int side = 0 ; side < nb_polys ; side++) {
    if (sm_info[side]->nsm == 0)
      continue;
    MPI_Recv_mpz_poly(res[side], src);
  }
}


// Pthread part: on each node, we use shared memory instead of mpi

static void declare_usage(param_list pl)
{
  param_list_decl_usage(pl, "poly", "(required) poly file");
  param_list_decl_usage(pl, "purged", "(required) purged file");
  param_list_decl_usage(pl, "index", "(required) index file");
  param_list_decl_usage(pl, "out", "output file (stdout if not given)");
  param_list_decl_usage(pl, "ell", "(required) group order");
  param_list_decl_usage(pl, "sm-mode", "SM mode (see sm-portability.h)");
  param_list_decl_usage(pl, "nsm", "number of SM on side 0,1,... (default is "
                                   "computed by the program)");
  param_list_decl_usage(pl, "t", "number of threads on each mpi job (default 1)");
  verbose_decl_usage(pl);
}

static void usage (const char *argv, const char * missing, param_list pl)
{
  if (missing) {
    fprintf(stderr, "\nError: missing or invalid parameter \"-%s\"\n",
        missing);
  }
  param_list_print_usage(pl, argv, stderr);
  exit (EXIT_FAILURE);
}

/* -------------------------------------------------------------------------- */

int main (int argc, char **argv)
{
  MPI_Init(&argc, &argv);
  int rank;
  int size;
  MPI_Comm_rank(MPI_COMM_WORLD, &rank);
  MPI_Comm_size(MPI_COMM_WORLD, &size);
  int idoio = (rank == 0); // Am I the job allowed to do I/O ?
  double t0 = seconds();

  char *argv0 = argv[0];

  const char *polyfile = NULL;
  const char *purgedfile = NULL;
  const char *indexfile = NULL;
  const char *outfile = NULL;

  param_list pl;
  cado_poly pol;
  mpz_poly_ptr F[NB_POLYS_MAX];

  sm_relset_ptr rels = NULL;
  uint64_t nb_relsets;
  mpz_t ell, ell2;
  int nsm_arg[NB_POLYS_MAX];

  /* negative value means that the value that will be used is the value
   * computed later by sm_side_info_init */
  for (int side = 0; side < NB_POLYS_MAX; side++)
    nsm_arg[side] = -1;

  /* read params */
  param_list_init(pl);
  declare_usage(pl);

  if (argc == 1)
    usage (argv[0], NULL, pl);

  argc--,argv++;
  for ( ; argc ; ) {
    if (param_list_update_cmdline (pl, &argc, &argv)) { continue; }
    if (idoio) {
      fprintf (stderr, "Unhandled parameter %s\n", argv[0]);
      usage (argv0, NULL, pl);
    }
  }
  /* print command-line arguments */
  verbose_interpret_parameters(pl);
  param_list_print_command_line (stdout, pl);

  /* Read poly filename from command line */
  if ((polyfile = param_list_lookup_string(pl, "poly")) == NULL) {
    if (idoio) {
      fprintf(stderr, "Error: parameter -poly is mandatory\n");
      param_list_print_usage(pl, argv0, stderr);
    }
    exit(EXIT_FAILURE);
  }

  /* Read purged filename from command line */
  if ((purgedfile = param_list_lookup_string(pl, "purged")) == NULL) {
    if (idoio) {
      fprintf(stderr, "Error: parameter -purged is mandatory\n");
      param_list_print_usage(pl, argv0, stderr);
    }
    exit(EXIT_FAILURE);
  }

  /* Read index filename from command line */
  if ((indexfile = param_list_lookup_string(pl, "index")) == NULL) {
    if (idoio) {
      fprintf(stderr, "Error: parameter -index is mandatory\n");
      param_list_print_usage(pl, argv0, stderr);
    }
    exit(EXIT_FAILURE);
  }

  /* Read outfile filename from command line ; defaults to stdout. */
  outfile = param_list_lookup_string(pl, "out");

  /* Read ell from command line (assuming radix 10) */
  mpz_init (ell);
  if (!param_list_parse_mpz(pl, "ell", ell)) {
    if (idoio) {
      fprintf(stderr, "Error: parameter -ell is mandatory\n");
      param_list_print_usage(pl, argv0, stderr);
    }
    exit(EXIT_FAILURE);
  }

  /* Init polynomial */
  cado_poly_init (pol);
  if (!cado_poly_read (pol, polyfile))
  {
    if (idoio) {
      fprintf (stderr, "Error reading polynomial file\n");
    }
    exit (EXIT_FAILURE);
  }

  /* Read number of sm to be printed from command line */
  param_list_parse_int_list (pl, "nsm", nsm_arg, pol->nb_polys, ",");

  for(int side = 0; side < pol->nb_polys; side++)
  {
    F[side] = pol->pols[side];
    if (nsm_arg[side] > F[side]->deg)
    {
      if (idoio) {
        fprintf(stderr, "Error: nsm%d=%d can not exceed the degree=%d\n",
                      side, nsm_arg[side], F[side]->deg);
      }
      exit (EXIT_FAILURE);
    }
  }

  const char * sm_mode_string = param_list_lookup_string(pl, "sm-mode");

  if (param_list_warn_unused(pl)) {
    if (idoio) {
      usage (argv0, NULL, pl);
    } else {
      exit (EXIT_FAILURE);
    }
  }

  /* Print ell and ell^2 */
  mpz_init(ell2);
  mpz_mul(ell2, ell, ell);
  if (idoio)
    gmp_fprintf(stdout, "# Sub-group order:\nell = %Zi\n# Computation is done "
                      "modulo ell2 = ell^2:\nell2 = %Zi\n", ell, ell2);

  sm_side_info sm_info[NB_POLYS_MAX];

  for(int side = 0 ; side < pol->nb_polys ; side++) {
      sm_side_info_init(sm_info[side], F[side], ell);
      sm_side_info_set_mode(sm_info[side], sm_mode_string);
  }

  for (int side = 0; side < pol->nb_polys; side++) {
    if (idoio) {
      fprintf(stdout, "\n# Polynomial on side %d:\n# F[%d] = ", side, side);
      mpz_poly_fprintf(stdout, F[side]);
      printf("# SM info on side %d:\n", side);
      sm_side_info_print(stdout, sm_info[side]);
    }
    if (nsm_arg[side] >= 0)
      sm_info[side]->nsm = nsm_arg[side]; /* command line wins */
    if (idoio)
      printf("# Will compute %d SMs on side %d\n", sm_info[side]->nsm, side);

    /* do some consistency checks */
    if (sm_info[side]->unit_rank != sm_info[side]->nsm)
    {
      if (idoio)
        fprintf(stderr, "# On side %d, unit rank is %d, computing %d SMs ; "
          "weird.\n", side, sm_info[side]->unit_rank,
          sm_info[side]->nsm);
      /* for the 0 case, we haven't computed anything: prevent the
       * user from asking SM data anyway */
      ASSERT_ALWAYS(sm_info[side]->unit_rank != 0);
    }
  }
  fflush(stdout);

  // If nsm is 0 on one side, then set F[side] to NULL to desactivate the
  // corresponding computations.
  // TODO: this will go.
  int dF[NB_POLYS_MAX];
  for (int side = 0; side < pol->nb_polys; ++side) {
    if (sm_info[side]->nsm == 0) {
      F[side] = NULL;
      dF[side] = 0;
    } else {
      dF[side] = F[side]->deg;
    }
  }

  ///////////////////////
  // Only process 0 constructs the relation sets.
#ifdef HAVE_OPENMP
      unsigned int thmax = omp_get_max_threads();
#else
      const unsigned int thmax = 1;
#endif
  if (rank == 0) {
    rels = build_rel_sets(purgedfile, indexfile, &nb_relsets, F, pol->nb_polys, ell2);
    fprintf(stdout, "\n# Computing Shirokauer maps for %" PRIu64
        " relation-sets, using %d threads and %d jobs.\n", nb_relsets, thmax, size);
    fflush(stdout);
  }
  MPI_Bcast(&nb_relsets, 1, CADO_MPI_UINT64_T, 0, MPI_COMM_WORLD);

  ///////////////////////
  // Send a share of the rel sets to each process (round Robin)
  uint64_t nb_parts = (nb_relsets - 1) / size + 1; // ceiling
  sm_relset_ptr part_rels = (sm_relset_ptr)malloc(nb_parts*sizeof(sm_relset_t));
  ASSERT_ALWAYS(part_rels != NULL);
  for (uint64_t i = 0; i < nb_parts; ++i) {
    sm_relset_init(&part_rels[i], dF, pol->nb_polys);
  }
  if (rank == 0) {
    for (uint64_t i = 0; i < nb_parts; ++i) {
      sm_relset_copy(&part_rels[i], &rels[i*size]);
      for (int j = 1; j < size; ++j) {
        if (i*size+j < nb_relsets)
          MPI_Send_relset(&rels[i*size+j], j, pol->nb_polys);
      }
    }
  } else {
    for (uint64_t i = 0; i < nb_parts; ++i) {
      if (i*size+rank < nb_relsets)
        MPI_Recv_relset(&part_rels[i], 0, pol->nb_polys);
    }
  }

  // Can now free the original rels on process 0
  if (rank == 0) {
    for (uint64_t i = 0; i < nb_relsets; i++)
      sm_relset_clear (&rels[i], pol->nb_polys);
    free(rels);
  }

  ///////////////////////
  // Process the relsets.
  t0 = seconds();

  mpz_poly **dst = (mpz_poly **) malloc(nb_parts*sizeof(mpz_poly*));
  for (uint64_t j = 0; j < nb_parts; ++j) {
    dst[j] = (mpz_poly *) malloc(pol->nb_polys*sizeof(mpz_poly));
    memset(dst[j], 0, pol->nb_polys*sizeof(mpz_poly));
    for(int side = 0 ; side < pol->nb_polys ; side++) {
      if (sm_info[side]->nsm != 0)
        mpz_poly_init(dst[j][side], sm_info[side]->f->deg);
    }
  }

  /* updated only by thread 0 */
  uint64_t count_processed_sm = 0;
  stats_init(stats, stdout, &count_processed_sm, nbits(nb_relsets)-5,
          "Computed", "SMs", "", "SMs");

#ifdef HAVE_OPENMP
#pragma omp parallel
#endif
  {
#ifdef HAVE_OPENMP
      unsigned int thid = omp_get_thread_num();
      unsigned int thnb = omp_get_num_threads();
#else
      const unsigned int thid = 0;
      const unsigned int thnb = 1;
#endif
#ifdef HAVE_OPENMP
#pragma omp for schedule(static)
#endif
      for(uint64_t i = 0 ; i < nb_relsets ; i++) {
          for(int side = 0 ; side < pol->nb_polys ; side++) {
              if (sm_info[side]->nsm == 0)
                  continue;
              mpz_poly_reduce_frac_mod_f_mod_mpz(
                      part_rels[i].num[side],
                      part_rels[i].denom[side],
                      sm_info[side]->f0,
                      sm_info[side]->ell2);
              compute_sm_piecewise(dst[i][side],
                      part_rels[i].num[side],
                      sm_info[side]);
          }
          if (thid == 0) {
              /* Static schedule, all threads can reasonably be expected
               * to progress at the same speed */
              count_processed_sm+=thnb;
              if (stats_test_progress(stats))
                  stats_print_progress (stats, count_processed_sm, 0, 0, 0);
          }
      }
  }
  stats_print_progress (stats, nb_parts, 0, 0, 1);

  fprintf(stderr, "Job %d: processed all relsets in %f s\n",
      rank, seconds()-t0);

  // Send back results and print
  if (rank != 0) { // sender
    for (uint64_t i = 0; i < nb_parts; ++i) {
      if (i*size+rank < nb_relsets)
        MPI_Send_res(dst[i], 0, sm_info, pol->nb_polys);
    }
  } else { // rank 0 receives and prints. (round Robin again)
    FILE *out = outfile ? fopen(outfile, "w") : stdout;
    ASSERT_ALWAYS(out != NULL);
    int nsm_total=0;
    for (int side = 0; side < pol->nb_polys; side++) {
      nsm_total += sm_info[side]->nsm;
    }
    fprintf(out, "%" PRIu64 " %d", nb_relsets, nsm_total);
    gmp_fprintf(out, " %Zd\n", ell);
    mpz_poly *res;
    res = (mpz_poly *) malloc(pol->nb_polys*sizeof(mpz_poly));
    for(int side = 0 ; side < pol->nb_polys ; side++) {
      mpz_poly_init(res[side], sm_info[side]->f->deg);
    }
    for (uint64_t i = 0; i < nb_parts; ++i) {
      print_all_sm(out, sm_info, pol->nb_polys, dst[i]);
      for (int j = 1; j < size; ++j) {
        if (i*size+j < nb_relsets) {
          MPI_Recv_res(res, j, sm_info, pol->nb_polys);
          print_all_sm(out, sm_info, pol->nb_polys, res);
        }
      }
    }
    for(int side = 0 ; side < pol->nb_polys ; side++)
      mpz_poly_clear(res[side]);
    free(res);
    if (outfile) fclose(out);
  }

  // It's time to free...
  for (uint64_t j = 0; j < nb_parts; ++j) {
    for(int side = 0 ; side < pol->nb_polys ; side++) {
      mpz_poly_clear(dst[j][side]);
    }
    free(dst[j]);
  }
  free(dst);

  for (int side = 0 ; side < pol->nb_polys ; side++)
    sm_side_info_clear(sm_info[side]);

  mpz_clear(ell);
  mpz_clear(ell2);
  cado_poly_clear(pol);
  param_list_clear(pl);

  MPI_Finalize();

  return 0;
}<|MERGE_RESOLUTION|>--- conflicted
+++ resolved
@@ -35,16 +35,7 @@
 #include <sys/stat.h>
 #include <pthread.h>
 #include <errno.h>
-<<<<<<< HEAD
-=======
-
-#ifdef HAVE_OPENMP
-#include <omp.h>
-#endif
-
-#include "macros.h"
-#include "utils_with_io.h"
->>>>>>> 38efe62c
+#include "omp_proxy.h"
 #include "filter_config.h"
 #include "filter_io.h"  // earlyparsed_relation_ptr
 #include "gmp_aux.h"    // nbits
