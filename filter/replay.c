/* replay --- replaying history of merges to build the small matrix

Copyright 2008, 2009, 2010, 2011, 2012, 2013
          Francois Morain, Emmanuel Thome, Paul Zimmermann,
          Cyril Bouvier, Pierrick Gaudry

This file is part of CADO-NFS.

CADO-NFS is free software; you can redistribute it and/or modify it under the
terms of the GNU Lesser General Public License as published by the Free
Software Foundation; either version 2.1 of the License, or (at your option)
any later version.

CADO-NFS is distributed in the hope that it will be useful, but WITHOUT ANY
WARRANTY; without even the implied warranty of MERCHANTABILITY or FITNESS FOR
A PARTICULAR PURPOSE.  See the GNU Lesser General Public License for more
details.

You should have received a copy of the GNU Lesser General Public License
along with CADO-NFS; see the file COPYING.  If not, write to the Free Software
Foundation, Inc., 51 Franklin St, Fifth Floor, Boston, MA 02110-1301, USA.
*/

#include "cado.h"
#include <stdio.h>
#include <stdlib.h>
#include <string.h>

#include "portability.h"
#include "utils.h"

#include "merge_opts.h"
#include "filter_matrix.h"
#include "sparse.h"
#include "gzip.h"

#define DEBUG 0
#define STAT_FFS

// newrows[i] contains a new row formed of old rows that correspond to
// true original relations (and not multirelations).
//
// After computing newrows, we deduce for all old rows the list of newrows
// containing it.

static unsigned long
flushSparse(const char *sparsename, typerow_t **sparsemat, int small_nrows,
            int small_ncols, int *code, int skip, int bin)
{
#ifdef FOR_DL
  ASSERT_ALWAYS (skip == 0);
#endif
    const struct {
        const char * ext;
        const char * smat;
        const char * srw;
        const char * scw;
        const char * dmat;
        const char * drw;
        const char * dcw;
    } suffixes[2] = {
        {
          .ext = ".txt",
          .smat = "txt",
          .srw = "rw.txt",
          .scw = "cw.txt",
          .dmat = "dense.txt",
          .drw = "dense.rw.txt",
          .dcw = "dense.cw.txt",
        },
        {
          .ext = ".bin",
          .smat = "bin",
          .srw = "rw.bin",
          .scw = "cw.bin",
          .dmat = "dense.bin",
          .drw = "dense.rw.bin",
          .dcw = "dense.cw.bin",
        },
    }, * suf = &(suffixes[bin]);

    unsigned long W = 0;
    unsigned long DW = 0;
    char * zip = has_suffix(sparsename, ".gz") ? ".gz" : NULL;
    uint32_t * weights = malloc(small_ncols * sizeof(uint32_t));
    ASSERT_ALWAYS(weights != NULL);
    memset(weights, 0, small_ncols * sizeof(uint32_t));

    char wmode[3] = "w";
#ifdef HAVE_MINGW
    if (bin)
      strcpy (wmode, "wb");
#endif

    char * base = strdup(sparsename);
    if (zip) { base[strlen(base)-3]='\0'; }
    if (has_suffix(base, suf->ext)) { base[strlen(base)-4]='\0'; }

    char * smatname = NULL;
    FILE * smatfile = NULL;
    char * srwname  = NULL;
    FILE * srwfile  = NULL;
    char * scwname  = NULL;
    FILE * scwfile  = NULL;

    {
        smatname = derived_filename(base, suf->smat, zip);
        srwname  = derived_filename(base, suf->srw, zip);
        smatfile = fopen_maybe_compressed(smatname, wmode);
        srwfile  = fopen_maybe_compressed(srwname, wmode);
        if (!bin)
            fprintf(smatfile, "%d %d\n", small_nrows, small_ncols - skip);
    }

    char * dmatname = NULL;
    FILE * dmatfile = NULL;
    char * drwname  = NULL;
    FILE * drwfile  = NULL;
    char * dcwname  = NULL;
    FILE * dcwfile  = NULL;

    if (skip) {
        dmatname = derived_filename(base, suf->dmat, zip);
        drwname  = derived_filename(base, suf->drw, zip);
        dmatfile = fopen_maybe_compressed(dmatname, wmode);
        drwfile  = fopen_maybe_compressed(drwname, wmode);
        if (!bin)
            fprintf(dmatfile, "%d %d\n", small_nrows, skip);
    }

    for(int i = 0; i < small_nrows; i++){
	if(sparsemat[i] == NULL) {
          /* this should not happen, unless the corresponding combination of
             relations yields a square, thus we have found a dependency in the
             merge process */
            if (bin) {
                const uint32_t x = 0;
                fwrite32_little(&x, 1, smatfile);
                if (skip) fwrite32_little(&x, 1, dmatfile);
            } else {
                fprintf(smatfile, "0");
                if (skip) fprintf(dmatfile, "0");
            }
        } else {
            uint32_t dw = 0;
            uint32_t sw = 0;
	    for(int j = 1; j <= rowLength(sparsemat, i); j++){
		if (code[rowCell(sparsemat, i, j)]-1 < skip) {
                    dw++;
                    DW++;
                } else {
                    sw++;
                    W++;
                }
            }
            if (bin) {
                fwrite32_little(&sw, 1, smatfile);
                fwrite32_little(&sw, 1, srwfile);
                if (skip) fwrite32_little(&dw, 1, dmatfile);
                if (skip) fwrite32_little(&dw, 1, drwfile);
            } else {
                fprintf(smatfile, "%"PRIu32"", sw);
                fprintf(srwfile, "%"PRIu32"\n", sw);
                if (skip) fprintf(dmatfile, "%"PRIu32"", dw);
                if (skip) fprintf(drwfile, "%"PRIu32"\n", dw);
            }


#if 0 //#ifdef FOR_DL //for DL sort the index
      for (int k = 1; k < rowLength(sparsemat, i); k++)
        {
          for (int l = k+1; l <= rowLength(sparsemat, i); l++)
            {
              uint32_t x = code[rowCell(sparsemat, i, k)]-1;
              uint32_t y = code[rowCell(sparsemat, i, l)]-1;
              if (x > y)
                {
                  typerow_t tmp = sparsemat[i][k];
                  sparsemat[i][k] = sparsemat[i][l];
                  sparsemat[i][l] = tmp;
                }
            }
        }
#endif

	    for(int j = 1; j <= rowLength(sparsemat, i); j++){
#if DEBUG >= 1
		ASSERT(code[rowCell(sparsemat, i, j)] > 0);
#endif
		uint32_t x = code[rowCell(sparsemat, i, j)]-1;
                weights[x]++;
                if ((int) x < skip) {
                    ASSERT_ALWAYS(skip);
                    if (bin) {
                        fwrite32_little(&x, 1, dmatfile);
                    } else {
                        fprintf(dmatfile, " %"PRIu32"", x);
                    }
                } else {
                    x-=skip;
                    if (bin) {
                        fwrite32_little(&x, 1, smatfile);
#ifdef FOR_DL
                        uint32_t e = (uint32_t) sparsemat[i][j].e;
                        fwrite32_little(&e, 1, smatfile);
#endif
                    } else {
                        fprintf(smatfile, " %"PRIu32"", x);
#ifdef FOR_DL
                        fprintf(smatfile, ":%d", sparsemat[i][j].e);
#endif
                    }
                }
	    }
	}
	if (!bin) {
            fprintf(smatfile, "\n");
            if (skip) fprintf(dmatfile, "\n");
        }
    }

    {
        fclose_maybe_compressed (smatfile, smatname);
        fclose_maybe_compressed (srwfile, srwname);
        free(smatname);
        free(srwname);
    }
    if (skip) {
        fprintf(stderr, "%lu coeffs (out of %lu total) put into %s (%.1f%%)\n",
                DW, DW+W, dmatname,
                100.0 * (double) DW / (DW+W));

        fclose_maybe_compressed (dmatfile, dmatname);
        fclose_maybe_compressed (drwfile, drwname);
        free(dmatname);
        free(drwname);
    }

    if (skip) {
        dcwname = derived_filename(base, suf->dcw, zip);
        dcwfile = fopen_maybe_compressed(dcwname, wmode);
        for(int j = 0; j < skip; j++){
            uint32_t x = weights[j];
            if (bin) {
                fwrite32_little(&x, 1, dcwfile);
            } else {
                fprintf(dcwfile, "%"PRIu32"\n", x);
            }
        }
        fclose_maybe_compressed(dcwfile, dcwname);
        free(dcwname);
    }

    {
        scwname = derived_filename(base, suf->scw, zip);
        scwfile = fopen_maybe_compressed(scwname, wmode);
        for(int j = skip; j < small_ncols; j++){
            uint32_t x = weights[j];
            if (bin) {
                fwrite32_little(&x, 1, scwfile);
            } else {
                fprintf(scwfile, "%"PRIu32"\n", x);
            }
        }
        fclose_maybe_compressed(scwfile, scwname);
        free(scwname);
    }

    free(base);
    free(weights);

    return W;
}


/* we also compare x[1] and y[1] to make the code deterministic
   since in case x[0] = y[0] qsort() may give different results on
   different machines */
static int
cmp2 (const void *p, const void *q)
{
  int *x = (int*) p;
  int *y = (int*) q;

  if (x[0] < y[0])
    return -1;
  else if (x[0] > y[0])
    return 1;
  else
    return (x[1] < y[1]) ? 1 : -1;
}

// on input, colweight[j] contains the weight; on exit, colweight[j]
// contains the new index for j. Heavier columns are in front of the new
// matrix.
static void
renumber (int *small_ncols, int *colweight, int ncols,
          MAYBE_UNUSED const char *idealsfilename)
{
    int j, k, nb, *tmp;

#ifdef FOR_DL
    FILE *renumberfile = fopen (idealsfilename, "w+");
    if (renumberfile == NULL)
      {
        fprintf (stderr, "Error while opening file to save permutation of"
                         "ideals\n");
        exit(1);
      }
#endif

    tmp = (int *)malloc((ncols<<1) * sizeof(int));
    ASSERT_ALWAYS(tmp != NULL);
    memset(tmp, 0, (ncols<<1) * sizeof(int));
    for(j = 0, nb = 0; j < ncols; j++)
	if(colweight[j] > 0){
#if DEBUG >= 1
	    fprintf(stderr, "J %d %d\n", j, colweight[j]);
#endif
	    tmp[nb++] = colweight[j];
	    tmp[nb++] = j;
	}
    *small_ncols = nb>>1;
    fprintf (stderr, "Sorting %d columns by decreasing weight\n",
             *small_ncols);
    qsort(tmp, nb>>1, 2*sizeof(int), cmp2);
    memset(colweight, 0, ncols * sizeof(int));
    // useful for BW + skipping heavy part only...
    for(j = nb-1, k = 1; j >= 0; j -= 2)
      {
        colweight[tmp[j]] = k++; // always this +1 trick
#ifdef FOR_DL
        fprintf (renumberfile, "%d %x\n", colweight[tmp[j]]-1, tmp[j]);
#endif
      }

#ifdef FOR_DL
    fclose(renumberfile);
#endif
    free(tmp);
}

// A line is "i i1 ... ik [#j]".
// If i >= 0 then
//     row[i] is to be added to rows i1...ik and destroyed at the end of
//     the process.
//     Works also is i is alone (hence: destroyed row).
// If i < 0 then
//     row[-i-1] is to be added to rows i1...ik and NOT destroyed.
//
// If given, j is the index of the column used for pivoting (used in DL).
static void
doAllAdds(typerow_t **newrows, char *str, MAYBE_UNUSED FILE *outdelfile,
        index_data_t index_data)
{
  int32_t j;
  int32_t ind[MERGE_LEVEL_MAX], i0;
  int ni, destroy;

  ni = parse_hisfile_line (ind, str, &j);

  if (ind[0] < 0)
    {
      destroy = 0;
      i0 = -ind[0]-1;
    }
  else
    {
      destroy = 1;
      i0 = ind[0];
    }
#if DEBUG >= 1
    fprintf(stderr, "first i is %d in %s", i0, str);
#endif

  for (int k = 1; k < ni; k++)
      addRowsUpdateIndex(newrows, index_data, ind[k], i0, j);

  if(destroy)
    {
      //destroy initial row!
#ifdef FOR_DL
      fprintf (outdelfile, "%x %d", j, rowLength(newrows, i0));
      for (int k = 1; k <= rowLength(newrows, i0); k++)
          fprintf (outdelfile, " %x:%d", newrows[i0][k].id, newrows[i0][k].e);
      fprintf (outdelfile, "\n");
#endif
      free(newrows[i0]);
      newrows[i0] = NULL;

      if (index_data != NULL) // ie we want an index
      {
        index_data[i0].n = 0;
        free(index_data[i0].rels);
        index_data[i0].rels = NULL;
      }
    }
}


#define STRLENMAX 2048

// sparsemat is small_nrows x small_ncols, after small_ncols is found using
// renumbering.
static int
toFlush (const char *sparsename, typerow_t **sparsemat, int *colweight,
         int ncols, int small_nrows, int skip, int bin,
         const char *idealsfilename)
{
    unsigned long W;
    int small_ncols;

    fprintf(stderr, "Renumbering columns (including sorting w.r.t. weight)\n");
    renumber (&small_ncols, colweight, ncols, idealsfilename);

    fprintf(stderr, "small_nrows=%d small_ncols=%d\n",small_nrows,small_ncols);

    double tt = seconds();
    fprintf(stderr, "Writing sparse representation to file\n");
    W = flushSparse(sparsename, sparsemat, small_nrows, small_ncols, colweight, skip, bin);
    fprintf(stderr, "#T# writing sparse: %2.2lf\n", seconds()-tt);
    fprintf(stderr, "# Weight(M_small) = %lu\n", W);

    return small_ncols;
}

static void
build_newrows_from_file(typerow_t **newrows, FILE *hisfile, uint64_t bwcostmin,
                        const char* outdelfilename, index_data_t index_data)
{
    uint64_t bwcost;
    unsigned long addread = 0;
    char str[STRLENMAX];

    FILE *outdelfile = NULL;
    if (outdelfilename != NULL)
      {
        outdelfile = fopen (outdelfilename, "w+");
        if (outdelfile == NULL)
          {
            fprintf (stderr, "Error, cannot open file %s.\n", outdelfilename);
            exit(1);
          }
      }

    fprintf(stderr, "Reading row additions\n");
    double tt = wct_seconds();
    while(fgets(str, STRLENMAX, hisfile)){
	addread++;
	if((addread % 100000) == 0)
	    fprintf(stderr, "%lu lines read at %2.2lf\n", addread, wct_seconds() - tt);
	if(str[strlen(str)-1] != '\n'){
	    fprintf(stderr, "Gasp: not a complete a line!");
	    fprintf(stderr, " I stop reading and go to the next phase\n");
	    break;
	}
	if(strncmp(str, "BWCOST", 6) != 0)
	    doAllAdds(newrows, str, outdelfile, index_data);
	else{
	    if(strncmp(str, "BWCOSTMIN", 9) != 0){
		sscanf(str+8, "%"PRIu64"", &bwcost);
		//	fprintf(stderr, "Read bwcost=%"PRIu64"\n", bwcost);
		if((bwcostmin != 0) && (bwcost == bwcostmin)){
		    // what a damn tricky feature!!!!!!!
		    fprintf(stderr, "Activating tricky stopping feature");
		    fprintf(stderr, " since I reached %"PRIu64"\n", bwcostmin);
		    break;
		}
	    }
	}
    }
}

/* define FOR_MSIEVE to generate the *.cyc file needed by msieve to construct
   its matrix, which is of the following (binary) format:
      small_nrows
      n1 i1 i2 ... in1
      n2 j1 j2 ... jn2
      ...
      nk ...
   where each value is stored as a 32-bit integer (no linebreak),
   small_nrows is the number of relation-sets of the matrix,
   n1 is the number of relations in the first relation-set,
   i1 is the index of the first relation in the first relation-set
   (should correspond to line i1+2 in *.purged.gz), and so on */
// #define FOR_MSIEVE

// Feed sparsemat with M_purged
static void
readPurged(typerow_t **sparsemat, purgedfile_stream ps, int verbose)
{
#ifndef FOR_MSIEVE
  fprintf(stderr, "Reading sparse matrix from purged file\n");
  for(int i = 0 ; purgedfile_stream_get(ps, NULL) >= 0 ; i++) {
      if (verbose && purgedfile_stream_disp_progress_now_p(ps))
          fprintf(stderr, "Treating old rel #%d at %2.2lf\n",
                          ps->rrows,ps->dt);
	    if(ps->nc == 0)
          fprintf(stderr, "Hard to believe: row[%d] is NULL\n", i);
      qsort(ps->cols, ps->nc, sizeof(int), cmp);
      sparsemat[i] = (typerow_t *)malloc((ps->nc+1) * sizeof(typerow_t));
<<<<<<< HEAD
=======
      int j = ps->nc;
#endif /* FOR_FFS */
>>>>>>> dcc2fe7f
      ASSERT_ALWAYS(sparsemat[i] != NULL);
      int j = 1;
      for(int k = 0; k < ps->nc; k++)
        {
#ifdef FOR_DL
          if (j > 1 && sparsemat[i][j-1].id == ps->cols[k])
            sparsemat[i][j-1].e++;
          else
<<<<<<< HEAD
#endif
          {
            setCell(sparsemat[i][j], ps->cols[k], 1);
            j++;
          }
        }
      rowLength(sparsemat, i) = j-1;
=======
            {
              j++;
              rowCell(sparsemat, i, j) = ps->cols[k];
              sparsemat[i][j].e = 1;
            }

          previous = ps->cols[k];
#else
          rowCell(sparsemat, i, k+1) = ps->cols[k];
#endif /* FOR_FFS */
        }
#ifdef FOR_FFS
      if (ps->b != 0)
        {
          j++;
          rowCell(sparsemat, i, j) = ps->ncols - 1;
          sparsemat[i][j].e = 1;
        }
#endif /* FOR_FFS */
      rowLength(sparsemat, i) = j;
>>>>>>> dcc2fe7f
  }
#else /* FOR_MSIEVE */
  /* to generate the .cyc file for msieve, we only need to start from the
     identity matrix with newnrows relation-sets, where relation-set i
     contains only relation i. Thus we only need to read the first line of
     the purged file, to get the number of relations-sets. */

  {
    long i;

    for (i = 0; i < ps->nrows; i++)
      {
        sparsemat[i] = (typerow_t *) malloc(2 * sizeof(typerow_t));
        rowCell(sparsemat, i, 1) = i;
        rowLength(sparsemat, i) = 1;
      }
  }
#endif /* FOR_MSIEVE */
}

static void 
writeIndex(const char *indexname, index_data_t index_data,
        int small_nrows, int small_ncols)
{
    FILE *indexfile;
    indexfile = fopen_maybe_compressed(indexname, "w");
    fprintf(indexfile, "%d %d\n", small_nrows, small_ncols);

    for (int i = 0; i < small_nrows; ++i) {
        ASSERT (index_data[i].n > 0);
        fprintf(indexfile, "%d", index_data[i].n);
        for (int j = 0; j < index_data[i].n; ++j) {
#ifdef FOR_DL
            fprintf(indexfile, " " PURGE_INT_FORMAT ":%d",
                    index_data[i].rels[j].ind_row,
                    index_data[i].rels[j].e);
#else
            ASSERT (index_data[i].rels[j].e == 1);
            fprintf(indexfile, " " PURGE_INT_FORMAT,
                    index_data[i].rels[j].ind_row);
#endif
        }
        fprintf(indexfile, "\n");
    }
    fclose_maybe_compressed(indexfile, indexname);
}

#ifdef FOR_MSIEVE
void
generate_cyc (const char *outname, typerow_t **rows, uint32_t nrows)
{
  FILE *outfile;
  uint32_t t, u, i, k;

  outfile = fopen (outname, "w");
  ASSERT_ALWAYS(outfile != NULL);

  /* first write the number of relations as a 32-bit integer */
  t = nrows;
  fwrite (&t, sizeof(uint32_t), 1, outfile);

  /* then for each relation-set write a 32-bit integer giving the number k
     of its element, followed by those k elements */
  for (i = 0; i < nrows; i++)
    {
      t = rowLength(rows, i);
      ASSERT_ALWAYS(t != 0);
      fwrite (&t, sizeof(uint32_t), 1, outfile);
      for (k = 1; k <= t; k++)
        {
          u = rowCell(rows, i, k);
          fwrite (&u, sizeof(uint32_t), 1, outfile);
        }
    }

  fclose (outfile);
}
#endif /* FOR_MSIEVE */

static void
fasterVersion(typerow_t **newrows, const char *sparsename,
              const char *indexname, const char *hisname, purgedfile_stream ps,
              uint64_t bwcostmin, int nrows, int ncols, int skip, int bin,
              const char *idealsfilename, const char *outdelfilename)
{
    FILE *hisfile;
    int *colweight;
    int small_nrows, small_ncols;
    char str[STRLENMAX], *rp MAYBE_UNUSED;
    index_data_t index_data = NULL;

    hisfile = fopen (hisname, "r");
    ASSERT_ALWAYS(hisfile != NULL);
    /* read first line */
    rp = fgets (str, STRLENMAX, hisfile);

    // 1st pass: read the relations in *.purged and put them in newrows[][]
    readPurged(newrows, ps, 1);
#if DEBUG >= 1
    // [PG]: FIXME: seems to be broken for FFS ?
    for(int i = 0; i < nrows; i++){
	printf("row[%d]=", i);
	for(int k = 1; k <= newrows[i][0]; k++)
	    printf(" %d", newrows[i][k]);
	printf("\n");
    }
#endif

    if (indexname != NULL) {
        // At the beginning, the index_data consists of relsets that
        // are just single relations.
        index_data = (relset_t *) malloc (nrows*sizeof(relset_t));
        for (int i = 0; i < nrows; ++i) {
            index_data[i].n = 1;
            index_data[i].rels = (multirel_t *)malloc(sizeof(multirel_t));
            index_data[i].rels[0].ind_row = i;
            index_data[i].rels[0].e = 1;
        }
    }
    else
      index_data = NULL;

    // read merges in the *.merge.his file and replay them
    build_newrows_from_file(newrows, hisfile, bwcostmin, outdelfilename,
            index_data);

    /* compute column weights */
    colweight = (int*) malloc (ncols * sizeof(int *));
    ASSERT_ALWAYS(colweight != NULL);
    memset (colweight, 0, ncols * sizeof(int *));
    for (int i = 0; i < nrows; i++)
      if (newrows[i] != NULL)
        for(int k = 1; k <= rowLength(newrows, i); k++)
          colweight[rowCell(newrows, i, k)] += 1;

    /* crunch empty rows */
    for (int i = small_nrows = 0; i < nrows; i++)
      if (newrows[i] != NULL)
        newrows[small_nrows++] = newrows[i];
    if (indexname != NULL) {
        int ii = 0;
        for (int i = 0; i < nrows; i++) 
            if (index_data[i].n > 0) 
                index_data[ii++] = index_data[i];
            else
                free(index_data[i].rels);
        ASSERT (ii == small_nrows);
    }

#if defined FOR_DL && defined STAT_DL
    uint64_t count[11] = {0,0,0,0,0,0,0,0,0,0,0};
    uint64_t nonzero = 0;
    for (int i = 0; i < small_nrows ; i++)
      {
        for(int k = 1; k <= rowLength(newrows, i); k++)
          {
            if (abs(newrows[i][k].e) > 10)
              count[0]++;
            else
              count[abs(newrows[i][k].e)]++;
            nonzero++;
          }
      }
    fprintf (stderr, "# of non zero coeff: %lu\n", nonzero);
    for (int i = 1; i <= 10 ; i++)
      fprintf (stderr, "# of %d: %lu(%.2f%%)\n", i, count[i],
                       100 * (double) count[i]/nonzero);
    fprintf (stderr, "# of > 10: %lu(%.2f%%)\n", count[0],
                     100 * (double) count[0]/nonzero);
#endif

#ifdef FOR_MSIEVE
    /* generate the <dat_file_name>.cyc file in "indexname" */
    ASSERT_ALWAYS(skip == 0); /* for simplicity */
    generate_cyc (sparsename, newrows, small_nrows);
#else
    /* renumber columns after sorting them by decreasing weight */
    small_ncols = toFlush(sparsename, newrows, colweight, ncols,
			  small_nrows, skip, bin, idealsfilename);
    // Create the index
    if (indexname != NULL) 
        writeIndex(indexname, index_data, small_nrows, small_ncols);
#endif /* FOR_MSIEVE */

    // Free.
    free (colweight);
    for(int i = 0; i < small_nrows; i++)
        free (newrows[i]);
    free (newrows);
    if (index_data != NULL) {
        for (int i = 0; i < small_nrows; ++i) 
            free (index_data[i].rels);
        free (index_data);
    }

    fclose (hisfile);
}

static void
usage (const char *argv0)
{
  fprintf (stderr, "Usage: %s [options]\n", argv0);
  fprintf (stderr, "\nMandatory command line options: \n");
  fprintf (stderr, "   -purged  xxx   - input (purged) file is xxx\n");
  fprintf (stderr, "   -his  xxx      - history file (produced by merge)\n");
  fprintf (stderr, "   -out  xxx      - basename for output matrices\n");
  fprintf (stderr, "\nOther command line options: \n");
  fprintf (stderr, "   -skip nnn      - dense matrice contains the nnn heaviest "
                                       "columns (default %u)\n", SKIP_DEFAULT);
  fprintf (stderr, "   -v or --verbose\n");
  fprintf (stderr, "   --binary\n");
  fprintf (stderr, "   --noindex\n");
  fprintf (stderr, "   -index <file>  - if and only if there is no --noindex\n");
  fprintf (stderr, "   -ideals\n");
  fprintf (stderr, "   -outdel\n");
  exit (1);
}


// We start from M_purged which is nrows x ncols;
// we build M_small which is small_nrows x small_ncols.
// newrows[i] if != NULL, contains a list of the indices of the rows in
// M_purged that were added together to form this new row in M_small.
// TODO: replace this index by the index to rels directly to skip one
// indirection???
int
main(int argc, char *argv[])
{
  char * argv0 = argv[0];
    FILE *hisfile;
    uint64_t bwcostmin = 0;
    int nrows, ncols;
    typerow_t **newrows;
    int verbose = 0;
    int bin=0;
    int skip = SKIP_DEFAULT;
    int noindex = 0;
    char *rp, str[STRLENMAX];
    double wct0 = wct_seconds ();

    setbuf(stdout, NULL);
    setbuf(stderr, NULL);

    // printing the arguments as everybody does these days
    fprintf (stderr, "%s.r%s", argv[0], CADO_REV);
    for (int i = 1; i < argc; i++)
      fprintf (stderr, " %s", argv[i]);
    fprintf (stderr, "\n");

    param_list pl;

    param_list_init(pl);
    argv++,argc--;
    param_list_configure_switch(pl, "--verbose", &verbose);
    param_list_configure_switch(pl, "--binary", &bin);
    param_list_configure_switch(pl, "--noindex", &noindex);
    param_list_configure_alias(pl, "--verbose", "-v");

    for( ; argc ; ) {
        if (param_list_update_cmdline(pl, &argc, &argv)) { continue; }
        fprintf (stderr, "Unknown option: %s\n", argv[0]);
        usage(argv0);
    }
    const char * purgedname = param_list_lookup_string(pl, "purged");
    const char * hisname = param_list_lookup_string(pl, "his");
    const char * sparsename = param_list_lookup_string(pl, "out");
    const char * indexname = param_list_lookup_string(pl, "index");
    const char * idealsfilename = param_list_lookup_string(pl, "ideals");
    const char * outdelfilename = param_list_lookup_string(pl, "outdel");
    param_list_parse_int(pl, "skip", &skip);
    param_list_parse_uint64(pl, "bwcostmin", &bwcostmin);

    if (purgedname == NULL)
    {
      fprintf (stderr, "Error, missing mandatory -purged option.\n");
      usage(argv0);
    }

    if (sparsename == NULL)
    {
      fprintf (stderr, "Error, missing mandatory -out option.\n");
      usage(argv0);
    }

    if (has_suffix(sparsename, ".bin") || has_suffix(sparsename, ".bin.gz"))
        bin=1;

    if (noindex && indexname != NULL) {
        fprintf (stderr, "Error: --noindex was switched on, but a "
                "name for the index file was given.\n");
        exit (1);
    }

    if (noindex == 0 && indexname == NULL) {
        fprintf (stderr, "Error: --noindex was not given, but no "
                "index file was given.\n");
        exit (1);
    }

#ifdef FOR_DL
    if (skip != 0)
      {
        fprintf (stderr, "Error, for DL -skip should be 0\n");
        exit (1);
      }
    if (idealsfilename == NULL)
      {
        fprintf (stderr, "Error, for DL -ideals should be non null\n");
        exit (1);
      }
    if (outdelfilename == NULL)
      {
        fprintf (stderr, "Error, for DL -outdel should be non null\n");
        exit (1);
      }
#endif

    purgedfile_stream ps;
    purgedfile_stream_init(ps);
    purgedfile_stream_openfile(ps, purgedname);

    hisfile = fopen (hisname, "r");
    ASSERT_ALWAYS(hisfile != NULL);
    rp = fgets(str, STRLENMAX, hisfile);
    ASSERT_ALWAYS(rp);
    fclose (hisfile);

    // read parameters that should be the same as in purgedfile!
    sscanf(str, "%d %d", &nrows, &ncols);
    ASSERT_ALWAYS(nrows == ps->nrows);
    ASSERT_ALWAYS(ncols == ps->ncols);

    fprintf(stderr, "Original matrix has size %d x %d\n", nrows, ncols);

    newrows = (typerow_t **)malloc(nrows * sizeof(typerow_t *));
    ASSERT_ALWAYS(newrows != NULL);

    // at the end of the following operations, newrows[i] is either
    // NULL
    // or k i_1 ... i_k which means that M_small will contain a row formed
    // of the addition of the rows of indices i_1 ... i_k in the original
    // matrix

    fasterVersion (newrows, sparsename, indexname, hisname, ps,
                   bwcostmin, nrows, ncols, skip, bin, 
                   idealsfilename, outdelfilename);


    purgedfile_stream_closefile(ps);
    purgedfile_stream_clear(ps);

    param_list_clear(pl);

    print_timing_and_memory (wct0);

    return 0;
}<|MERGE_RESOLUTION|>--- conflicted
+++ resolved
@@ -499,11 +499,6 @@
           fprintf(stderr, "Hard to believe: row[%d] is NULL\n", i);
       qsort(ps->cols, ps->nc, sizeof(int), cmp);
       sparsemat[i] = (typerow_t *)malloc((ps->nc+1) * sizeof(typerow_t));
-<<<<<<< HEAD
-=======
-      int j = ps->nc;
-#endif /* FOR_FFS */
->>>>>>> dcc2fe7f
       ASSERT_ALWAYS(sparsemat[i] != NULL);
       int j = 1;
       for(int k = 0; k < ps->nc; k++)
@@ -512,7 +507,6 @@
           if (j > 1 && sparsemat[i][j-1].id == ps->cols[k])
             sparsemat[i][j-1].e++;
           else
-<<<<<<< HEAD
 #endif
           {
             setCell(sparsemat[i][j], ps->cols[k], 1);
@@ -520,28 +514,6 @@
           }
         }
       rowLength(sparsemat, i) = j-1;
-=======
-            {
-              j++;
-              rowCell(sparsemat, i, j) = ps->cols[k];
-              sparsemat[i][j].e = 1;
-            }
-
-          previous = ps->cols[k];
-#else
-          rowCell(sparsemat, i, k+1) = ps->cols[k];
-#endif /* FOR_FFS */
-        }
-#ifdef FOR_FFS
-      if (ps->b != 0)
-        {
-          j++;
-          rowCell(sparsemat, i, j) = ps->ncols - 1;
-          sparsemat[i][j].e = 1;
-        }
-#endif /* FOR_FFS */
-      rowLength(sparsemat, i) = j;
->>>>>>> dcc2fe7f
   }
 #else /* FOR_MSIEVE */
   /* to generate the .cyc file for msieve, we only need to start from the
