/* merge --- new merge program

Copyright 2019 Charles Bouillaguet and Paul Zimmermann.

This file is part of CADO-NFS.

CADO-NFS is free software; you can redistribute it and/or modify it under the
terms of the GNU Lesser General Public License as published by the Free
Software Foundation; either version 2.1 of the License, or (at your option)
any later version.

CADO-NFS is distributed in the hope that it will be useful, but WITHOUT ANY
WARRANTY; without even the implied warranty of MERCHANTABILITY or FITNESS FOR
A PARTICULAR PURPOSE.  See the GNU Lesser General Public License for more
details.

You should have received a copy of the GNU Lesser General Public License
along with CADO-NFS; see the file COPYING.  If not, write to the Free Software
Foundation, Inc., 51 Franklin St, Fifth Floor, Boston, MA 02110-1301, USA.
*/

#include "cado.h"
/* the following should come after cado.h, which sets -Werror=all */
#ifdef  __GNUC__
#pragma GCC diagnostic ignored "-Wunknown-pragmas"
#endif
#include <stdio.h>
#include <stdlib.h>
#include <fcntl.h>  /* for _O_BINARY */
#include <gmp.h>    /* for mpn_ior_n */
#ifdef HAVE_OPENMP
#include <omp.h>
#endif
#ifdef HAVE_MALLOPT
#include <malloc.h>
#endif

/* Define MARKOWITZ to use Markowitz pivoting to estimate the fill-in of
   a merge in routine merge_cost (instead of computing the real fill-in
   when adding the row of smallest weight to the other ones. */
#define MARKOWITZ

/* #define BIG_BROTHER */

#ifdef BIG_BROTHER
    unsigned char *touched_columns = NULL;
#endif


/* define DEBUG if printRow is needed */
// #define DEBUG

/* CBOUND_INCR is the increment on the maximal cost of merges at each step.
   Setting it to 1 is optimal in terms of matrix size, but will take a very
   long time (typically 10 times more than with CBOUND_INCR=10). */
#ifndef FOR_DL
/* Experimentally on the RSA-512 matrix, CBOUND_INCR=11 gives a matrix which
   is 0.5% larger than the matrix obtained with CBOUND_INCR=1,
   and takes only 20% more time than with CBOUND_INCR=20.
   With MARKOWITZ, CBOUND_INCR=13 gives a similar number of steps than
   without MARKOWITZ and CBOUND_INCR=11. */
#ifndef MARKOWITZ
#define CBOUND_INCR 11
#else
#define CBOUND_INCR 13
#endif
#else
/* For the p180 matrix (http://caramba.loria.fr/p180.txt), CBOUND_INCR=20
   gives a matrix which is 0.2% larger than the matrix obtained with
   CBOUND_INCR=1 (with target_density=200), and takes only 17% more time than
   with CBOUND_INCR=30.
   With MARKOWITZ, CBOUND_INCR=31 gives a similar number of steps than
   without MARKOWITZ and CBOUND_INCR=20. */
#ifndef MARKOWITZ
#define CBOUND_INCR 20
#else
#define CBOUND_INCR 31
#endif
#endif

#include "portability.h"

#include "filter_config.h"
#include "utils_with_io.h"
#include "merge_replay_matrix.h" /* for filter_matrix_t */
#include "report.h"     /* for report_t */
#include "sparse.h"
#include "mst.h"

/* Note about variables used in the code:
 * cwmax is the (current) maximal weight of columns that will be considered
   for a merge. It starts at cwmax=2. Once we have performed *all* 2-merges,
   we increase cwmax to 3, and at each step of the algorithm, we increase it
   by 1 (not waiting for all 3-merges to be completed).
 * cbound is the maximum (current) fill-in that is allowed for a merge
   (in fact, it is a biased value to avoid negative values, one should subtract
    BIAS from cbound to get the actual value). It starts at 0, and once all
    the 2-merges have been performed (which all give a negative fill-in, thus
    they will all be allowed), we increase cbound by CBOUND_INCR at each step
    of the algorithm (where CBOUND_INCR differs for integer factorization and
    discrete logarithm).
 * j0 means that we assume that columns of index < j0 cannot have
   weight <= cwmax. It depends on cwmax (decreases when cwmax increases).
   At the first call to compute_weights(), the values j0(cwmax=2) up to
   j0(MERGE_LEVEL_MAX) are computed once for all (since the weight of a
   column usually does not decrease, the values of j0 should remain correct
   during the algorithm, but not optimal).
   In several places we use the fact that the rows are sorted by increasing
   columns: if we start from the end, we can stop at soon as j < j0.
*/

/* 0: compute_weights
   1: compute_R
   2: compute_merges
   3: apply_merges
   4: pass
   5: renumber */
double cpu_t[6] = {0};
double wct_t[6] = {0};

static int verbose = 0; /* verbosity level */

#define MARGIN 5 /* reallocate dynamic lists with increment 1/MARGIN */

/*************************** heap structures *********************************/

#ifdef USE_HEAP
#define PAGE_SIZE 65536

typedef struct {
  char** pages;          /* list of pages */
  unsigned long size;    /* number of pages allocated */
  unsigned long current; /* pages[size-1] + current is the first free cell */
} heap_struct_t;
typedef heap_struct_t heap_t[1];

heap_t global_heap;      /* global heap */
heap_t *local_heap;      /* local heap (one per thread) */

static void MAYBE_UNUSED
heap_init (heap_t h)
{
  h->pages = malloc (1 * sizeof (char*));
  h->pages[0] = (char*) malloc (PAGE_SIZE * sizeof (char));
  h->size = 1;
  h->current = 0;
}

/* s is in bytes */
static void MAYBE_UNUSED *
heap_malloc (heap_t h, size_t s)
{
  unsigned long cur = h->current;
  if (cur + s <= PAGE_SIZE)
    {
      h->current += s;
      return h->pages[h->size - 1] + cur;
    }
  /* otherwise we allocate a new page */
  h->pages = realloc (h->pages, (h->size + 1) * sizeof (char*));
  h->pages[h->size] = malloc (PAGE_SIZE * sizeof (char));
  h->current = s;
  h->size ++;
  return h->pages[h->size - 1];
}

static void MAYBE_UNUSED
heap_clear (heap_t h)
{
  for (unsigned long i = 0; i < h->size; i++)
    free (h->pages[i]);
  free (h->pages);
}
#endif

/*****************************************************************************/

static void
declare_usage(param_list pl)
{
  param_list_decl_usage(pl, "mat", "input purged file");
  param_list_decl_usage(pl, "out", "output history file");
  param_list_decl_usage(pl, "skip", "number of heavy columns to bury (default "
                                    STR(DEFAULT_MERGE_SKIP) ")");
  param_list_decl_usage(pl, "target_density", "stop when the average row density exceeds this value"
                            " (default " STR(DEFAULT_MERGE_TARGET_DENSITY) ")");
  param_list_decl_usage(pl, "force-posix-threads", "force the use of posix threads, do not rely on platform memory semantics");
  param_list_decl_usage(pl, "path_antebuffer", "path to antebuffer program");
  param_list_decl_usage(pl, "t", "number of threads");
  param_list_decl_usage(pl, "v", "verbose mode");
}

static void
usage (param_list pl, char *argv0)
{
    param_list_print_usage(pl, argv0, stderr);
    exit(EXIT_FAILURE);
}

#ifndef HAVE_OPENMP
  static int omp_get_max_threads()
  {
    return 1;
  }

  static int omp_get_num_threads()
  {
    return 1;
  }

  static int omp_get_thread_num()
  {
    return 0;
  }
#endif


#ifndef FOR_DL
/* sort row[0], row[1], ..., row[n-1] in non-decreasing order */
static void
sort_relation (index_t *row, unsigned int n)
{
  unsigned int i, j;

  for (i = 1; i < n; i++)
    {
      index_t t = row[i];
      if (t < row[i-1])
        {
          row[i] = row[i-1];
          for (j = i - 1; j > 0 && t < row[j-1]; j--)
            row[j] = row[j-1];
          row[j] = t;
        }
    }
}
#endif

/* callback function called by filter_rels */
static void *
insert_rel_into_table (void *context_data, earlyparsed_relation_ptr rel)
{
  filter_matrix_t *mat = (filter_matrix_t *) context_data;
  unsigned int j = 0;
  typerow_t buf[UMAX(weight_t)]; /* rel->nb is of type weight_t */

  for (unsigned int i = 0; i < rel->nb; i++)
  {
    index_t h = rel->primes[i].h;
    mat->rem_ncols += (mat->wt[h] == 0);
    mat->wt[h] += (mat->wt[h] != UMAX(col_weight_t));
    if (h < mat->skip)
        continue; /* we skip (bury) the first 'skip' indices */
#ifdef FOR_DL
    exponent_t e = rel->primes[i].e;
    /* For factorization, they should not be any multiplicity here.
       For DL we do not want to count multiplicity in mat->wt */
    buf[++j] = (ideal_merge_t) {.id = h, .e = e};
#else
    ASSERT(rel->primes[i].e == 1);
    buf[++j] = h;
#endif
  }

#ifdef FOR_DL
  buf[0].id = j;
#else
  buf[0] = j;
#endif

  /* only count the non-skipped coefficients */
  mat->tot_weight += j;

  /* sort indices to ease row merges */
#ifndef FOR_DL
  sort_relation (&(buf[1]), j);
#else
  qsort (&(buf[1]), j, sizeof(typerow_t), cmp_typerow_t);
#endif

#ifdef USE_HEAP
  mat->rows[rel->num] = heap_malloc (global_heap, (j + 1) * sizeof (typerow_t));
#else
  mat->rows[rel->num] = mallocRow (j + 1);
#endif
  compressRow (mat->rows[rel->num], buf, j);

  return NULL;
}

static void
filter_matrix_read (filter_matrix_t *mat, const char *purgedname)
{
  uint64_t nread;
  char *fic[2] = {(char *) purgedname, NULL};

  /* read all rels */
  nread = filter_rels (fic, (filter_rels_callback_t) &insert_rel_into_table,
                       mat, EARLYPARSE_NEED_INDEX, NULL, NULL);
  ASSERT_ALWAYS(nread == mat->nrows);
  mat->rem_nrows = nread;
}

static void
print_timings (char *s, double cpu, double wct)
{
  printf ("%s %.1fs (cpu), %.1fs (wct) [cpu/wct=%.1f]\n",
	  s, cpu, wct, cpu / wct);
  fflush (stdout);
}

/* renumber the columns of mat to have consecutive indices 0..ncols-1 */
static void
renumber (filter_matrix_t *mat)
{
  double cpu = seconds (), wct = wct_seconds ();

  /* compute p[j] such that ideal j is renamed to p[j] <= j */
  /* we use 64-bit words, thus need to round to an integer multiple of 64 */
  uint64_t size = 1 + (mat->ncols - 1) / 64; /* ceil(ncols/64) */
  mat->p = malloc(64 * size * sizeof (index_t));

  /* detect non-empty columns */
  int T = omp_get_max_threads();
  uint64_t * local_p[T];
  uint64_t partial[T];

  #pragma omp parallel
  {
    /* each thread observes some rows and marks the corresponding columns in local_p */
    int tid = omp_get_thread_num();
    int T = omp_get_num_threads();
    local_p[tid] = malloc(size * sizeof(uint64_t));
    memset(local_p[tid], 0, size * sizeof(uint64_t));

    /* static scheduling is OK since rows have identical weight distribution in the input matrix */
    #pragma omp for schedule(static)
    for (uint64_t i = 0; i < mat->nrows; i++)
      for (index_t l = 1; l <= matLengthRow(mat, i); l++) {
        index_t j = matCell(mat, i, l);
        uint64_t outside = j / 64;
        uint64_t inside = j & 63;
        local_p[tid][outside] |= ((uint64_t) 1u) << inside;
      }

    /* accumulate marks over all threads */
    #pragma omp for schedule(static)
    for (uint64_t j = 0; j < size; j++)
      for (int t = 1; t < T; t++)
        local_p[0][j] |= local_p[t][j];

    /************ BEGIN PREFIX SUM ********************/

    /* count non-empty columns in each chunk */
    uint64_t weight = 0;
    #pragma omp for
    for (uint64_t j = 0; j < size; j++)
      weight += __builtin_popcountll(local_p[0][j]);
    partial[tid] = weight;

    #pragma omp barrier

    /* prefix-sum the column counts (sequentially) */
    #pragma omp master
    {
      uint64_t s = 0;
      for (int t = 0; t < T; t++) {
        uint64_t tmp = partial[t];
        partial[t] = s;
        s += tmp;
      }
      mat->rem_ncols = s;
    }

    #pragma omp barrier

    /* compute the new column indices */
    uint64_t s = partial[tid];
    #pragma omp for schedule(static)
    for (uint64_t i = 0; i < size; i++) {
      uint64_t bitmask = local_p[0][i];
      for (uint64_t j = 0; j < 64; j++) {
        mat->p[i * 64 + j] = s;
        if (bitmask & (((uint64_t) 1) << j))
          s++;
      }
    }

    /**************** END PREFIX SUM ***************/

    /* perform the renumbering in all rows */
    #pragma omp for
    for (uint64_t i = 0; i < mat->nrows; i++)
      for (index_t l = 1; l <= matLengthRow(mat, i); l++)
        matCell(mat, i, l) = mat->p[matCell(mat, i, l)];

    free(local_p[tid]);
  } /* end of parallel section */

#ifndef FOR_DL
  free(mat->p);
#else
  /* For the discrete logarithm, we keep the inverse of p, to print the
     original columns in the history file.
     Warning: for a column j of weight 0, we have p[j] = p[j'] where
     j' is the smallest column > j of positive weight, thus we only consider
     j such that p[j] < p[j+1], or j = ncols-1. */
  for (uint64_t i = 0, j = 0; j < mat->ncols; j++)
    if (mat->p[j] == i && (j + 1 == mat->ncols || mat->p[j] < mat->p[j+1]))
      mat->p[i++] = j; /* necessarily i <= j */
#endif

  /* reset ncols */
  mat->ncols = mat->rem_ncols;
  printf ("exit renumber, ncols=%" PRIu64 "\n", mat->ncols);
  fflush (stdout);

  cpu = seconds () - cpu;
  wct = wct_seconds () - wct;
  print_timings ("   renumber took", cpu, wct);
  cpu_t[5] += cpu;
  wct_t[5] += wct;
}

/* For 1 <= w <= MERGE_LEVEL_MAX, put in jmin[w] the smallest index j such that
   mat->wt[j] = w. This routine is called only once, at the first call of
   compute_weights. */

static void
compute_jmin (filter_matrix_t *mat, index_t *jmin)
{
  /* unfortunately, reduction on array sections requires OpenMP >= 4.5,
     which is not yet THAT widespread. We work around the problem */
  index_t tjmin[omp_get_max_threads()][MERGE_LEVEL_MAX + 1];

  #pragma omp parallel /* reduction(min: jmin[1:MERGE_LEVEL_MAX]) */
  {
    int T = omp_get_num_threads();
    int tid = omp_get_thread_num();

    index_t *local = tjmin[tid];

    /* first initialize to ncols */
    for (int w = 1; w <= MERGE_LEVEL_MAX; w++)
      local[w] = mat->ncols;

    #pragma omp for schedule(static)
    for (index_t j = 0; j < mat->ncols; j++) {
      col_weight_t w = mat->wt[j];
      if (0 < w && w <= MERGE_LEVEL_MAX && j < local[w])
        local[w] = j;
    }

    #pragma omp for schedule(static)
    for (int w = 1; w <= MERGE_LEVEL_MAX; w++) {
      jmin[w] = mat->ncols;
      for (int t = 0; t < T; t++)
        if (jmin[w] > tjmin[t][w])
          jmin[w] = tjmin[t][w];
    }
  }

  jmin[0] = 1; /* to tell that jmin was initialized */

  /* make jmin[w] = min(jmin[w'], 1 <= w' <= w) */
  for (int w = 2; w <= MERGE_LEVEL_MAX; w++)
    if (jmin[w - 1] < jmin[w])
      jmin[w] = jmin[w - 1];
}

/* compute column weights (in fact, saturate to cwmax + 1 since we only need to
   know whether the weights are <= cwmax or not) */
static void
compute_weights (filter_matrix_t *mat, index_t *jmin)
{
  double cpu = seconds (), wct = wct_seconds ();
  unsigned char cwmax = mat->cwmax;

  index_t j0;
  if (jmin[0] == 0) /* jmin was not initialized */
    {
      j0 = 0;
      cwmax = MERGE_LEVEL_MAX;
    }
  else
    /* we only need to consider ideals of index >= j0, assuming the weight of
       an ideal cannot decrease (except when decreasing to zero when merged) */
    j0 = jmin[mat->cwmax];

  col_weight_t *Wt[omp_get_max_threads()];
  #pragma omp parallel
  {
    int T = omp_get_num_threads();
    int tid = omp_get_thread_num();

    /* we allocate an array of size mat->ncols, but the first j0 entries are unused */
    if (tid == 0)
        Wt[0] = mat->wt; /* trick: we use wt for Wt[0] */
    else
        Wt[tid] = malloc (mat->ncols * sizeof (col_weight_t));
    memset (Wt[tid] + j0, 0, (mat->ncols - j0) * sizeof (col_weight_t));

    /* Thread k accumulates weights in Wt[k].
     We only consider ideals of index >= j0, and put the weight of ideal j,
     j >= j0, in Wt[k][j]. */

    /* using schedule(dynamic,128) here is crucial, since during merge,
     the distribution of row lengths is no longer uniform (including
     discarded rows) */
    col_weight_t *Wtk = Wt[tid];
    #pragma omp for schedule(dynamic, 128)
    for (index_t i = 0; i < mat->nrows; i++) {
      if (mat->rows[i] == NULL) /* row was discarded */
        continue;
      for (index_t l = matLengthRow (mat, i); l >= 1; l--) {
        index_t j = matCell (mat, i, l);
        if (j < j0) /* assume ideals are sorted by increasing order */
          break;
        else if (Wtk[j] <= cwmax)      /* (*) HERE */
          Wtk[j]++;
      }
    }

    /* Thread k accumulates in Wt[0] the weights for the k-th block of columns,
       saturating at cwmax + 1:
       Wt[0][j] = min(cwmax+1, Wt[0][j] + Wt[1][j] + ... + Wt[nthreads-1][j]) */
    col_weight_t *Wt0 = Wt[0];
    #pragma omp for schedule(static)
    for (index_t i = j0; i < mat->ncols; i++) {
      col_weight_t val = Wt0[i];
      for (int t = 1; t < T; t++)
        if (val + Wt[t][i] <= cwmax)
          val += Wt[t][i];
        else {
          val = cwmax + 1;
          break;
        }
      Wt0[i] = val;
    }

    if (tid > 0)     /* start from 1 since Wt[0] = mat->wt + j0 should be kept */
      free (Wt[tid]);
  }

  if (jmin[0] == 0) /* jmin was not initialized */
    compute_jmin (mat, jmin);

  cpu = seconds () - cpu;
  wct = wct_seconds () - wct;
  print_timings ("   compute_weights took", cpu, wct);
  cpu_t[0] += cpu;
  wct_t[0] += wct;
}

/* computes the transposed matrix for columns of weight <= cwmax
   (we only consider columns >= j0) */
static void
compute_R (filter_matrix_t *mat, index_t j0)
{
  double cpu = seconds (), wct = wct_seconds ();

  index_t *Rp = mat->Rp;
  index_t *Rq = mat->Rq;
  index_t *Rqinv = mat->Rqinv;

  /* Initialize the row pointers to Rp[j] + wt[j]. We will then decrease them
     to Rp[j] in the "dispatch" loop (this trick was already used by Donald
     Knuth in Algorithm D (Distribution counting), The Art
     of Computer Programming, volume 3, Sorting and Searching. */

  /* TODO: parallelize this prefix-sum computations (see renumber):
     1) each thread computes the sum of its range
     2) one computes (sequentially) the prefix-sum on the ranges sums
     3) each thread propagates the prefix-sum on its range.
     See for example Chapter 2 of "Introduction to Parallel Algorithms"
     by Joseph JaJa (1992). */
  index_t Rnz = 0;
  index_t Rn = 0;
  for (index_t j = j0; j < mat->ncols; j++) {
    col_weight_t w = mat->wt[j];
    if (0 < w && w <= mat->cwmax) {
      Rq[j] = Rn;
      Rqinv[Rn] = j;
      Rnz += w;
      Rp[Rn] = Rnz;
      Rn++;
    }
  }
  Rp[Rn] = Rnz;
  mat->Rn = Rn;

#ifdef BIG_BROTHER
  index_t n_empty = 0;
  for (index_t j = 0; j < mat->ncols; j++)
    if (mat->wt[j] == 0)
      n_empty++;
  printf("$$$     empty: %d\n", n_empty);
  printf("$$$     light: %d\n", Rn);
#endif


  /* reallocate Ri if the previous allocated size was less than s */
  if (mat->Ri_alloc < Rnz) {
    /* allocate more to avoid several allocations with a small difference */
    mat->Ri_alloc = Rnz + Rnz / MARGIN;
    mat->Ri = realloc (mat->Ri, mat->Ri_alloc * sizeof (index_t));
  }
  index_t *Ri = mat->Ri;

  /* dispatch entries */

  uint64_t mat_nnz = 0; /* observed non-zero in original matrix */
  #pragma omp parallel for schedule(dynamic, 128) reduction(+:mat_nnz)
  for (index_t i = 0; i < mat->nrows; i++) {
    if (mat->rows[i] == NULL)
      continue; /* row was discarded */
    mat_nnz += matLengthRow(mat, i);
    for (index_t k = matLengthRow(mat, i); k >= 1; k--) {
      index_t j = matCell (mat, i, k);
      /* since ideals are sorted by increasing value, we can stop
         when we encounter j < j0 */
      if (j < j0)
        break;
      /* we only accumulate ideals of weight <= cwmax */
      if (mat->wt[j] > mat->cwmax)
        continue;
      index_t r = Rq[j];  /* column j in mat corresponds to row i in R */

      /* atomic capture: updates the value of a variable while capturing
	       the original or final value of the variable atomically.
	       We could write s = __sync_sub_and_fetch (&(Rp[j]), 1) instead,
	       but the following is as efficient and more portable. */
      index_t s;
      #pragma omp atomic capture
	    s = --Rp[r];  // no political pun intended
      Ri[s] = i;
    }
  }

  if (verbose > 0)
    {
      printf("*** Transpose: (non-empty) rows : %" PRIu64 " VS columns in ``mat'' : %" PRId64 ". Ratio = %.1f%%\n",
             (uint64_t) Rn, mat->ncols, (100. * Rn) / mat->ncols);
      printf("*** NNZ in transpose: %" PRIu64 ". NNZ in (non-discarded rows of) original matrix = %" PRId64 ". Ratio = %.1f%%\n",
        (uint64_t) Rnz, mat_nnz, (100.0 * Rnz) / mat_nnz);
      printf("*** size of transpose %.1fMB\n", 9.5367431640625e-07 * (Rn + Rnz) * sizeof(index_t));
    }
  cpu = seconds () - cpu;
  wct = wct_seconds () - wct;
  print_timings ("   compute_R took", cpu, wct);
  cpu_t[1] += cpu;
  wct_t[1] += wct;
}

// #define TRACE_J 1438672

static void
decrease_weight (filter_matrix_t *mat, index_t j)
{
  /* only decrease the weight if <= MERGE_LEVEL_MAX,
     since we saturate to MERGE_LEVEL_MAX+1 */
  if (mat->wt[j] <= MERGE_LEVEL_MAX) {
    /* is update is enough, or do we need capture? */
    #pragma omp atomic update
    mat->wt[j]--;
#ifdef BIG_BROTHER
    touched_columns[j] = 1;
#endif
  }
}

static void
increase_weight (filter_matrix_t *mat, index_t j)
{
  /* only increase the weight if <= MERGE_LEVEL_MAX,
     since we saturate to MERGE_LEVEL_MAX+1 */
  if (mat->wt[j] <= MERGE_LEVEL_MAX) {
    #pragma omp atomic update
    mat->wt[j]++;
#ifdef BIG_BROTHER
    touched_columns[j] = 1;
#endif
  }
}

/* doit == 0: return the weight of row i1 + row i2
   doit <> 0: add row i2 to row i1 */
#ifndef FOR_DL
/* special code for factorization */
static int32_t
add_row (filter_matrix_t *mat, index_t i1, index_t i2, int doit,
	 MAYBE_UNUSED index_t j)
{
  uint32_t k1 = matLengthRow (mat, i1);
  uint32_t k2 = matLengthRow (mat, i2);
  int32_t c = 0;
  uint32_t t1 = 1, t2 = 1;
  while (t1 <= k1 && t2 <= k2)
    {
      if (mat->rows[i1][t1] == mat->rows[i2][t2])
	      t1 ++, t2 ++;
      else if (mat->rows[i1][t1] < mat->rows[i2][t2])
	      t1 ++, c ++;
      else
	      t2 ++, c ++;
    }
  c += (k1 + 1 - t1) + (k2 + 1 - t2);
  if (doit == 0)
    return c;
  /* now perform the real merge */
  index_t *t, *t0;
#ifdef USE_HEAP
  int tid = omp_get_thread_num ();
  t = heap_malloc (local_heap[tid], (c + 1) * sizeof (index_t));
#else
  t = malloc ((c + 1) * sizeof (index_t));
#endif
  t0 = t;
  *t++ = c;
  t1 = t2 = 1;
  while (t1 <= k1 && t2 <= k2)
    {
      if (mat->rows[i1][t1] == mat->rows[i2][t2])
	{
	  decrease_weight (mat, mat->rows[i1][t1]);
	  t1 ++, t2 ++;
	}
      else if (mat->rows[i1][t1] < mat->rows[i2][t2])
	*t++ = mat->rows[i1][t1++];
      else
	{
	  increase_weight (mat, mat->rows[i2][t2]);
	  *t++ = mat->rows[i2][t2++];
	}
    }
  while (t1 <= k1)
    *t++ = mat->rows[i1][t1++];
  while (t2 <= k2)
    {
      increase_weight (mat, mat->rows[i2][t2]);
      *t++ = mat->rows[i2][t2++];
    }
  ASSERT (t0 + (c + 1) == t);
#ifndef USE_HEAP
  free (mat->rows[i1]);
#endif
  mat->rows[i1] = t0;
  return c;
}
#else /* FOR_DL: j is the ideal to be merged */
#define INT32_MIN_64 (int64_t) INT32_MIN
#define INT32_MAX_64 (int64_t) INT32_MAX

static int32_t
add_row (filter_matrix_t *mat, index_t i1, index_t i2, int doit, index_t j)
{
  /* first look for the exponents of j in i1 and i2 */
  uint32_t k1 = matLengthRow (mat, i1);
  uint32_t k2 = matLengthRow (mat, i2);
  ideal_merge_t *r1 = mat->rows[i1];
  ideal_merge_t *r2 = mat->rows[i2];
  int32_t e1 = 0, e2 = 0;

  /* search by decreasing ideals as the ideal to be merged is likely large */
  for (int l = k1; l >= 1; l--)
    if (r1[l].id == j)
      {
        e1 = r1[l].e;
        break;
      }
  for (int l = k2; l >= 1; l--)
    if (r2[l].id == j)
      {
        e2 = r2[l].e;
        break;
      }

  /* we always check e1 and e2 are not zero, in order to prevent from zero
     exponents that would come from exponent overflows in previous merges */
  ASSERT_ALWAYS (e1 != 0 && e2 != 0);

  int d = (int) gcd_int64 ((int64_t) e1, (int64_t) e2);
  e1 /= -d;
  e2 /= d;
  /* we will multiply row i1 by e2, and row i2 by e1 */

  int32_t c = 0;
  uint32_t t1 = 1, t2 = 1;

  while (t1 <= k1 && t2 <= k2)
    {
      if (r1[t1].id == r2[t2].id)
        {
          /* If exponent do not cancel, add 1 to cost.
             Warning: we should ensure that r1[t1].e * e2 does not overflow,
             same for r2[t2].e * e1 and the sum.
             In fact, since the sum is computed modulo 2^32, the only bad case
             is when the sum is a non-zero multiple of 2^32. */
          int32_t e = r1[t1].e * e2 + r2[t2].e * e1;
          if (e != 0)
            c ++; /* we are sure that the sum is not zero */
          else
            {
              /* We compute the sum with 64-bit integers. Since all values are
                 in [-2^31, 2^31-1], the sum is in [-2^63,2^63-2^33+2], thus
                 always fits into an int64_t. */
              int64_t ee = (int64_t) r1[t1].e * (int64_t) e2 + (int64_t) r2[t2].e * (int64_t) e1;
              c += ee != 0;
            }
          t1 ++, t2 ++;
        }
      else if (r1[t1].id < r2[t2].id)
	t1 ++, c ++;
      else
	t2 ++, c ++;
    }
  c += (k1 + 1 - t1) + (k2 + 1 - t2);

  if (doit == 0)
    return c;

  /* now perform the real merge */
  ideal_merge_t *t, *t0;
#ifdef USE_HEAP
  int tid = omp_get_thread_num ();
  t = heap_malloc (local_heap[tid], (c + 1) * sizeof (ideal_merge_t));
#else
  t = malloc ((c + 1) * sizeof (ideal_merge_t));
#endif
  t0 = t;
  (*t++).id = c; /* length of the new relation */
  t1 = t2 = 1;
  int64_t e;
  while (t1 <= k1 && t2 <= k2)
    {
      if (r1[t1].id == r2[t2].id)
        {
          /* as above, the exponent e below cannot overflow */
          e = (int64_t) e2 * (int64_t) r1[t1].e + (int64_t) e1 * (int64_t) r2[t2].e;
          if (e != 0) /* exponents do not cancel */
            {
              (*t).id = r1[t1].id;
              ASSERT_ALWAYS(INT32_MIN_64 <= e && e <= INT32_MAX_64);
              (*t).e = (int32_t) e;
              t ++;
            }
          else
            decrease_weight (mat, r1[t1].id);
          t1 ++, t2 ++;
        }
      else if (r1[t1].id < r2[t2].id)
        {
          (*t).id = r1[t1].id;
          e = (int64_t) e2 * (int64_t) r1[t1].e;
          ASSERT_ALWAYS(INT32_MIN_64 <= e && e <= INT32_MAX_64);
          (*t).e = (int32_t) e;
          t1 ++, t ++;
        }
      else
        {
          (*t).id = r2[t2].id;
          e = (int64_t) e1 * (int64_t) r2[t2].e;
          ASSERT_ALWAYS(INT32_MIN_64 <= e && e <= INT32_MAX_64);
          (*t).e = (int32_t) e;
          increase_weight (mat, r2[t2].id);
          t2 ++, t ++;
        }
    }
  while (t1 <= k1)
    {
      (*t).id = r1[t1].id;
      e = (int64_t) e2 * (int64_t) r1[t1].e;
      ASSERT_ALWAYS(INT32_MIN_64 <= e && e <= INT32_MAX_64);
      (*t).e = (int32_t) e;
      t1 ++, t ++;
    }
  while (t2 <= k2)
    {
      (*t).id = r2[t2].id;
      e = (int64_t) e1 * (int64_t) r2[t2].e;
      ASSERT_ALWAYS(INT32_MIN_64 <= e && e <= INT32_MAX_64);
      (*t).e = (int32_t) e;
      increase_weight (mat, r2[t2].id);
      t2 ++, t ++;
    }
  ASSERT (t0 + (c + 1) == t);
#ifndef USE_HEAP
  free (mat->rows[i1]);
#endif
  mat->rows[i1] = t0;
  return c;
}
#endif

static void
remove_row (filter_matrix_t *mat, index_t i)
{
  int32_t w = matLengthRow (mat, i);
  for (int k = 1; k <= w; k++)
    decrease_weight (mat, rowCell(mat->rows[i], k));
#ifndef USE_HEAP
  free (mat->rows[i]);
  mat->rows[i] = NULL;
#endif
}

#ifdef DEBUG
static void MAYBE_UNUSED
printRow (filter_matrix_t *mat, index_t i)
{
  int32_t k = matLengthRow (mat, i);
  printf ("%lu [%d]:", (unsigned long) i, k);
  for (int j = 1; j <= k; j++)
#ifndef FOR_DL
    printf (" %lu", (unsigned long) mat->rows[i][j]);
#else
    printf (" %lu^%d", (unsigned long) mat->rows[i][j].id, mat->rows[i][j].e);
#endif
  printf ("\n");
}
#endif

/* classical cost: merge the row of smaller weight with the other ones,
   and return the merge cost (taking account of cancellations).
   i is the index of a row in R. */
static int32_t
merge_cost (filter_matrix_t *mat, index_t i)
{
  index_t lo = mat->Rp[i];
  index_t hi = mat->Rp[i + 1];
  int w = hi - lo;

  ASSERT (1 <= w && w <= mat->cwmax);

  if (w == 1)
    return -3; /* ensure all 1-merges are processed before 2-merges with no
		  cancellation */

  /* find shortest row in the merged column */
  index_t imin = mat->Ri[lo];
  index_t cmin = matLengthRow (mat, imin);
  for (index_t k = lo + 1; k < hi; k++)
    {
      index_t i = mat->Ri[k];
      index_t c = matLengthRow(mat, i);
      if (c < cmin)
        {
	        imin = i;
	        cmin = c;
	      }
    }

  /* we remove row imin and add it to all w-1 others: cmin * (w - 2)
     the column j disappears: -w */
  index_t c = -cmin; /* remove row imin */
  for (index_t k = lo; k < hi; k++)
    {
      index_t i = mat->Ri[k];
      if (i != imin)
	      /* It is crucial here to take into account cancellations of
	         coefficients, and not to simply add the length of both
	         rows minus 2. Indeed, if row 'a' was added to two
	         relation-sets 'b' and 'c', and 'b' and 'c' are merged together,
	         all ideals from 'a' will cancel. */
        #ifndef MARKOWITZ
          index_t j = mat->Rqinv[i];
        	c += add_row (mat, i, imin, 0, j) - matLengthRow (mat, i);
        #else /* estimation with Markowitz pivoting: might miss cancellations */
          c += cmin - 2;
        #endif
    }
  return c;
}

/* Output a list of merges to a string.
   Assume rep->type = 0.
   size is the length of str.
   Return the number of characters written, except the final \0
   (or that would have been written if that number >= size) */
static int
#ifndef FOR_DL
sreportn (char *str, size_t size, index_signed_t *ind, int n)
#else
sreportn (char *str, size_t size, index_signed_t *ind, int n, index_t j)
#endif
{
  size_t m = 0; /* number of characters written */

  for (int i = 0; i < n; i++)
    {
      m += snprintf (str + m, size - m, "%ld", (long int) ind[i]);
      ASSERT(m < size);
      if (i < n-1)
        {
          m += snprintf (str + m, size - m, " ");
          ASSERT(m < size);
        }
    }
#ifdef FOR_DL
  m += snprintf (str + m, size - m, " #%lu", (unsigned long) j);
#endif
  m += snprintf (str + m, size - m, "\n");
  ASSERT(m < size);
  return m;
}

/* Perform the row additions given by the minimal spanning tree (stored in
   history[][]). */
static int
addFatherToSons (index_t history[MERGE_LEVEL_MAX][MERGE_LEVEL_MAX+1],
                 filter_matrix_t *mat, int m, index_t *ind, index_t j,
                 int *father, int *sons)
{
  int i, s, t;

  for (i = m - 2; i >= 0; i--)
    {
      s = father[i];
      t = sons[i];
      if (i == 0)
        {
          history[i][1] = ind[s];
          ASSERT(s == 0);
        }
      else
        history[i][1] = -(ind[s] + 1);
      add_row (mat, ind[t], ind[s], 1, j);
      history[i][2] = ind[t];
      history[i][0] = 2;
    }
  return m - 2;
}

/* perform the merge described by the i-th row of R, computing the full spanning tree */
static int32_t
merge_do (filter_matrix_t *mat, index_t i, FILE *out)
{
  int32_t c;
  index_t t = mat->Rp[i];
  int w = mat->Rp[i + 1] - t;
  index_t j = mat->Rqinv[i];

  ASSERT (1 <= w && w <= mat->cwmax);

  if (w == 1)
    {
      char s[MERGE_CHAR_MAX];
      int n MAYBE_UNUSED;
      index_signed_t i = mat->Ri[t]; /* only row containing j */
#ifndef FOR_DL
      n = sreportn (s, MERGE_CHAR_MAX, &i, 1);
#else
      n = sreportn (s, MERGE_CHAR_MAX, &i, 1, mat->p[j]);
#endif
      ASSERT(n < MERGE_CHAR_MAX);
      fprintf (out, "%s", s);
      remove_row (mat, i);
      return -3;
    }

  /* perform the real merge and output to history file */
  index_t *ind = mat->Ri + t;
  char s[MERGE_CHAR_MAX];
  int n = 0; /* number of characters written to s (except final \0) */
  int A[MERGE_LEVEL_MAX][MERGE_LEVEL_MAX];
  fillRowAddMatrix (A, mat, w, ind, j);
  /* mimic MSTWithA */
  int start[MERGE_LEVEL_MAX], end[MERGE_LEVEL_MAX];
  c = minimalSpanningTree (start, end, w, A);
  /* c is the weight of the minimal spanning tree, we have to remove
     the weights of the initial relations */
  for (int k = 0; k < w; k++)
    c -= matLengthRow (mat, ind[k]);
  index_t history[MERGE_LEVEL_MAX][MERGE_LEVEL_MAX+1];
  int hmax = addFatherToSons (history, mat, w, ind, j, start, end);
  for (int i = hmax; i >= 0; i--)
    {
#ifndef FOR_DL
      n += sreportn (s + n, MERGE_CHAR_MAX - n,
		     (index_signed_t*) (history[i]+1), history[i][0]);
#else
      n += sreportn (s + n, MERGE_CHAR_MAX - n,
		     (index_signed_t*) (history[i]+1), history[i][0],
		     mat->p[j]);
#endif
      ASSERT(n < MERGE_CHAR_MAX);
    }
  fprintf (out, "%s", s);
  remove_row (mat, ind[0]);
  return c;
}

/* since merge costs might be negative (for weight 2), we translate them by 3,
   so that 2-merges with no cancellation give biased cost -2+3=1, and those
   with cancellation give biased cost 0, so they will be merged first */
#define BIAS 3


/* accumulate in L all merges of (biased) cost <= cbound.
   L must be preallocated.
   L is a linear array and the merges appear by increasing cost.
   Returns the size of L. */
static int
compute_merges (index_t *L, filter_matrix_t *mat, int cbound)
{
  index_t Rn = mat->Rn;
  int * cost = malloc(Rn * sizeof(*cost));
  int T = omp_get_max_threads();
  index_t count[T][cbound + 1];
  // int Lp[cbound + 2];  cost pointers

  /* compute the cost of all candidate merges */
  #pragma omp parallel for schedule(dynamic, 64)   /* TODO: dynamic really necessary? */
  for (index_t i = 0; i < Rn; i++)
    cost[i] = merge_cost (mat, i) + BIAS;

  /* Yet Another Bucket Sort (sigh) : sort the candidate merges by cost. Check if worth parallelizing */
  #pragma omp parallel
  {
    int tid = omp_get_thread_num();
    index_t *tcount = &count[tid][0];

    memset(tcount, 0, (cbound + 1) * sizeof(index_t));

    #pragma omp for
    for (index_t i = 0; i < Rn; i++) {
        int c = cost[i];
        if (c <= cbound)
          tcount[c]++;
    }
  } /* end parallel section */

  /* prefix-sum */
  int s = 0;
  for (int c = 0; c <= cbound; c++) {
     // Lp[c] = s;                     /* global row pointer in L */
     for (int t = 0; t < T; t++) {
        index_t w = count[t][c];       /* per-thread row pointer in L */
        count[t][c] = s;
        s += w;
     }
  }

 #pragma omp parallel
  {
    int tid = omp_get_thread_num();
    index_t *tcount = &count[tid][0];

    #pragma omp for
    for (index_t i = 0; i < Rn; i++) {
      int c = cost[i];
      if (c > cbound)
        continue;
      L[tcount[c]++] = i;
    }
  } /* end parallel section */

#ifdef BIG_BROTHER
  printf("$$$     cheap: %d\n", s);
#endif

  free(cost);
  return s;
}


/* return the number of merges applied */
static unsigned long
apply_merges (index_t *L, index_t total_merges, filter_matrix_t *mat, FILE *out)
{
  int size = 1 + mat->nrows / 64;
  uint64_t * busy_rows = malloc(size * sizeof(*busy_rows));
  memset(busy_rows, 0, sizeof(uint64_t) * size);

  unsigned long nrows = mat->rem_nrows;

  #pragma omp parallel
  {
    int32_t fill_in = 0, nmerges = 0;
    #pragma omp for schedule(dynamic, 16)
    for (index_t it = 0; it < total_merges; it++) {
      index_t i = L[it];
      index_t lo = mat->Rp[i];
      index_t hi = mat->Rp[i + 1];

      /* merge is possible if all its rows are "available" */
      int ok = 1;
      for (index_t k = lo; k < hi; k++) {
        index_t i = mat->Ri[k];
        uint64_t x = i / 64;
        uint64_t y = i & 63;
        if (busy_rows[x] & (1ull << y)) {
          ok = 0;
          break;
        }
      }
      if (ok)
        #pragma omp critical
        { /* potential merge, enter critical section */
          /* check again, since another thread might have reserved a row */
          for (index_t k = lo; k < hi; k++) {
            index_t i = mat->Ri[k];
            uint64_t x = i / 64;
            uint64_t y = i & 63;
            if (busy_rows[x] & (1ull << y)) {
              ok = 0;
              break;
            }
          }
          if (ok) /* reserve rows */
            for (index_t k = lo; k < hi; k++) {
              index_t i = mat->Ri[k];
              uint64_t x = i / 64;
              uint64_t y = i & 63;
              busy_rows[x] |= (1ull << y);
            }
        } /* end critical */
      if (ok) {
        fill_in += merge_do(mat, i, out);
        nmerges ++;
      }
    }

    /* All merges processed; update global state */
    #pragma omp critical
    {
      mat->tot_weight += fill_in;
      /* each merge decreases the number of rows and columns by one */
      mat->rem_nrows -= nmerges;
      mat->rem_ncols -= nmerges;
    }
  } /* end parallel section */

  unsigned long nmerges = nrows - mat->rem_nrows; /* merges effectively accomplished */

  /* settings for next pass */
  if (mat->cwmax == 2) /* we first process all 2-merges */
    {
      if (nmerges == total_merges)
        mat->cwmax++;
    }
  else
    {
      if (mat->cwmax < MERGE_LEVEL_MAX)
        mat->cwmax ++;
    }

#ifdef BIG_BROTHER
  printf("$$$     merged: %ld\n", nmerges);
  index_t n_rows = 0;
  for (int i = 0; i < size; i++)
    n_rows += __builtin_popcountll(busy_rows[i]);
  printf("$$$     affected-rows: %d\n", n_rows);
#endif

  free(busy_rows);
  return nmerges;
}

static double
average_density (filter_matrix_t *mat)
{
  return (double) mat->tot_weight / (double) mat->rem_nrows;
}

#ifdef DEBUG
/* duplicate the matrix, where the lines of mat_copy are
   not allocated individually by malloc, but all at once */
static void
copy_matrix (filter_matrix_t *mat)
{
  unsigned long weight = mat->tot_weight;
  unsigned long s = weight + mat->nrows;
  index_t *T = malloc (s * sizeof (index_t));
  index_t *p = T;
  double cpu = seconds (), wct = wct_seconds ();
  for (index_t i = 0; i < mat->nrows; i++)
    {
      if (mat->rows[i] == NULL)
	{
	  p[0] = 0;
	  p ++;
	}
      else
	{
	  memcpy (p, mat->rows[i], (mat->rows[i][0] + 1) * sizeof (index_t));
	  p += mat->rows[i][0] + 1;
	}
    }
  print_timings ("   copy_matrix took", seconds () - cpu,
		 wct_seconds () - wct);
  ASSERT_ALWAYS(p == T + s);
  free (T);
}
#endif

int
main (int argc, char *argv[])
{
    char *argv0 = argv[0];

    filter_matrix_t mat[1];
    report_t rep[1];

    int nthreads = 1;
    uint32_t skip = DEFAULT_MERGE_SKIP;
    double target_density = DEFAULT_MERGE_TARGET_DENSITY;

#ifdef HAVE_MINGW
    _fmode = _O_BINARY;     /* Binary open for all files */
#endif

    double tt;
    double cpu0 = seconds ();
    double wct0 = wct_seconds ();
    param_list pl;
    param_list_init (pl);
    declare_usage(pl);
    argv++,argc--;

    param_list_configure_switch (pl, "-v", &verbose);
    param_list_configure_switch(pl, "force-posix-threads", &filter_rels_force_posix_threads);

#ifdef HAVE_MINGW
    _fmode = _O_BINARY;     /* Binary open for all files */
#endif

    if (argc == 0)
      usage (pl, argv0);

    for( ; argc ; ) {
      if (param_list_update_cmdline(pl, &argc, &argv)) continue;
      fprintf (stderr, "Unknown option: %s\n", argv[0]);
      usage (pl, argv0);
    }
    /* print command-line arguments */
    verbose_interpret_parameters (pl);
    param_list_print_command_line (stdout, pl);
    fflush(stdout);

    const char *purgedname = param_list_lookup_string (pl, "mat");
    const char *outname = param_list_lookup_string (pl, "out");
    const char *path_antebuffer = param_list_lookup_string(pl, "path_antebuffer");

    param_list_parse_int (pl, "t", &nthreads);
#ifdef HAVE_OPENMP
    omp_set_num_threads (nthreads);
#endif

#if defined(HAVE_MALLOPT) && !defined(USE_HEAP)
    /* experimentally, setting the number of arenas to twice the number of
       threads seems optimal (man mallopt says it should match the number of
       threads) */
    int arenas = 2 * nthreads;
    mallopt (M_ARENA_MAX, arenas);
#endif

    param_list_parse_uint (pl, "skip", &skip);

    param_list_parse_double (pl, "target_density", &target_density);

    /* Some checks on command line arguments */
    if (param_list_warn_unused(pl))
    {
      fprintf(stderr, "Error, unused parameters are given\n");
      usage(pl, argv0);
    }

    if (purgedname == NULL)
    {
      fprintf(stderr, "Error, missing -mat command line argument\n");
      usage (pl, argv0);
    }
    if (outname == NULL)
    {
      fprintf(stderr, "Error, missing -out command line argument\n");
      usage (pl, argv0);
    }

    set_antebuffer_path (argv0, path_antebuffer);

    /* Read number of rows and cols on first line of purged file */
    purgedfile_read_firstline (purgedname, &(mat->nrows), &(mat->ncols));

#if (__SIZEOF_INDEX__ == 4)
    if (mat->nrows >> 32)
      {
	fprintf (stderr, "Error, nrows = %" PRIu64 " larger than 2^32, please recompile with -D__SIZEOF_INDEX__=8\n", mat->nrows);
	exit (EXIT_FAILURE);
      }
    if (mat->ncols >> 32)
      {
	fprintf (stderr, "Error, ncols = %" PRIu64 " larger than 2^32, please recompile with -D__SIZEOF_INDEX__=8\n", mat->ncols);
	exit (EXIT_FAILURE);
      }
#endif

    /* initialize rep (i.e., mostly opens outname) and write matrix dimension */
    rep->type = 0;
    rep->outfile = fopen_maybe_compressed (outname, "w");
    ASSERT_ALWAYS(rep->outfile != NULL);

    /* some explanation about the history file */
    fprintf (rep->outfile, "# Every line starting with # is ignored.\n");
    fprintf (rep->outfile, "# A line i1 i2 ... ik means that row i1 ");
    fprintf (rep->outfile, "is added to i2, ..., ik, and row i1\n");
    fprintf (rep->outfile, "# is removed afterwards ");
    fprintf (rep->outfile, "(where row 0 is the first line in *.purged.gz).\n");
#ifdef FOR_DL
    fprintf (rep->outfile, "# A line ending with #j ");
    fprintf (rep->outfile, "means that ideal of index j should be merged.\n");
#endif

    /* initialize the matrix structure */
    initMat (mat, skip);

    /* we bury the 'skip' ideals of smallest index */
    mat->skip = skip;

#ifdef USE_HEAP
    /* allocate heaps */
    heap_init (global_heap);
    printf ("global_heap: size=%lu\n", global_heap->size);
    local_heap = malloc (nthreads * sizeof (heap_t));
    for (int i = 0; i < nthreads; i++)
      heap_init (local_heap[i]);
#endif

    /* Read all rels and fill-in the mat structure */
    tt = seconds ();
    filter_matrix_read (mat, purgedname);
    printf ("Time for filter_matrix_read: %2.2lfs\n", seconds () - tt);

    double cpu_after_read = seconds ();
    double wct_after_read = wct_seconds ();

    renumber (mat);

    /* Allocate the transposed matrix R in CSR format. Since Rp is of fixed
       size, we allocate it for once. However, the size of Ri will vary from
       step to step. */
    mat->Rp = malloc ((mat->ncols + 1) * sizeof (index_t));
    mat->Rq = malloc (mat->ncols * sizeof (index_t));
    mat->Rqinv = malloc (mat->ncols * sizeof (index_t));
    mat->Ri = NULL;
    mat->Ri_alloc = 0;

<<<<<<< HEAD
#ifdef BIG_BROTHER
    touched_columns = malloc(mat->ncols * sizeof(*touched_columns));
    memset(touched_columns, 0, mat->ncols * sizeof(*touched_columns));
#endif

#ifdef HAVE_MALLOPT
=======
#if defined(HAVE_MALLOPT) && !defined(USE_HEAP)
>>>>>>> dc2cbc30
    printf ("Using MERGE_LEVEL_MAX=%d, CBOUND_INCR=%d, M_ARENA_MAX=%d\n",
            MERGE_LEVEL_MAX, CBOUND_INCR, arenas);
#else
    printf ("Using MERGE_LEVEL_MAX=%d, CBOUND_INCR=%d\n",
            MERGE_LEVEL_MAX, CBOUND_INCR);
#endif

    printf ("N=%" PRIu64 " W=%" PRIu64 " W/N=%.2f cpu=%.1fs wct=%.1fs mem=%luM\n",
	    mat->rem_nrows, mat->tot_weight, average_density (mat),
	    seconds () - cpu0, wct_seconds () - wct0,
	    PeakMemusage () >> 10);
#ifdef BIG_BROTHER
    printf("$$$ N: %" PRId64 "\n", mat->nrows);
    printf("$$$ start:\n");
#endif

    fflush (stdout);

    mat->cwmax = 2;

    /* jmin[w] for 1 <= w <= MERGE_LEVEL_MAX is the smallest column of weight w
       at beginning. We set jmin[0] to 0 to tell that jmin[] was not
       initialized. */
    index_t jmin[MERGE_LEVEL_MAX + 1] = {0,};

    // copy_matrix (mat);

    unsigned long lastN, lastW;
    double lastWoverN;
    int cbound = BIAS; /* bound for the (biased) cost of merges to apply */
    int pass = 0;
    while (1)
      {

	double cpu1 = seconds (), wct1 = wct_seconds ();

	pass ++;

	/* Once cwmax >= 3, tt each pass, we increase cbound to allow more
	   merges. If one decreases CBOUND_INCR, the final matrix will be
	   smaller, but merge will take more time.
	   If one increases CBOUND_INCR, merge will be faster, but the final
	   matrix will be larger. */
	if (mat->cwmax > 2)
	  cbound += CBOUND_INCR;

	lastN = mat->rem_nrows;
	lastW = mat->tot_weight;
	lastWoverN = (double) lastW / (double) lastN;

#ifdef TRACE_J
	for (index_t i = 0; i < mat->ncols; i++)
	  {
	    if (mat->rows[i] == NULL)
	      continue;
	    for (index_t k = 1; k <= matLengthRow(mat, i); k++)
	      if (mat->rows[i][k] == TRACE_J)
		printf ("ideal %d in row %lu\n", TRACE_J, (unsigned long) i);
	  }
#endif

#ifdef BIG_BROTHER
    printf("$$$   - pass: %d\n", pass);
    printf("$$$     cwmax: %d\n", mat->cwmax);
    printf("$$$     cbound: %d\n", cbound);
#endif


        /* we only compute the weights at pass 1, afterwards they will be
           updated at each merge */
	if (pass == 1)
          compute_weights (mat, jmin);

	compute_R (mat, jmin[mat->cwmax]);

	double cpu2 = seconds (), wct2 = wct_seconds ();

	index_t *L = malloc(mat->Rn * sizeof(index_t));
	index_t n_possible_merges = compute_merges(L, mat, cbound);

	cpu2 = seconds () - cpu2;
	wct2 = wct_seconds () - wct2;
  if (verbose > 0)
    printf("*** compute_merges: %" PRIu64 " candidate merges\n",
           (uint64_t) n_possible_merges);
	print_timings ("   compute_merges took", cpu2, wct2);
	cpu_t[2] += cpu2;
	wct_t[2] += wct2;

	double cpu3 = seconds (), wct3 = wct_seconds ();

	unsigned long nmerges = apply_merges (L, n_possible_merges, mat, rep->outfile);

	cpu3 = seconds () - cpu3;
	wct3 = wct_seconds () - wct3;
	print_timings ("   apply_merges took", cpu3, wct3);
	cpu_t[3] += cpu3;
	wct_t[3] += wct3;

        free(L);

	cpu1 = seconds () - cpu1;
	wct1 = wct_seconds () - wct1;
	print_timings ("   pass took", cpu1, wct1);
	cpu_t[4] += cpu1;
	wct_t[4] += wct1;

#ifdef BIG_BROTHER
  int n_cols = 0;
  for (unsigned int j = 0; j < mat->ncols; j++) {
    n_cols += touched_columns[j];
    touched_columns[j] = 0;
  }
  printf("$$$     affected-columns: %d\n", n_cols);
#endif

	/* estimate current average fill-in */
	double av_fill_in = ((double) mat->tot_weight - (double) lastW)
	  / (double) (lastN - mat->rem_nrows);

	printf ("N=%" PRIu64 " W=%" PRIu64 " (%.0fMB) W/N=%.2f fill-in=%.2f cpu=%.1fs wct=%.1fs mem=%luM [pass=%d,cwmax=%d]\n",
		mat->rem_nrows, mat->tot_weight,
                9.5367431640625e-07 * (mat->rem_nrows + mat->tot_weight) * sizeof(index_t),
		(double) mat->tot_weight / (double) mat->rem_nrows, av_fill_in,
		seconds () - cpu0, wct_seconds () - wct0,
		PeakMemusage () >> 10, pass, mat->cwmax);
	fflush (stdout);

	if (average_density (mat) >= target_density)
	  break;

	if (nmerges == 0 && mat->cwmax == MERGE_LEVEL_MAX)
	  break;
      }

    fclose_maybe_compressed (rep->outfile, outname);

    if (average_density (mat) > target_density)
      {
        /* estimate N for W/N = target_density, assuming W/N = a*N + b */
        unsigned long N = mat->rem_nrows;
        double WoverN = (double) mat->tot_weight / (double) N;
        double a = (lastWoverN - WoverN) / (double) (lastN - N);
        double b = WoverN - a * (double) N;
        /* we want target_density = a*N_target + b */
        printf ("Estimated N=%" PRIu64 " for W/N=%.2f\n",
                (uint64_t) ((target_density - b) / a), target_density);
      }

#ifndef FOR_DL /* we don't do renumbering for DL */
    print_timings ("renumber       :", cpu_t[5], wct_t[5]);
#endif
    print_timings ("compute_weights:", cpu_t[0], wct_t[0]);
    print_timings ("compute_R      :", cpu_t[1], wct_t[1]);
    print_timings ("compute_merges :", cpu_t[2], wct_t[2]);
    print_timings ("apply_merges   :", cpu_t[3], wct_t[3]);
    print_timings ("pass           :", cpu_t[4], wct_t[4]);

    printf ("Final matrix has N=%" PRIu64 " nc=%" PRIu64 " (%" PRIu64
	    ") W=%" PRIu64 "\n", mat->rem_nrows, mat->rem_ncols,
	    mat->rem_nrows - mat->rem_ncols, mat->tot_weight);
    fflush (stdout);

#ifdef FOR_DL
    free (mat->p);
#endif
    free (mat->Rp);
    free (mat->Ri);
    free (mat->Rq);
    free (mat->Rqinv);
    clearMat (mat);

#ifdef USE_HEAP
    /* free heaps */
    heap_clear (global_heap);
    for (int i = 0; i < nthreads; i++)
      heap_clear (local_heap[i]);
    free (local_heap);
#endif

    param_list_clear (pl);

    print_timing_and_memory (stdout, cpu0, wct0);
    printf ("After matrix read:\n");
    print_timing_and_memory (stdout, cpu_after_read, wct_after_read);

    return 0;
}<|MERGE_RESOLUTION|>--- conflicted
+++ resolved
@@ -1445,16 +1445,12 @@
     mat->Ri = NULL;
     mat->Ri_alloc = 0;
 
-<<<<<<< HEAD
 #ifdef BIG_BROTHER
     touched_columns = malloc(mat->ncols * sizeof(*touched_columns));
     memset(touched_columns, 0, mat->ncols * sizeof(*touched_columns));
 #endif
 
-#ifdef HAVE_MALLOPT
-=======
 #if defined(HAVE_MALLOPT) && !defined(USE_HEAP)
->>>>>>> dc2cbc30
     printf ("Using MERGE_LEVEL_MAX=%d, CBOUND_INCR=%d, M_ARENA_MAX=%d\n",
             MERGE_LEVEL_MAX, CBOUND_INCR, arenas);
 #else
