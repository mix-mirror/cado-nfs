/* merge --- new merge program, for double-matrix algorithm

TODO:
* fix the discrepancy between the weight of R printed by merge (R has W=...)
  and that printed by replay-dblemat (Weight of the sparse submatrix: ...)
* fix the total weight W in merge, which should correspond to what replay says
  (ok for the c60 from README, and for
  parameters/polynomials/{c70,c80,c90,c100}.poly,
  but we get a discrepancy for the c110 from
  parameters/polynomials/c110.poly, where on baguette.loria.fr merge gives
  W=48426850 but replay gives 48345848).

Copyright 2019-2023 Charles Bouillaguet and Paul Zimmermann.

This file is part of CADO-NFS.

CADO-NFS is free software; you can redistribute it and/or modify it under the
terms of the GNU Lesser General Public License as published by the Free
Software Foundation; either version 2.1 of the License, or (at your option)
any later version.

CADO-NFS is distributed in the hope that it will be useful, but WITHOUT ANY
WARRANTY; without even the implied warranty of MERCHANTABILITY or FITNESS FOR
A PARTICULAR PURPOSE.  See the GNU Lesser General Public License for more
details.

You should have received a copy of the GNU Lesser General Public License
along with CADO-NFS; see the file COPYING.  If not, write to the Free Software
Foundation, Inc., 51 Franklin St, Fifth Floor, Boston, MA 02110-1301, USA.
*/

/* This code implements the algorithm described in reference [1].
   Reference [2] might be useful too.

   [1] Parallel Structured Gaussian Elimination for the Number Field Sieve,
       Charles Bouillaguet and Paul Zimmermann, Mathematical Cryptology,
       volume 0, number 1, pages 22-39, 2020.
   [2] Design and Implementation of a Parallel Markowitz Threshold Algorithm,
       Timothy A. Davis, Iain S. Duff, and Stojce Nakov
       SIAM Journal on Matrix Analysis and Applications
       Volume 41, Issue 2, 2020, https://doi.org/10.1137/19M1245815.
*/

#include "cado.h" // IWYU pragma: keep
/* the following should come after cado.h, which sets -Werror=all */
#ifdef  __GNUC__
#pragma GCC diagnostic ignored "-Wunknown-pragmas"
#endif
#include <stdio.h>
#include <stdlib.h>
#include <inttypes.h>       // for PRIu64
#include <stdint.h>         // for uint64_t, int32_t, int64_t, uint32_t
#include <string.h>         // for memset, memcpy, strlen
#ifdef HAVE_MINGW
#include <fcntl.h>         /* for _O_BINARY */
#endif
#include "filter_io.h"  // earlyparsed_relation_ptr
#ifdef FOR_DL
#include "gcd.h"
#endif
#include "gzip.h"       // fopen_maybe_compressed
#include "macros.h"
#include "memory.h"             // malloc_aligned
#include "memusage.h"   // PeakMemusage
#include "misc.h"       // UMAX
#include "mst.h"
#include "omp_proxy.h"
#include "params.h"     // param_list_parse_*
#include "purgedfile.h"     // for purgedfile_read_firstline
#include "sparse.h"
#include "timing.h"  // seconds
#include "typedefs.h"  // weight_t
#include "verbose.h"    // verbose_interpret_parameters
#include "merge_heap.h"
#include "merge_bookkeeping.h"
#include "merge_compute_weights.h"
#include "read_purgedfile_in_parallel.h"

int twomerge_mode = 1;   // stays true until we do the first k-merge with k > 2

#ifdef DEBUG
static void
fprint_row (FILE *fp, filter_matrix_t *mat, index_t i)
{
  ASSERT_ALWAYS(mat->rows[i] != NULL);
  fprintf (fp, "%u", matLengthRow(mat, i));
  for (index_t k = 1; k <= matLengthRow(mat, i); k++)
    fprintf (fp, " %u", rowCell(mat->rows[i],k));
  fprintf (fp, "\n");
}
#endif


/*************************** output buffer ***********************************/

typedef struct {
  char* buf;
  size_t size;  /* used size */
  size_t alloc; /* allocated size */
} buffer_struct_t;

static buffer_struct_t*
buffer_init (int nthreads)
{
  buffer_struct_t *Buf;
  Buf = malloc (nthreads * sizeof (buffer_struct_t));
  for (int i = 0; i < nthreads; i++)
    {
      Buf[i].buf = NULL;
      Buf[i].size = 0;
      Buf[i].alloc = 0;
    }
  return Buf;
}

static void
buffer_add (buffer_struct_t *buf, char *s)
{
  size_t n = strlen (s) + 1; /* count final '\0' */
  if (buf->size + n > buf->alloc)
    {
      buf->alloc = buf->size + n;
      buf->alloc += buf->alloc / MARGIN;
      buf->buf = realloc (buf->buf, buf->alloc * sizeof (char));
    }
  memcpy (buf->buf + buf->size, s, n * sizeof (char));
  buf->size += n - 1; /* don't count final '\0' */
}

static void
buffer_flush (buffer_struct_t *Buf, int nthreads, FILE *out)
{
  double cpu = seconds (), wct = wct_seconds ();
  for (int i = 0; i < nthreads; i++)
    {
      /* it is important to check whether size=0, otherwise the previous
         buffer will be printed twice */
      if (Buf[i].size != 0)
        fprintf (out, "%s", Buf[i].buf);
      Buf[i].size = 0;
    }
  cpu = seconds () - cpu;
  wct = wct_seconds () - wct;
  print_timings ("   buffer_flush took", cpu, wct);
  cpu_t[FLUSH] += cpu;
  wct_t[FLUSH] += wct;
}

static void
buffer_clear (buffer_struct_t *Buf, int nthreads)
{
  for (int i = 0; i < nthreads; i++)
    free (Buf[i].buf);
  free (Buf);
}

/*****************************************************************************/

static void
declare_usage(param_list pl)
{
  param_list_decl_usage(pl, "mat", "input purged file");
  param_list_decl_usage(pl, "out", "output history file");
  param_list_decl_usage(pl, "skip", "number of heavy columns to bury (default "
				    CADO_STRINGIZE(DEFAULT_MERGE_SKIP) ")");
  param_list_decl_usage(pl, "target_density", "stop when the average row density exceeds this value"
			    " (default " CADO_STRINGIZE(DEFAULT_MERGE_TARGET_DENSITY) ")");
  param_list_decl_usage(pl, "force-posix-threads", "force the use of posix threads, do not rely on platform memory semantics");
  param_list_decl_usage(pl, "path_antebuffer", "path to antebuffer program");
  param_list_decl_usage(pl, "t", "number of threads");
  param_list_decl_usage(pl, "v", "verbose mode");
}

static void
usage (param_list pl, char *argv0)
{
    param_list_print_usage(pl, argv0, stderr);
    exit(EXIT_FAILURE);
}

/* check that mat->tot_weight and mat->wt say the same thing.
 *
 * Note that this check makes sense only if col_weight_t is a wide enough
 * type.  Either we have col_weight_t very inaccurate, and then the
 * invariant can't be right, or we choose to use a wider type for
 * col_weight_t, which should go with more accurate tracking in mat->wt,
 * and eventually the invariant should be always right
 */
void check_invariant(filter_matrix_t *mat)
{
    if (sizeof(col_weight_t) == 1)
      return;

    uint64_t tot_weight2 = 0;
    for (index_t i = 0; i < mat->ncols; i++) {
        ASSERT_ALWAYS(mat->wt[i] <= mat->rem_nrows);
        tot_weight2 += mat->wt[i];
    }
    printf("invariant %s: tw = %" PRIu64 " tw2=%" PRIu64 "\n",
            ok_NOK(mat->tot_weight == tot_weight2),
            mat->tot_weight, tot_weight2);
    
    ASSERT_ALWAYS(mat->tot_weight == tot_weight2);
}

#ifndef FOR_DL
/* sort row[0], row[1], ..., row[n-1] in non-decreasing order */
static void
sort_relation (index_t *row, unsigned int n)
{
  unsigned int i, j;

  for (i = 1; i < n; i++)
    {
      index_t t = row[i];
      if (t < row[i-1])
	{
	  row[i] = row[i-1];
	  for (j = i - 1; j > 0 && t < row[j-1]; j--)
	    row[j] = row[j-1];
	  row[j] = t;
	}
    }
}
#endif

/* callback function called by filter_rels */
static void *
insert_rel_into_table (void *context_data, earlyparsed_relation_ptr rel)
{
  filter_matrix_t *mat = (filter_matrix_t *) context_data;
  unsigned int j = 0;
  typerow_t buf[UMAX(weight_t)]; /* rel->nb is of type weight_t */

  for (unsigned int i = 0; i < rel->nb; i++)
  {
    index_t h = rel->primes[i].h;
    /* we no longer touch mat->wt, mat->rem_ncols, and mat->tot_weight
     * from here ; see compute_weights
     */
    if (h < mat->skip)
	continue; /* we skip (bury) the first 'skip' indices */
#ifdef FOR_DL
    exponent_t e = rel->primes[i].e;
    /* For factorization, they should not be any multiplicity here.
       For DL we do not want to count multiplicity in mat->wt */
    buf[++j] = (ideal_merge_t) {.id = h, .e = e};
#else
    ASSERT(rel->primes[i].e == 1);
    buf[++j] = h;
#endif
  }

#ifdef FOR_DL
  buf[0].id = j;
#else
  buf[0] = j;
#endif

  /* sort indices to ease row merges */
#ifndef FOR_DL
  sort_relation (&(buf[1]), j);
#else
  qsort (&(buf[1]), j, sizeof(typerow_t), cmp_typerow_t);
#endif

  mat->rows[rel->num] = heap_alloc_row(mat->heap, rel->num, j);
  compressRow (mat->rows[rel->num], buf, j);  /* sparse.c, simple copy loop... */

  return NULL;
}


static void
filter_matrix_read (filter_matrix_t *mat, const char *purgedname)
{
  uint64_t nread;
  char *fic[2] = {(char *) purgedname, NULL};

  /* first check if purgedname is seekable. if yes, we can do multithread
   * I/O */
  int can_go_parallel;
  {
      FILE * f = fopen_maybe_compressed(purgedname, "r");
      ASSERT_ALWAYS(f != NULL);
      can_go_parallel = fseek(f, 0, SEEK_END) == 0;
      fclose_maybe_compressed (f, purgedname);
  }

  if (!can_go_parallel) {
      fprintf(stderr, "# cannot seek in %s, using single-thread I/O\n", purgedname);
      /* read all rels */
      nread = filter_rels (fic, (filter_rels_callback_t) &insert_rel_into_table,
              mat, EARLYPARSE_NEED_INDEX_SORTED, NULL, NULL);
  } else {
      nread = read_purgedfile_in_parallel(mat, purgedname);
  }

  ASSERT_ALWAYS(nread == mat->nrows);
  mat->rem_nrows = nread;
}

/* check the matrix rows are sorted by increasing index */
/* this should not be needed at all, now that we ask filter_rels to
 * give us sorted rows with EARLYPARSE_NEED_INDEX_SORTED. (non-sorted
 * rows are sorted on the fly if needed)
 */
static void
check_matrix (filter_matrix_t *mat)
{
  #pragma omp parallel for
  for (index_t i = 0; i < mat->nrows; i++)
    {
      index_t l = matLengthRow (mat, i);
      for (index_t j = 1; j < l; j++)
        /* for DL we can have duplicate entries in the purged file, but after
           filter_matrix_read() they should be accumulated into one single
           entry (k,e), thus successive values of k cannot be equal here */
        if (matCell (mat, i, j) >= matCell (mat, i, j+1))
          {
            fprintf (stderr, "Error, the rows of the purged file should be sorted by increasing index\n");
            exit (EXIT_FAILURE);
          }
    }
}

/* Put the initial weights (after the initial 2-merges) in R->wt[].
   Warning: these weights are saturated at 255, thus cannot be used
   to compute the total weight of R. */
static void
compute_weights_R (filter_matrix_t *R, filter_matrix_t *mat)
{
#pragma omp parallel for
  for (index_t j = 0; j < mat->ncols; j++)
    R->wt[j] = mat->wt[j];
}

/* Stack non-empty columns at the beginning. Update mat->p (for DL) and jmin.
   We also have to "recompress" R->wt[]. */
static void recompress(filter_matrix_t *R, filter_matrix_t *mat, index_t *jmin)
{
	double cpu = seconds (), wct = wct_seconds ();
	uint64_t nrows = mat->nrows;
	uint64_t ncols = mat->ncols;

	/* sends the old column number to the new one */
	index_t *p = malloc(ncols * sizeof(*p));

        /* new column weights */
        col_weight_t *nwt = malloc(mat->rem_ncols * sizeof(*nwt));
        col_weight_t *nwtr = malloc(mat->rem_ncols * sizeof(*nwt));

        /* compute the number of non-empty columns */
        {
            /* need an array that is visible to all threads in order to do the
             * prefix sum. Wish I knew another way.
             */
            int T = omp_get_max_threads();
            index_t tm[T]; /* #non-empty columns seen by thread t */
#pragma omp parallel
            {
                int T = omp_get_num_threads();
                int t = omp_get_thread_num();
                index_t m = 0;
#pragma omp for schedule(static) nowait /* static is mandatory here */
                for (index_t j = 0; j < ncols; j++)
                    if (0 < mat->wt[j])
                        m++;
                tm[t] = m;

#pragma omp barrier

                /* prefix-sum over the T threads (sequentially) */
#pragma omp single
                {
                    index_t s = 0;
                    for (int t = 0; t < T; t++) {
                        index_t m = tm[t];
                        tm[t] = s;
                        s += m;
                    }
                    /* we should have s = mat->rem_ncols now, thus no need
                       to copy s into mat->rem_ncols, but it appears in
                       some cases it does not hold (cf
https://cado-nfs-ci.loria.fr/ci/job/future-parallel-merge/job/compile-debian-testing-amd64-large-pr/147/) */
                    mat->rem_ncols = s;
                }

                /* compute the new column indices */
                m = tm[t];
#pragma omp for schedule(static) /* static is mandatory here */
                for (index_t j = 0; j < ncols; j++) {
                    ASSERT(m <= j);
                    p[j] = m;
                    if (0 < mat->wt[j])
                        m++;
                }

                /* rewrite the row indices */
#pragma omp for schedule(guided) /* guided is slightly better than static */
                for (uint64_t i = 0; i < nrows; i++) {
                    if (mat->rows[i] == NULL) 	/* row was discarded */
                        continue;
                    for (index_t l = 1; l <= matLengthRow(mat, i); l++)
                        matCell(mat, i, l) = p[matCell(mat, i, l)];
                }

                /* update mat->wt and R->wt */
#pragma omp for schedule(static) /* static is slightly better than guided */
                for (index_t j = 0; j < ncols; j++)
                    if (0 < mat->wt[j])
                    {
                      nwt[p[j]] = mat->wt[j];
                      /* Note: during the 2-merges, R->wt[] is not
                         initialized, thus the following is useless
                         (but does not hurt).
                         After the 2-merges, we call
                         compute_weights_R() which initializes R->wt[]. */
                      nwtr[p[j]] = R->wt[j];
                    }

            } /* end parallel section */
        }

        /* We keep the inverse of p, to print the
	   original columns in the history file.
	   Warning: for a column j of weight 0, we have p[j] = p[j'] where
	   j' is the smallest column > j of positive weight, thus we only consider
	   j such that p[j] < p[j+1], or j = ncols-1. */
        if (mat->p == NULL) {
        	mat->p = malloc(mat->rem_ncols * sizeof (index_t));
                /* We must pay attention to the case of empty columns at the
                 * end */
		for (uint64_t i = 0, j = 0; j < mat->ncols && i < mat->rem_ncols; j++) {
                    if (p[j] == i && (j + 1 == mat->ncols || p[j] < p[j+1]))
                        mat->p[i++] = j; /* necessarily i <= j */
                }
        } else {
	/* update mat->p. It sends actual indices in mat to original indices in the purge file */
        // before : mat->p[i] == original
        //  after : mat->p[p[i]] == original
        /* Warning: in multi-thread mode, one should take care not to write
           some mat->p[j] before it is used by another thread.
           Consider for example ncols = 4 with 2 threads, and active
           columns 1 and 2. Then we have p[1] = 0 and p[2] = 1.
           Thus thread 0 executes mat->p[0] = mat->p[1], and thread 1 executes
           mat->p[1] = mat->p[2]. If thread 1 is ahead of thread 0, the final
           value of mat->p[0] will be wrong (it will be the initial value of
           mat->p[2], instead of the initial value of mat->p[1]).
           To solve that problem, we store the new values in another array. */
        	index_t *new_p = malloc (mat->rem_ncols * sizeof (index_t));
		/* static slightly better than guided for the following loop */
                #pragma omp for schedule(static)
		for (index_t j = 0; j < ncols; j++)
			if (0 < mat->wt[j])
				new_p[p[j]] = mat->p[j];
		free(mat->p);
		mat->p = new_p;
        }
        
	free(mat->wt);
	mat->wt = nwt;
        free(R->wt);
        R->wt = nwtr;

	/* update jmin */
	if (jmin[0] == 1)
                for (int w = 1; w <= MERGE_LEVEL_MAX; w++)
                /* Warning: we might have jmin[w] = ncols. */
                        jmin[w] = (jmin[w] < ncols) ? p[jmin[w]] : mat->rem_ncols;

	free(p);

	/* this was the goal all along! */
	mat->ncols = mat->rem_ncols;
	cpu = seconds () - cpu;
	wct = wct_seconds () - wct;
	print_timings ("   recompress took", cpu, wct);
	cpu_t[RECOMPRESS] += cpu;
	wct_t[RECOMPRESS] += wct;
}


/* For 1 <= w <= MERGE_LEVEL_MAX, put in jmin[w] the smallest index j such that
   mat->wt[j] = w. This routine is called only once, at the first call of
   compute_weights. */

static void
compute_jmin (filter_matrix_t *mat, index_t *jmin)
{
    {
        /* unfortunately, reduction on array sections requires OpenMP >= 4.5,
           which is not yet THAT widespread. We work around the problem */
        /* TODO: I wonder which openmp level we require anyway. Maybe
         * it's already 4.5+ */
        index_t tjmin[omp_get_max_threads()][MERGE_LEVEL_MAX + 1];

#pragma omp parallel /* reduction(min: jmin[1:MERGE_LEVEL_MAX]) */
        {
            int T = omp_get_num_threads();
            int tid = omp_get_thread_num();

            index_t *local = tjmin[tid];

            /* first initialize to ncols */
            for (int w = 1; w <= MERGE_LEVEL_MAX; w++)
                local[w] = mat->ncols;

	    /* compute_jmin takes so little time that it makes no sense
	       optimizing the schedule below */
            #pragma omp for schedule(static)
            for (index_t j = 0; j < mat->ncols; j++) {
                col_weight_t w = mat->wt[j];
                if (0 < w && w <= MERGE_LEVEL_MAX && j < local[w])
                    local[w] = j;
            }

	    /* compute_jmin takes so little time that it makes no sense
	       optimizing the schedule below */
            #pragma omp for schedule(static)
            for (int w = 1; w <= MERGE_LEVEL_MAX; w++) {
                jmin[w] = mat->ncols;
                for (int t = 0; t < T; t++)
                    if (jmin[w] > tjmin[t][w])
                        jmin[w] = tjmin[t][w];
            }
        }
    }

  jmin[0] = 1; /* to tell that jmin was initialized */

  /* make jmin[w] = min(jmin[w'], 1 <= w' <= w) */
  for (int w = 2; w <= MERGE_LEVEL_MAX; w++)
    if (jmin[w - 1] < jmin[w])
      jmin[w] = jmin[w - 1];
}

/* 
 * This does a pass on the matrix data (all rows), and collects the
 * following info
 *
 * mat->wt[]
 * mat->rem_ncols
 * mat->tot_weight
 *
 * In the general case, column weights in mat->wt need only be computed
 * up to cwmax + 1 since we only need to know whether the weights are <=
 * cwmax or not).
 *
 * However, this is not true for the shrink case, where a full count is
 * needed in order to accurately compute the density.
 *
 */
static void
compute_weights (filter_matrix_t *mat, index_t *jmin)
{
  double cpu = seconds (), wct = wct_seconds ();
  // col_weight_t cwmax = mat->cwmax;

  /* This function used to work with jmin already initialized, and maybe
   * still does. The thing is that it hasn't been used this way for a
   * while, and the call path with jmin[0] != 0 is not tested at all. If
   * needed, remove this assert, but be cautious !
   */
  ASSERT_ALWAYS(jmin[0] == 0);

  index_t j0;
  if (jmin[0] == 0) /* jmin was not initialized */
    {
      j0 = 0;
      // cwmax = MERGE_LEVEL_MAX;
    }
  else
    /* we only need to consider ideals of index >= j0, assuming the weight of
       an ideal cannot decrease (except when decreasing to zero when merged) */
    j0 = jmin[mat->cwmax];

  compute_weights_backend(mat, j0);

  if (jmin[0] == 0) /* jmin was not initialized */
    compute_jmin (mat, jmin);

  cpu = seconds () - cpu;
  wct = wct_seconds () - wct;
  print_timings ("   compute_weights took", cpu, wct);
  cpu_t[COMPUTE_W] += cpu;
  wct_t[COMPUTE_W] += wct;
}

/* computes the transposed matrix for columns of weight <= cwmax
 * (we only consider columns >= j0).
 *
 * Careful: "R" is overloaded.  This "R" is not the same as that of the main() function
 */
static void
compute_R (filter_matrix_t *mat, index_t j0)
{
  double cpu = seconds (), wct = wct_seconds ();

  index_t *Rp = mat->Rp;
  index_t *Rq = mat->Rq;
  index_t *Rqinv = mat->Rqinv;
  uint64_t nrows = mat->nrows;
  uint64_t ncols = mat->ncols;
  col_weight_t cwmax = mat->cwmax;

  /* compute the number of rows, the indices of the rows and the row pointers */

  int T = omp_get_max_threads();
  index_t tRnz[T];
  index_t tRn[T];
#pragma omp parallel
  {
          int T = omp_get_num_threads();
          int tid = omp_get_thread_num();
          index_t Rnz = 0;
          index_t Rn = 0;
          #pragma omp for schedule(static) nowait
          for (index_t j = j0; j < ncols; j++) {
              col_weight_t w = mat->wt[j];
              if (0 < w && w <= cwmax) {
                  Rnz += w;
                  Rn++;
              }
          }
          tRnz[tid] = Rnz;
          tRn[tid] = Rn;

#pragma omp barrier

          /* prefix-sum over the T threads (sequentially) */
#pragma omp single
          {
              index_t r = 0;
              index_t s = 0;
              for (int t = 0; t < T; t++) {
                  index_t w = tRnz[t];
                  index_t n = tRn[t];
                  tRnz[t] = r;
                  tRn[t] = s;
                  r += w;
                  s += n;
              }
              mat->Rn = s;
              Rp[s] = r; /* set the last row pointer */
          }
          Rnz = tRnz[tid];
          Rn = tRn[tid];

          #pragma omp for schedule(static) /* static is mandatory here */
          for (index_t j = j0; j < ncols; j++) {
              col_weight_t w = mat->wt[j];
              if (0 < w && w <= cwmax) {
                  Rq[j] = Rn;
                  Rqinv[Rn] = j;
                  Rnz += w;
                  Rp[Rn] = Rnz;
                  Rn++;
              }
          }
  } /* end parallel section */

  index_t Rn = mat->Rn;
  index_t Rnz = Rp[Rn];

  /* allocate variable-sized output (Rp is preallocated) */
  index_t *Ri = malloc_aligned (Rnz * sizeof(index_t), 64);
  mat->Ri = Ri;

  MAYBE_UNUSED double before_extraction = wct_seconds();

  /* dispatch entries */
  #pragma omp parallel for schedule(guided)
  for (index_t i = 0; i < nrows; i++) {
          if (mat->rows[i] == NULL)
                  continue; /* row was discarded */
          for (int k = matLengthRow(mat, i); k >= 1; k--) {
                  index_t j = matCell(mat, i, k);
                  if (j < j0)
                          break;
                  if (mat->wt[j] > cwmax)
                          continue;
                  index_t row = i;
                  index_t col = Rq[j];
                  uint64_t ptr;
                  #pragma omp atomic capture
                  ptr = --Rp[col];
                  Ri[ptr] = row;
          }
  }
  MAYBE_UNUSED double before_compression = wct_seconds();
  MAYBE_UNUSED double end_time = before_compression;

#ifdef BIG_BROTHER
  printf("$$$     compute_R:\n");
  #ifdef BIG_BROTHER_EXPENSIVE
        index_t n_empty = 0;
        for (index_t j = 0; j < ncols; j++)
                if (mat->wt[j] == 0)
                        n_empty++;
        printf("$$$       empty-columns: %" PRid "\n", n_empty);
  #endif
  printf("$$$       Rn:  %" PRIu64 "\n", (uint64_t) Rn);
  printf("$$$       Rnz: %" PRIu64 "\n", (uint64_t) Rnz);
  printf("$$$       timings:\n");
  printf("$$$         row-count: %f\n", before_extraction - wct);
  printf("$$$         extraction: %f\n", before_compression - before_extraction);
  printf("$$$         conversion: %f\n", end_time - before_compression);
  printf("$$$         total: %f\n", end_time - wct);
#endif


  cpu = seconds () - cpu;
  wct = wct_seconds () - wct;
  print_timings ("   compute_R took", cpu, wct);
  cpu_t[COMPUTE_R] += cpu;
  wct_t[COMPUTE_R] += wct;
}


static inline void
decrease_weight (filter_matrix_t *mat, index_t j)
{
  /* only decrease the weight if <= MERGE_LEVEL_MAX,
     since we saturate to MERGE_LEVEL_MAX+1 */
  if (mat->wt[j] <= MERGE_LEVEL_MAX) {
    /* update is enough, we do not need capture since we are not interested
       by the value of wt[j] */
    #pragma omp atomic update
    mat->wt[j]--;
#ifdef BIG_BROTHER_EXPENSIVE
    touched_columns[j] = 1;
#endif
  }
}

static inline void
increase_weight (filter_matrix_t *mat, index_t j)
{
  /* only increase the weight if <= MERGE_LEVEL_MAX,
     since we saturate to MERGE_LEVEL_MAX+1 */
  if (mat->wt[j] <= MERGE_LEVEL_MAX) {
    #pragma omp atomic update
    mat->wt[j]++;
#ifdef BIG_BROTHER_EXPENSIVE
    touched_columns[j] = 1;
#endif
  }
}

/* add row i2 to i1 (in place), and return the fill-in */
#ifndef FOR_DL

/* special code for factorization */
static int32_t
add_row (filter_matrix_t *L, index_t i1, index_t i2, MAYBE_UNUSED int32_t e1, MAYBE_UNUSED int32_t e2)
{
	index_t k1 = matLengthRow(L, i1);
	index_t k2 = matLengthRow(L, i2);
	index_t t1 = 1, t2 = 1;
	index_t t = 0;

#ifdef CANCEL
	#pragma omp atomic update
	cancel_rows ++;
#endif

	/* fast-track : don't precompute the size */
	typerow_t *sum = heap_alloc_row(L->heap, i1, k1 + k2);

	while (t1 <= k1 && t2 <= k2) {
		if (L->rows[i1][t1] == L->rows[i2][t2]) {
			decrease_weight(L, L->rows[i1][t1]);
			t1 ++, t2 ++;
		} else if (L->rows[i1][t1] < L->rows[i2][t2]) {
			sum[++t] = L->rows[i1][t1++];
		} else {
			increase_weight(L, L->rows[i2][t2]);
			sum[++t] = L->rows[i2][t2++];
		}
	}
	while (t1 <= k1)
	      sum[++t] = L->rows[i1][t1++];
	while (t2 <= k2) {
	    increase_weight(L, L->rows[i2][t2]);
	    sum[++t] = L->rows[i2][t2++];
	}
	ASSERT(t <= k1 + k2);

#ifdef CANCEL
	int cancel = (t1 - 1) + (t2 - 1) - (t - 1);
	ASSERT_ALWAYS(cancel < CANCEL_MAX);
	#pragma omp atomic update
	cancel_cols[cancel] ++;
#endif

	heap_resize_last_row(L->heap, sum, t);
	heap_destroy_row(L->heap, L->rows[i1]);
	L->rows[i1] = sum;

	return t - k1; /* weight increase when replacing i1 by i1+i2 */
}
#else /* FOR_DL: j is the ideal to be merged */
#define INT32_MIN_64 (int64_t) INT32_MIN
#define INT32_MAX_64 (int64_t) INT32_MAX

/* we will multiply row i1 by e2, and row i2 by e1 */
static int32_t
add_row (filter_matrix_t *L, index_t i1, index_t i2,  int32_t e1, MAYBE_UNUSED int32_t e2)
{
	/* we always check e1 and e2 are not zero, in order to prevent from zero
     	 * exponents that would come from exponent overflows in previous merges 
     	 */
	ASSERT_ALWAYS (e1 != 0 && e2 != 0);
#ifdef CANCEL
	#pragma omp atomic update
	cancel_rows ++;
#endif

  /* now perform the real merge on L */
  index_t t1 = 1, t2 = 1, t = 0;
  typerow_t *r1 = L->rows[i1];
  typerow_t *r2 = L->rows[i2];
  index_t k1 = matLengthRow(L, i1);
  index_t k2 = matLengthRow(L, i2);
  typerow_t *sum = heap_alloc_row(L->heap, i1, k1 + k2);

  int64_t e;
  while (t1 <= k1 && t2 <= k2) {
      if (r1[t1].id == r2[t2].id) {
	  /* as above, the exponent e below cannot overflow */
	  e = (int64_t) e2 * (int64_t) r1[t1].e + (int64_t) e1 * (int64_t) r2[t2].e;
	  if (e != 0) { /* exponents do not cancel */
	      ASSERT_ALWAYS(INT32_MIN_64 <= e && e <= INT32_MAX_64);
	      t++;
	      setCell(sum, t, r1[t1].id, e);
	    }
	  else
	    decrease_weight (L, r1[t1].id);
	  t1 ++, t2 ++;
	}
      else if (r1[t1].id < r2[t2].id)
	{
	  e = (int64_t) e2 * (int64_t) r1[t1].e;
	  ASSERT_ALWAYS(INT32_MIN_64 <= e && e <= INT32_MAX_64);
	  t++;
	  setCell(sum, t, r1[t1].id, e);
	  t1 ++;
	}
      else
	{
	  e = (int64_t) e1 * (int64_t) r2[t2].e;
	  ASSERT_ALWAYS(INT32_MIN_64 <= e && e <= INT32_MAX_64);
	  t++;
	  setCell(sum, t, r2[t2].id, e);
	  increase_weight (L, r2[t2].id);
	  t2 ++;
	}
    }
  while (t1 <= k1) {
      e = (int64_t) e2 * (int64_t) r1[t1].e;
      ASSERT_ALWAYS(INT32_MIN_64 <= e && e <= INT32_MAX_64);
      t++;
      setCell(sum, t, r1[t1].id, e);
      t1 ++;
    }
  while (t2 <= k2) {
      e = (int64_t) e1 * (int64_t) r2[t2].e;
      ASSERT_ALWAYS(INT32_MIN_64 <= e && e <= INT32_MAX_64);
      t++;
      setCell(sum, t, r2[t2].id, e);
      increase_weight (L, r2[t2].id);
      t2 ++;
    }
    ASSERT(t <= k1 + k2);


#ifdef CANCEL
	int cancel = (t1 - 1) + (t2 - 1) - (t - 1);
	ASSERT_ALWAYS(cancel < CANCEL_MAX);
	#pragma omp atomic update
	cancel_cols[cancel] ++;
#endif

  heap_resize_last_row(L->heap, sum, t);
  heap_destroy_row(L->heap, L->rows[i1]);
  L->rows[i1] = sum;

  return t - k1;
}
#endif

/* L is the "left" matrix (rows are relations-sets, columns are relations),
   and mat is the "merged" matrix (rows are relations-sets, columns are
   ideals). Return the (negative) fill-in.
*/
static int32_t
remove_row (filter_matrix_t *L, filter_matrix_t *mat, index_t i)
{
  int32_t w = matLengthRow (mat, i);
  for (int k = 1; k <= w; k++)
    decrease_weight (mat, rowCell(mat->rows[i], k));
  heap_destroy_row(mat->heap, mat->rows[i]);
  mat->rows[i] = NULL;
  // replicate on L
  heap_destroy_row(L->heap, L->rows[i]);
  L->rows[i] = NULL;
  return -w;
}

#ifdef DEBUG
static void MAYBE_UNUSED
printRow (filter_matrix_t *mat, index_t i)
{
  if (mat->rows[i] == NULL)
    {
      printf ("row %u has been discarded\n", i);
      return;
    }
  int32_t k = matLengthRow (mat, i);
  printf ("%lu [%d]:", (unsigned long) i, k);
  for (int j = 1; j <= k; j++)
#ifndef FOR_DL
    printf (" %lu", (unsigned long) mat->rows[i][j]);
#else
    printf (" %lu^%d", (unsigned long) mat->rows[i][j].id, mat->rows[i][j].e);
#endif
  printf ("\n");
}
#endif

#define BIAS (int32_t) ((col_weight_t) (-1))

/* classical cost: merge the row of smaller weight with the other ones,
   and return the merge cost (taking account of cancellations).
   id is the index of a row in R.
   In the double-matrix case, the Markowitz cost is:
   (w-2)*weight(i0) - initial_weight(j)
   where i0 is the row of L of smallest weight and initial_weight(j)
   is the initial weight of the ideal j.
   We assume R->wt[j] stores the initial weight of the ideal j
   (after 2-merges have been applied to R if any).
   Return:
   * 1 for 1-merges
   * 2 for 2-merges
   * a value >= 3 for all k-merges with k >= 3
   */
static int32_t
merge_cost (filter_matrix_t *L, filter_matrix_t *R, filter_matrix_t *mat,
            index_t j)
{
  index_t lo = mat->Rp[j];
  index_t hi = mat->Rp[j + 1];
  int32_t w = hi - lo; /* weight of the considered ideal */

  if (w <= 2)
    return 0; /* ensure all 1-and 2-merges are processed first
                 (they are done on the R matrix) */

  if (w > mat->cwmax) /* discard too heavy ideals for now */
    return INT32_MAX;

  /* find lightest row in L */
  index_t i = mat->Ri[lo];
  int32_t c, cmin = matLengthRow (L, i);
  for (index_t k = lo + 1; k < hi; k++)
    {
      i = mat->Ri[k];
      c = matLengthRow(L, i);
      if (c < cmin)
	cmin = c;
    }

  /* since R->wt[j] <= BIAS, and w > 2, the value below is > 0, which
     ensures those merges will be processed after the 1- and 2-merges */
  assert ((w - 2) * cmin + BIAS > R->wt[j]);
  return (w - 2) * cmin + BIAS - R->wt[j];
}

/* Output a list of merges to a string.
   size is the length of str.
   Return the number of characters written, except the final \0
   (or that would have been written if that number >= size) */
static int
sreportn (char *str, size_t size, index_signed_t *ind, int n, index_t j)
{
  size_t m = 0; /* number of characters written */

  for (int i = 0; i < n; i++)
    {
      m += snprintf (str + m, size - m, "%ld", (long int) ind[i]);
      ASSERT(m < size);
      if (i < n-1)
	{
	  m += snprintf (str + m, size - m, " ");
	  ASSERT(m < size);
	}
    }
  m += snprintf (str + m, size - m, " #%lu", (unsigned long) j);
  m += snprintf (str + m, size - m, "\n");
  ASSERT(m < size);
  return m;
}

/* Perform the row additions given by the minimal spanning tree (stored in
   history[][]). Add in c the fill-in in mat. */
static int
addFatherToSons (index_t history[MERGE_LEVEL_MAX][MERGE_LEVEL_MAX+1],
		 filter_matrix_t *L, filter_matrix_t *mat, int m, index_t *ind,
                 MAYBE_UNUSED index_t j, int *father, int *sons, int32_t *c)
{
int i, s, t;

	for (i = m - 2; i >= 0; i--) {
		s = father[i];
		t = sons[i];
		if (i == 0) {
			history[i][1] = ind[s];
			ASSERT(s == 0);
		} else {
			history[i][1] = -(ind[s] + 1);
		}

		index_t i1 = ind[t];
		index_t i2 = ind[s];
		
		/* perform the operation on mat, and possibly "record" it in L 
		 * First determine the coefficients of the linear combination
		 */

		#ifdef FOR_DL
		/* THIS CODE IS DUPLICATED in merge_replay_matrix.c, in weightSum() */
		/* first look for the exponents of j in i1 and i2 in mat */
		uint32_t k1 = matLengthRow (mat, i1);
		uint32_t k2 = matLengthRow (mat, i2);
		typerow_t *r1 = mat->rows[i1];
		typerow_t *r2 = mat->rows[i2];
		int32_t e1 = 0, e2 = 0;
		
		/* search by decreasing ideals as the ideal to be merged is likely large */
		for (int l = k1; l >= 1; l--)
			if (r1[l].id == j) {
				e1 = r1[l].e;
				break;
			}
		for (int l = k2; l >= 1; l--)
			if (r2[l].id == j) {
				e2 = r2[l].e;
				break;
			}
		int d = (int) gcd_int64 ((int64_t) e1, (int64_t) e2);
		e1 /= -d;
		e2 /= d;
		#else
		int32_t e1 = 1, e2 = 1;
		#endif

		*c += add_row (mat, i1, i2, e1, e2);
		if (!twomerge_mode)
      			add_row (L, i1, i2, e1, e2);
		history[i][2] = i1;
		history[i][0] = 2;
	}
	return m - 2;
}

/* perform the merge described by the id-th row of R,
   computing the full spanning tree, and return the fill-in */
static int32_t
merge_do (filter_matrix_t *L, filter_matrix_t *R, filter_matrix_t *mat,
          index_t id, buffer_struct_t *buf)
{
  int32_t c = 0;
  index_t j = mat->Rqinv[id];
  index_t t = mat->Rp[id];
  int w = mat->Rp[id + 1] - t;

  ASSERT (1 <= w && w <= mat->cwmax);

  if (w == 1) {             // eliminate a singleton column
      char s[MERGE_CHAR_MAX];
      int n MAYBE_UNUSED;
      index_signed_t i = mat->Ri[t]; /* only row containing j */
      n = sreportn (s, MERGE_CHAR_MAX, &i, 1, mat->p[j]);
      ASSERT(n < MERGE_CHAR_MAX);
      buffer_add (buf, s);
      c = remove_row (L, mat, i);
    }
<<<<<<< HEAD

  /* perform the real merge and output to history file */
  index_t *ind = mat->Ri + t;
  char s[MERGE_CHAR_MAX];
  int n = 0; /* number of characters written to s (except final \0) */
  int A[MERGE_LEVEL_MAX][MERGE_LEVEL_MAX];
  /* question: do we want to minimize fill-in in L or in mat */
  // BUG fillRowAddMatrix (A, L, w, ind, j);            // mst.c. --- target L
  fillRowAddMatrix (A, mat, w, ind, j);                 // mst.c. --- target mat
  int start[MERGE_LEVEL_MAX], end[MERGE_LEVEL_MAX];
  minimalSpanningTree (start, end, w, A);
  index_t history[MERGE_LEVEL_MAX][MERGE_LEVEL_MAX+1];
  int hmax = addFatherToSons (history, L, mat, w, ind, j, start, end, &c);
  for (int i = hmax; i >= 0; i--) {
      n += sreportn (s + n, MERGE_CHAR_MAX - n, (index_signed_t*) (history[i]+1), history[i][0], mat->p[j]);
=======
  else {
    /* perform the real merge and output to history file */
    index_t *ind = mat->Ri + t;
    char s[MERGE_CHAR_MAX];
    int n = 0; /* number of characters written to s (except final \0) */
    int A[MERGE_LEVEL_MAX][MERGE_LEVEL_MAX];
    fillRowAddMatrix (A, L, w, ind, j);          // mst.c.
    /* mimic MSTWithA */
    int start[MERGE_LEVEL_MAX], end[MERGE_LEVEL_MAX];
    minimalSpanningTree (start, end, w, A);
    index_t history[MERGE_LEVEL_MAX][MERGE_LEVEL_MAX+1];
    int hmax = addFatherToSons (history, L, mat, w, ind, j, start, end, &c);
    for (int i = hmax; i >= 0; i--)
    {
      n += sreportn (s + n, MERGE_CHAR_MAX - n,
		     (index_signed_t*) (history[i]+1), history[i][0],
		     mat->p[j]);
>>>>>>> 8b1444f8
      ASSERT(n < MERGE_CHAR_MAX);
    }
    buffer_add (buf, s);
    c += remove_row (L, mat, ind[0]);
  }

  /* Update the total weight of R. We check the merged column has not a
     saturated weight (which should not happen in practice). */
  ASSERT_ALWAYS (R->wt[j] < (col_weight_t) -1);
  if (twomerge_mode) // we apply the merge directly to R
#pragma omp atomic update
    R->tot_weight += c;
  else        // we remove column j from R
#pragma omp atomic update
    /* Warning: R->wt[j] (the weight of column j after the 2-merges)
       might differ from w (the current weight of column j). */
    R->tot_weight -= R->wt[j];

  return c;
}

/* accumulate in possible_merges all merges of (biased) cost <= cbound.
   possible_mergesL must be preallocated.
   possible_mergesL is a linear array and the merges appear by increasing cost.
   Returns the size of possible_merges. */
static int
compute_merges (index_t *possible_merges, filter_matrix_t *L,
                filter_matrix_t *R, filter_matrix_t *mat, int cbound)
{
  double cpu = seconds(), wct = wct_seconds();
  index_t Rn = mat->Rn;
  int * cost = malloc(Rn * sizeof(*cost));
  ASSERT_ALWAYS(cost != NULL);
  // int Lp[cbound + 2];  cost pointers

  /* compute the cost of all candidate merges */
  /* A dynamic schedule is needed here, since the columns of larger index have
     smaller weight, thus the load would not be evenly distributed with a
     static schedule. The value 128 was determined optimal experimentally
     on the RSA-512 benchmark with 32 threads, and is better than
     schedule(guided) for RSA-240 with 112 threads. */
  #pragma omp parallel for schedule(dynamic,128)
  for (index_t i = 0; i < Rn; i++)
    cost[i] = merge_cost (L, R, mat, i);

  int s;

  
  /* need an array that is visible to all threads in order to do the
   * prefix sum. Wish I knew another way.
   */
  int T = omp_get_max_threads();
  index_t count[T][cbound + 1];

  /* Yet Another Bucket Sort (sigh): sort the candidate merges by cost. Check if worth parallelizing */
#pragma omp parallel
  {
    int tid = omp_get_thread_num();
    index_t *tcount = &count[tid][0];

    memset(tcount, 0, (cbound + 1) * sizeof(index_t));

#pragma omp for schedule(static)  // static is mandatory
    for (index_t i = 0; i < Rn; i++) {
      int c = cost[i];
      if (c <= cbound)
	tcount[c]++;
    }

         
#pragma omp single
    {
      /* prefix-sum */
      s = 0;
      for (int c = 0; c <= cbound; c++) {
	// Lp[c] = s;                     /* global row pointer in L */
	for (int t = 0; t < omp_get_num_threads(); t++) {
	  index_t w = count[t][c];       /* per-thread row pointer in L */
	  count[t][c] = s;
	  s += w;
	}
      }
    }

#pragma omp for schedule(static) // static is mandatory
    for (index_t i = 0; i < Rn; i++) {
      int c = cost[i];
      if (c > cbound)
	continue;
      possible_merges[tcount[c]++] = i;
    }
  } /* end parallel section */

  free(cost);

  double end = wct_seconds();
  #ifdef BIG_BROTHER
  	printf("$$$     compute_merges:\n");
  	printf("$$$       candidate-merges: %d\n", s);
  	printf("$$$       timings:\n");
  	printf("$$$         total: %f\n", end - wct);
  #endif
  double cpu2 = seconds() - cpu;
  double wct2 = end - wct;
  print_timings ("   compute_merges took", cpu2, wct2);
  cpu_t[COMPUTE_M] += cpu2;
  wct_t[COMPUTE_M] += wct2;
  return s;
}

/* return the number of merges applied */
static unsigned long
apply_merges (index_t *possible_merges, index_t total_merges,
              filter_matrix_t *L,  filter_matrix_t *R,
              filter_matrix_t *mat, buffer_struct_t *Buf)
{
  double cpu3 = seconds (), wct3 = wct_seconds ();
  char * busy_rows = malloc(mat->nrows * sizeof (char));
  memset (busy_rows, 0, mat->nrows * sizeof (char));

  unsigned long nmerges = 0;
  int64_t fill_in = 0;
#ifdef BIG_BROTHER
  unsigned long discarded_early = 0;
  unsigned long discarded_late = 0;
#endif

#ifdef BIG_BROTHER
  #pragma omp parallel reduction(+: fill_in, nmerges, discarded_early, discarded_late)
#else
  #pragma omp parallel reduction(+: fill_in, nmerges)
#endif
  {
    #pragma omp for schedule(guided)
    for (index_t it = 0; it < total_merges; it++) {
      index_t id = possible_merges[it];
      index_t lo = mat->Rp[id];
      index_t hi = mat->Rp[id + 1];
      int tid = omp_get_thread_num ();

      /* merge is possible if all its rows are "available" */
      int ok = 1;
      for (index_t k = lo; k < hi; k++) {
	index_t i = mat->Ri[k];
	if (busy_rows[i]) {
	  ok = 0;
#ifdef BIG_BROTHER
          discarded_early++;
#endif
	  break;
	}
      }
      if (ok) {
	  /* check again, since another thread might have reserved a row */
	  for (index_t k = lo; k < hi; k++) {
	    index_t i = mat->Ri[k];
	    char not_ok = 0;
	    /* we could use __sync_bool_compare_and_swap here,
	       but this is more portable and as efficient */
            #if defined(HAVE_OPENMP) && _OPENMP > 201107
	    /* the form of atomic capture below does not seem to be
	       recognized by OpenMP 3.5 (_OPENMP = 201107), see
	       https://cado-nfs-ci.loria.fr/ci/job/future-parallel-merge/job/compile-centos-6-i386/165 */
	    #pragma omp atomic capture
	    #else
	    #pragma omp critical
	    #endif
	    { not_ok = busy_rows[i]; busy_rows[i] = 1; }
	    if (not_ok)
	      {
#ifdef BIG_BROTHER
                discarded_late++;
#endif
		ok = 0;
		break;
	      }
	  }
      }
      if (ok) {
        fill_in += (uint64_t) merge_do (L, R, mat, id, &Buf[tid]);
        nmerges ++;
        ASSERT(hi - lo <= MERGE_LEVEL_MAX);
      }
    }  /* for */
  } /* parallel section */

  mat->tot_weight += fill_in;
  /* each merge decreases the number of rows and columns by one */
  mat->rem_nrows -= nmerges;
  mat->rem_ncols -= nmerges;

  double end = wct_seconds();

#ifdef BIG_BROTHER
  printf("$$$     apply-merges:\n");
  printf("$$$       discarded-early: %ld\n", discarded_early);
  printf("$$$       discarded-late: %ld\n", discarded_late);
  printf("$$$       merged: %ld\n", nmerges);
  #ifdef BIG_BROTHER_EXPENSIVE
  	index_t n_rows = 0;
  	for (index_t i = 0; i < mat->nrows; i++)
  	  n_rows += busy_rows[i];
  	printf("$$$       affected-rows: %" PRid "\n", n_rows);

  	index_t n_cols = 0;
  	for (index_t j = 0; j < mat->ncols; j++) {
  		n_cols += touched_columns[j];
  		touched_columns[j] = 0;
  	}
	printf("$$$       affected-columns: %" PRid "\n", n_cols);
  #endif
  printf("$$$       timings:\n");
  printf("$$$         total: %f\n", end - wct3);
#endif
  free(busy_rows);

  cpu3 = seconds () - cpu3;
  wct3 = end - wct3;
  print_timings ("   apply_merges took", cpu3, wct3);
  cpu_t[APPLY_M] += cpu3;
  wct_t[APPLY_M] += wct3;
  return nmerges;
}

static double
average_density (filter_matrix_t *mat)
{
  return (double) mat->tot_weight / (double) mat->rem_nrows;
}

#ifdef DEBUG
/* duplicate the matrix, where the lines of mat_copy are
   not allocated individually by malloc, but all at once */
static void MAYBE_UNUSED
copy_matrix (filter_matrix_t *mat)
{
  unsigned long weight = mat->tot_weight;
  unsigned long s = weight + mat->nrows;
  index_t *T = malloc (s * sizeof (index_t));
  index_t *p = T;
  double cpu = seconds (), wct = wct_seconds ();
  for (index_t i = 0; i < mat->nrows; i++)
    {
      if (mat->rows[i] == NULL)
	{
	  p[0] = 0;
	  p ++;
	}
      else
	{
	  memcpy (p, mat->rows[i], (mat->rows[i][0] + 1) * sizeof (index_t));
	  p += mat->rows[i][0] + 1;
	}
    }
  print_timings ("   copy_matrix took", seconds () - cpu,
		 wct_seconds () - wct);
  ASSERT_ALWAYS(p == T + s);
  free (T);
}
#endif

#if 0
/* This function outputs the matrix in file 'out' in Sage format:
   M = matrix(...). Then to obtain a figure in Sage:
   sage: %runfile out.sage
   sage: M2 = matrix(RDF,512)
   sage: for i in range(512):
            for j in range(512):
               M2[i,j] = float(log(1+M[i,j]))
   sage: matrix_plot(M2,cmap='Greys')
   sage: matrix_plot(M2,cmap='Greys').save("mat.png")
*/
static void
output_matrix (filter_matrix_t *mat, char *out)
{
#define GREY_SIZE 512
    unsigned long grey[GREY_SIZE][GREY_SIZE];
    unsigned long hi = mat->nrows / GREY_SIZE;
    unsigned long hj = mat->ncols / GREY_SIZE;
    for (int i = 0; i < GREY_SIZE; i++)
      for (int j = 0; j < GREY_SIZE; j++)
	grey[i][j] = 0;
    for (index_t i = 0; i < mat->nrows; i++)
      {
	ASSERT_ALWAYS (mat->rows[i] != NULL);
	index_t ii = i / hi;
	if (ii >= GREY_SIZE)
	  ii = GREY_SIZE - 1;
	for (unsigned int k = 1; k <= matLengthRow(mat, i); k++)
	  {
	    index_t j = matCell(mat, i, k);
	    index_t jj = j / hj;
	    if (jj >= GREY_SIZE)
	      jj = GREY_SIZE - 1;
	    grey[ii][jj] ++;
	  }
      }
    FILE *fp = fopen (out, "w");
    fprintf (fp, "M=matrix([");
    for (int i = 0; i < GREY_SIZE; i++)
      {
	fprintf (fp, "[");
	int k = i;
	for (int j = 0; j < GREY_SIZE; j++)
	  {
	    fprintf (fp, "%lu", grey[k][j]);
	    if (j + 1 < GREY_SIZE)
	      fprintf (fp, ",");
	  }
	fprintf (fp, "]");
	if (i + 1 < GREY_SIZE)
	  fprintf (fp, ",");
      }
    fprintf (fp, "])\n");
    fclose (fp);
}
#endif

/*
 * This makes early verifications that our matrix isn't too large
 * compared to the types of the indices. Our goal is to bail out as
 * soon as we can.
 */
void sanity_check_matrix_sizes(filter_matrix_t * mat MAYBE_UNUSED)
{
#if (SIZEOF_INDEX == 4)
    if (mat->nrows >> 32)
    {
        fprintf (stderr, "Error, nrows = %" PRIu64 " larger than 2^32, please recompile with -DSIZEOF_INDEX=8\n", mat->nrows);
        exit (EXIT_FAILURE);
    }
    if (mat->ncols >> 32)
    {
        fprintf (stderr, "Error, ncols = %" PRIu64 " larger than 2^32, please recompile with -DSIZEOF_INDEX=8\n", mat->ncols);
        exit (EXIT_FAILURE);
    }
#endif
}

int
main (int argc, char *argv[])
{
    char *argv0 = argv[0];

    filter_matrix_t mat[1], L[1], R[1];
    FILE * history;

    int nthreads = 1, cbound_incr;
    uint32_t skip = DEFAULT_MERGE_SKIP;
    double target_density = DEFAULT_MERGE_TARGET_DENSITY;

#ifdef HAVE_MINGW
    _fmode = _O_BINARY;     /* Binary open for all files */
#endif

    double tt;
    double cpu0 = seconds ();
    double wct0 = wct_seconds ();
    param_list pl;
    param_list_init (pl);
    declare_usage(pl);
    argv++,argc--;

    param_list_configure_switch (pl, "-v", &merge_verbose);
    param_list_configure_switch(pl, "force-posix-threads", &filter_rels_force_posix_threads);

#ifdef HAVE_MINGW
    _fmode = _O_BINARY;     /* Binary open for all files */
#endif

    if (argc == 0)
      usage (pl, argv0);

    for( ; argc ; ) {
      if (param_list_update_cmdline(pl, &argc, &argv)) continue;
      fprintf (stderr, "Unknown option: %s\n", argv[0]);
      usage (pl, argv0);
    }
    /* print command-line arguments */
    verbose_interpret_parameters (pl);
    param_list_print_command_line (stdout, pl);
    fflush(stdout);

    const char *purgedname = param_list_lookup_string (pl, "mat");
    const char *outname = param_list_lookup_string (pl, "out");
    const char *path_antebuffer = param_list_lookup_string(pl, "path_antebuffer");

    param_list_parse_int (pl, "t", &nthreads);
#ifdef HAVE_OPENMP
    omp_set_num_threads (nthreads);
#endif

    if (param_list_parse_int (pl, "incr", &cbound_incr) == 0)
      cbound_incr = CBOUND_INCR_DEFAULT;

    param_list_parse_uint (pl, "skip", &skip);

    param_list_parse_double (pl, "target_density", &target_density);

    /* Some checks on command line arguments */
    if (param_list_warn_unused(pl))
    {
      fprintf(stderr, "Error, unused parameters are given\n");
      usage(pl, argv0);
    }

    if (purgedname == NULL)
    {
      fprintf(stderr, "Error, missing -mat command line argument\n");
      usage (pl, argv0);
    }
    if (outname == NULL)
    {
      fprintf(stderr, "Error, missing -out command line argument\n");
      usage (pl, argv0);
    }

    set_antebuffer_path (argv0, path_antebuffer);

    history = fopen_maybe_compressed (outname, "w");
    ASSERT_ALWAYS(history != NULL);

    /* some explanation about the history file */
    fprintf (history, "# Every line starting with # is ignored.\n");
    fprintf (history, "# A line i1 i2 ... ik means that row i1 ");
    fprintf (history, "is added to i2, ..., ik, and row i1\n");
    fprintf (history, "# is removed afterwards ");
    fprintf (history, "(where row 0 is the first line in *.purged.gz).\n");
    fprintf (history, "# A line ending with #j ");
    fprintf (history, "means that ideal of index j should be merged.\n");

    /* Read number of rows and cols on first line of purged file */
    purgedfile_read_firstline (purgedname, &(mat->nrows), &(mat->ncols));

    sanity_check_matrix_sizes(mat);

    /* initialize the matrix structure */
    initMat (mat, skip); // merge_replay_matrix.c

    /* Set L to the identity matrix. This matrix will contain the combinations
       of rows of the initial matrix M, so that the output matrix M' of merge
       equals to L*M (up to removed rows and columns).
    */
    L->nrows = L->ncols = mat->nrows;
    initMat (L, 0); // no skip in L, since skip only concerns columns
    for (index_t i = 0; i < L->nrows; i++)
    {
      L->rows[i] = heap_alloc_row(L->heap, i, 2);  // merge_heap.c
      setCell(L->rows[i], 0, 1, 1); // only one non-zero element in row
      setCell(L->rows[i], 1, i, 1); // L[i,i] = 1
    }

    /* Allocate the wt field of R (we don't use the other fields). */
    R->wt = malloc (mat->ncols * sizeof (col_weight_t));

    /* Read all rels and fill-in the mat structure */
    tt = seconds ();
    filter_matrix_read (mat, purgedname);
    printf ("Time for filter_matrix_read: %2.2lfs\n", seconds () - tt);

    check_matrix (mat);

    buffer_struct_t *Buf = buffer_init (nthreads);

    double cpu_after_read = seconds ();
    double wct_after_read = wct_seconds ();

    /* jmin[w] for 1 <= w <= MERGE_LEVEL_MAX is the smallest column of weight w
       at beginning. We set jmin[0] to 0 to tell that jmin[] was not
       initialized. */
    index_t jmin[MERGE_LEVEL_MAX + 1] = {0,};

    compute_weights (mat, jmin);
    /* Initially, R=mat, thus they have the same weights. */
    compute_weights_R (R, mat);
    R->tot_weight = mat->tot_weight;

    recompress (R, mat, jmin);

    // output_matrix (mat, "out.sage");

    /* Allocate the transposed matrix R in CSR format. Since Rp is of fixed
       size, we allocate it for once. However, the size of Ri will vary from
       step to step. */
    mat->Rp = malloc ((mat->ncols + 1) * sizeof (index_t));
    mat->Ri = NULL;
    mat->Rq = malloc (mat->ncols * sizeof (index_t));
    mat->Rqinv = malloc (mat->ncols * sizeof (index_t));

#ifdef BIG_BROTHER
    touched_columns = malloc(mat->ncols * sizeof(*touched_columns));
    memset(touched_columns, 0, mat->ncols * sizeof(*touched_columns));
#endif

    printf ("Using MERGE_LEVEL_MAX=%d, cbound_incr=%d",
	    MERGE_LEVEL_MAX, cbound_incr);
    printf (", PAGE_DATA_SIZE=%d", heap_config_get_PAGE_DATA_SIZE());
#ifdef HAVE_OPENMP
    /* https://stackoverflow.com/questions/38281448/how-to-check-the-version-of-openmp-on-windows
       201511 is OpenMP 4.5 */
    printf (", OpenMP %d", _OPENMP);
#endif
    printf ("\n");

    printf ("N=%" PRIu64 " W=%" PRIu64 " W/N=%.2f cpu=%.1fs wct=%.1fs mem=%luM\n",
	    mat->rem_nrows, mat->tot_weight, average_density (mat),
	    seconds () - cpu0, wct_seconds () - wct0,
	    PeakMemusage () >> 10);
#ifdef BIG_BROTHER
    printf("$$$ N: %" PRId64 "\n", mat->nrows);
    printf("$$$ start:\n");
#endif

    fflush (stdout);

    mat->cwmax = 2;

#if defined(DEBUG) && defined(FOR_DL)
    /* compute the minimum/maximum coefficients */
    int32_t min_exp = 0, max_exp = 0;
    for (index_t i = 0; i < mat->nrows; i++)
      if (mat->rows[i] != NULL)
	{
	  ideal_merge_t *ri = mat->rows[i];
	  for (unsigned int k = 1; k <= matLengthRow (mat, i); k++)
	    {
	      int32_t e = ri[k].e;
	      if (e < min_exp)
		min_exp = e;
	      if (e > max_exp)
		max_exp = e;
	    }
	}
    printf ("min_exp=%d max_exp=%d\n", min_exp, max_exp);
#endif

    unsigned long lastN, lastW;
    double lastWoverN;
    int cbound = BIAS; /* bound for the (biased) cost of merges to apply */
    int merge_pass = 0;

    /****** begin main loop ******/
    while (1) {
	double cpu1 = seconds (), wct1 = wct_seconds ();
	merge_pass++;

    if (merge_pass == 2 || mat->cwmax > 2) {
            double cpu8 = seconds (), wct8 = wct_seconds ();
            heap_garbage_collection(mat->heap, mat->rows);
            cpu8 = seconds () - cpu8;
            wct8 = wct_seconds () - wct8;
            print_timings ("   GC took", cpu8, wct8);
            cpu_t[GC] += cpu8;
            wct_t[GC] += wct8;
    }

	/* Once cwmax >= 3, at each pass, we increase cbound to allow more
	   merges. If one decreases cbound_incr, the final matrix will be
	   smaller, but merge will take more time.
	   If one increases cbound_incr, merge will be faster, but the final
	   matrix will be larger. */
	if (mat->cwmax > 2)
		cbound += cbound_incr;

	lastN = mat->rem_nrows;
	lastW = mat->tot_weight;
	lastWoverN = (double) lastW / (double) lastN;

	#ifdef TRACE_J
	for (index_t i = 0; i < mat->ncols; i++) {
		if (mat->rows[i] == NULL)
			continue;
		for (index_t k = 1; k <= matLengthRow(mat, i); k++)
                  if (rowCell(mat->rows[i],k) == TRACE_J)
                    printf ("ideal %d in row %lu\n", TRACE_J, (unsigned long) i);
	}
	#endif

	#ifdef BIG_BROTHER
		printf("$$$   - pass: %d\n", merge_pass);
		printf("$$$     cwmax: %d\n", mat->cwmax);
		printf("$$$     cbound: %d\n", cbound);
	#endif

	compute_R (mat, jmin[mat->cwmax]);

	index_t *possible_merges = malloc(mat->Rn * sizeof(index_t));

	index_t n_possible_merges = compute_merges(possible_merges, L, R, mat,
                                                   cbound);

	unsigned long nmerges = apply_merges (possible_merges,
                                            n_possible_merges, L, R, mat, Buf);

	buffer_flush (Buf, nthreads, history);
	free(possible_merges);

	free_aligned (mat->Ri);

        if (nmerges == 0 && n_possible_merges > 0)
          {
            fprintf (stderr, "Error, no merge done while n_possible_merges > 0\n");
            fprintf (stderr, "Please check the entries in your purged file are sorted\n");
            exit (EXIT_FAILURE);
          }

	/* settings for next pass */
  	if (mat->cwmax == 2) { /* we first process all 2-merges */
		if (nmerges == 0) {
                        twomerge_mode = 0;    // stop special treatment of the initial run of 2-merges
                        compute_weights_R (R, mat);
			mat->cwmax++;
                }
	} else {
#define INCREASE_RATIO 0.0035
          /* we only increase cwmax when nmerges is below a given proportion
             of the matrix size */
          if (mat->cwmax < MERGE_LEVEL_MAX &&
              (nmerges < INCREASE_RATIO * (double) mat->ncols))
              mat->cwmax ++;
	}

	if (mat->rem_ncols < 0.66 * mat->ncols) {
	  static int recompress_pass = 0;
	  printf("============== Recompress %d ==============\n", ++recompress_pass);
	  recompress (R, mat, jmin);
	}

	cpu1 = seconds () - cpu1;
	wct1 = wct_seconds () - wct1;
	print_timings ("   pass took", cpu1, wct1);
	cpu_t[PASS] += cpu1;
	wct_t[PASS] += wct1;

	#ifdef BIG_BROTHER
	    printf("$$$     timings:\n");
	    printf("$$$       total: %f\n", wct1);
	#endif

	/* estimate current average fill-in */
	double av_fill_in = ((double) mat->tot_weight - (double) lastW)
	  / (double) (lastN - mat->rem_nrows);

	printf ("N=%" PRIu64 " W=%" PRIu64 " (%.0fMB) W/N=%.2f fill-in=%.2f cpu=%.1fs wct=%.1fs mem=%luM [pass=%d,cwmax=%d]\n",
		mat->rem_nrows, mat->tot_weight,
		9.5367431640625e-07 * (mat->rem_nrows + mat->tot_weight) * sizeof(index_t),
		(double) mat->tot_weight / (double) mat->rem_nrows, av_fill_in,
		seconds () - cpu0, wct_seconds () - wct0,
		PeakMemusage () >> 10, merge_pass, mat->cwmax);
	fflush (stdout);

	if (average_density (mat) >= target_density)
          break;

        /* With small cbound_incr, in particular cbound_incr=1,
           we might have zero potential merge when cbound is small,
           thus we stop only when cbound > cwmax^2 (the cost of a
           merge being proportional to the square of the column weight). */
	if (nmerges == 0 && mat->cwmax == MERGE_LEVEL_MAX &&
            cbound > mat->cwmax * mat->cwmax)
          break;
    }
    /****** end main loop ******/

#if defined(DEBUG) && defined(FOR_DL)
    min_exp = 0; max_exp = 0;
    for (index_t i = 0; i < mat->nrows; i++)
      if (mat->rows[i] != NULL)
	{
	  for (unsigned int k = 1; k <= matLengthRow (mat, i); k++)
	    {
	      int32_t e = mat->rows[i][k].e;
	      if (e < min_exp)
		min_exp = e;
	      if (e > max_exp)
		max_exp = e;
	    }
	}
    printf ("min_exp=%d max_exp=%d\n", min_exp, max_exp);
#endif

    fclose_maybe_compressed (history, outname);

    if (average_density (mat) > target_density)
      {
	/* estimate N for W/N = target_density, assuming W/N = a*N + b */
	unsigned long N = mat->rem_nrows;
	double WoverN = (double) mat->tot_weight / (double) N;
	double a = (lastWoverN - WoverN) / (double) (lastN - N);
	double b = WoverN - a * (double) N;
	/* we want target_density = a*N_target + b */
	printf ("Estimated N=%" PRIu64 " for W/N=%.2f\n",
		(uint64_t) ((target_density - b) / a), target_density);
      }

    print_timings ("compute_weights:", cpu_t[COMPUTE_W], wct_t[COMPUTE_W]);
    print_timings ("compute_R      :", cpu_t[COMPUTE_R], wct_t[COMPUTE_R]);
    print_timings ("compute_merges :", cpu_t[COMPUTE_M], wct_t[COMPUTE_M]);
    print_timings ("apply_merges   :", cpu_t[APPLY_M], wct_t[APPLY_M]);
    print_timings ("pass           :", cpu_t[PASS], wct_t[PASS]);
    print_timings ("recompress     :", cpu_t[RECOMPRESS], wct_t[RECOMPRESS]);
    print_timings ("buffer_flush   :", cpu_t[FLUSH], wct_t[FLUSH]);
    print_timings ("garbage_coll   :", cpu_t[GC], wct_t[GC]);

    printf ("Final matrix has N=%" PRIu64 " nc=%" PRIu64 " (%" PRIu64
	    ") W=%" PRIu64 "\n", mat->rem_nrows, mat->rem_ncols,
	    mat->rem_nrows - mat->rem_ncols, mat->tot_weight);
    fflush (stdout);

    /* stats on L (mostly for debugging for now) */
    uint64_t Lweight = 0;
    uint64_t Ln = 0;
    for (index_t i = 0; i < L->nrows; i++)
        if (L->rows[i] != NULL) {
                Ln += 1;
                Lweight += rowLength(L->rows, i);
        }

    printf ("L has N=%" PRIu64 " W=%" PRIu64 "\n", Ln, Lweight);
    printf ("R has N=%" PRIu64 " W=%" PRIu64 "\n",
            mat->rem_ncols, R->tot_weight);
    printf ("Theoretical linalg cost N*(|L|+|R|)=%.2e\n",
            (double) Ln * ((double) Lweight + (double) R->tot_weight));
    fflush (stdout);

/*
    FILE *f = fopen("Ldump.txt", "w");
    for (index_t i = 0; i < L->nrows; i++) 
        if (L->rows[i] != NULL) {
                for (index_t j = 0; j <= rowLength(L->rows, i); j++)
                        fprintf(f, "%d ", rowCell(L->rows[i], j));
                fprintf(f, "\n");
        }
    fclose(f);
*/
    printf ("Before cleaning memory:\n");
    print_timing_and_memory (stdout, cpu_after_read, wct_after_read);

    buffer_clear (Buf, nthreads);

    free (mat->p);
    free (mat->Rp);
    free (mat->Rq);
    free (mat->Rqinv);

    clearMat (mat);
    clearMat (L);
    free (R->wt);

    param_list_clear (pl);

    printf ("After cleaning memory:\n");
    print_timing_and_memory (stdout, cpu_after_read, wct_after_read);

    /* print total time and memory (including reading the input matrix,
       initializing and free-ing all data) */
    print_timing_and_memory (stdout, cpu0, wct0);

#ifdef CANCEL
    unsigned long tot_cancel = 0;
    printf ("cancel_rows=%lu\n", cancel_rows);
    for (int i = 0; i < CANCEL_MAX; i++)
      if (cancel_cols[i] != 0)
	{
	  tot_cancel += cancel_cols[i] * i;
	  printf ("cancel_cols[%d]=%lu\n", i, cancel_cols[i]);
	}
    printf ("tot_cancel=%lu\n", tot_cancel);
#endif

    return 0;
}<|MERGE_RESOLUTION|>--- conflicted
+++ resolved
@@ -1070,76 +1070,59 @@
 merge_do (filter_matrix_t *L, filter_matrix_t *R, filter_matrix_t *mat,
           index_t id, buffer_struct_t *buf)
 {
-  int32_t c = 0;
-  index_t j = mat->Rqinv[id];
-  index_t t = mat->Rp[id];
-  int w = mat->Rp[id + 1] - t;
-
-  ASSERT (1 <= w && w <= mat->cwmax);
-
-  if (w == 1) {             // eliminate a singleton column
-      char s[MERGE_CHAR_MAX];
-      int n MAYBE_UNUSED;
-      index_signed_t i = mat->Ri[t]; /* only row containing j */
-      n = sreportn (s, MERGE_CHAR_MAX, &i, 1, mat->p[j]);
-      ASSERT(n < MERGE_CHAR_MAX);
-      buffer_add (buf, s);
-      c = remove_row (L, mat, i);
-    }
-<<<<<<< HEAD
-
-  /* perform the real merge and output to history file */
-  index_t *ind = mat->Ri + t;
-  char s[MERGE_CHAR_MAX];
-  int n = 0; /* number of characters written to s (except final \0) */
-  int A[MERGE_LEVEL_MAX][MERGE_LEVEL_MAX];
-  /* question: do we want to minimize fill-in in L or in mat */
-  // BUG fillRowAddMatrix (A, L, w, ind, j);            // mst.c. --- target L
-  fillRowAddMatrix (A, mat, w, ind, j);                 // mst.c. --- target mat
-  int start[MERGE_LEVEL_MAX], end[MERGE_LEVEL_MAX];
-  minimalSpanningTree (start, end, w, A);
-  index_t history[MERGE_LEVEL_MAX][MERGE_LEVEL_MAX+1];
-  int hmax = addFatherToSons (history, L, mat, w, ind, j, start, end, &c);
-  for (int i = hmax; i >= 0; i--) {
-      n += sreportn (s + n, MERGE_CHAR_MAX - n, (index_signed_t*) (history[i]+1), history[i][0], mat->p[j]);
-=======
-  else {
-    /* perform the real merge and output to history file */
-    index_t *ind = mat->Ri + t;
-    char s[MERGE_CHAR_MAX];
-    int n = 0; /* number of characters written to s (except final \0) */
-    int A[MERGE_LEVEL_MAX][MERGE_LEVEL_MAX];
-    fillRowAddMatrix (A, L, w, ind, j);          // mst.c.
-    /* mimic MSTWithA */
-    int start[MERGE_LEVEL_MAX], end[MERGE_LEVEL_MAX];
-    minimalSpanningTree (start, end, w, A);
-    index_t history[MERGE_LEVEL_MAX][MERGE_LEVEL_MAX+1];
-    int hmax = addFatherToSons (history, L, mat, w, ind, j, start, end, &c);
-    for (int i = hmax; i >= 0; i--)
-    {
-      n += sreportn (s + n, MERGE_CHAR_MAX - n,
-		     (index_signed_t*) (history[i]+1), history[i][0],
-		     mat->p[j]);
->>>>>>> 8b1444f8
-      ASSERT(n < MERGE_CHAR_MAX);
-    }
-    buffer_add (buf, s);
-    c += remove_row (L, mat, ind[0]);
-  }
-
-  /* Update the total weight of R. We check the merged column has not a
-     saturated weight (which should not happen in practice). */
-  ASSERT_ALWAYS (R->wt[j] < (col_weight_t) -1);
-  if (twomerge_mode) // we apply the merge directly to R
-#pragma omp atomic update
-    R->tot_weight += c;
-  else        // we remove column j from R
-#pragma omp atomic update
-    /* Warning: R->wt[j] (the weight of column j after the 2-merges)
-       might differ from w (the current weight of column j). */
-    R->tot_weight -= R->wt[j];
-
-  return c;
+	int32_t c = 0;
+	index_t j = mat->Rqinv[id];
+	index_t t = mat->Rp[id];
+	int w = mat->Rp[id + 1] - t;
+
+	ASSERT (1 <= w && w <= mat->cwmax);
+
+	if (w == 1) {             // eliminate a singleton column
+		char s[MERGE_CHAR_MAX];
+		int n MAYBE_UNUSED;
+		index_signed_t i = mat->Ri[t]; /* only row containing j */
+		n = sreportn (s, MERGE_CHAR_MAX, &i, 1, mat->p[j]);
+		ASSERT(n < MERGE_CHAR_MAX);
+		buffer_add (buf, s);
+		c = remove_row (L, mat, i);
+	} else {
+		/* perform the real merge and output to history file */
+		index_t *ind = mat->Ri + t;
+		char s[MERGE_CHAR_MAX];
+		int n = 0; /* number of characters written to s (except final \0) */
+		int A[MERGE_LEVEL_MAX][MERGE_LEVEL_MAX];
+		/* question: do we want to minimize fill-in in L or in mat */
+		// BUG fillRowAddMatrix (A, L, w, ind, j);            // mst.c. --- target L
+		fillRowAddMatrix (A, mat, w, ind, j);                 // mst.c. --- target mat
+		int start[MERGE_LEVEL_MAX], end[MERGE_LEVEL_MAX];
+		minimalSpanningTree (start, end, w, A);
+		index_t history[MERGE_LEVEL_MAX][MERGE_LEVEL_MAX+1];
+		int hmax = addFatherToSons (history, L, mat, w, ind, j, start, end, &c);
+		for (int i = hmax; i >= 0; i--) {
+      			n += sreportn (s + n, MERGE_CHAR_MAX - n, (index_signed_t*) (history[i]+1), 
+      					history[i][0], mat->p[j]);
+      			ASSERT(n < MERGE_CHAR_MAX);
+    		}
+		buffer_add (buf, s);
+		c += remove_row (L, mat, ind[0]);
+	}
+
+	/* Update the total weight of R. We check the merged column has not a
+	   saturated weight (which should not happen in practice). */
+	ASSERT_ALWAYS (R->wt[j] < (col_weight_t) -1);
+	if (twomerge_mode) {
+		// we apply the merge directly to R
+		#pragma omp atomic update
+    		R->tot_weight += c;
+	} else {
+	        // we remove column j from R
+    		/* Warning: R->wt[j] (the weight of column j after the 2-merges)
+    		 * might differ from w (the current weight of column j). 
+    		 */
+		#pragma omp atomic update
+		R->tot_weight -= R->wt[j];
+	}
+	return c;
 }
 
 /* accumulate in possible_merges all merges of (biased) cost <= cbound.
