/* merge --- new merge program

Copyright 2019-2021 Charles Bouillaguet and Paul Zimmermann.

This file is part of CADO-NFS.

CADO-NFS is free software; you can redistribute it and/or modify it under the
terms of the GNU Lesser General Public License as published by the Free
Software Foundation; either version 2.1 of the License, or (at your option)
any later version.

CADO-NFS is distributed in the hope that it will be useful, but WITHOUT ANY
WARRANTY; without even the implied warranty of MERCHANTABILITY or FITNESS FOR
A PARTICULAR PURPOSE.  See the GNU Lesser General Public License for more
details.

You should have received a copy of the GNU Lesser General Public License
along with CADO-NFS; see the file COPYING.  If not, write to the Free Software
Foundation, Inc., 51 Franklin St, Fifth Floor, Boston, MA 02110-1301, USA.
*/

#include "cado.h" // IWYU pragma: keep
/* the following should come after cado.h, which sets -Werror=all */
#ifdef  __GNUC__
#pragma GCC diagnostic ignored "-Wunknown-pragmas"
#endif
#include <math.h>
#include <stdio.h>
#include <stdlib.h>
#include <inttypes.h>       // for PRIu64
#include <stdint.h>         // for uint64_t, int32_t, int64_t, uint32_t
#include <string.h>         // for memset, memcpy, strlen
#ifdef HAVE_MINGW
#include <fcntl.h>         /* for _O_BINARY */
#endif
#include "filter_io.h"  // earlyparsed_relation_ptr
#ifdef FOR_DL
#include "gcd.h"
#endif
#include "gzip.h"       // fopen_maybe_compressed
#include "macros.h"
#include "memory.h"             // malloc_aligned
#include "memusage.h"   // PeakMemusage
#include "misc.h"       // UMAX
#include "mst.h"
#include "omp_proxy.h"
#include "params.h"     // param_list_parse_*
#include "purgedfile.h"     // for purgedfile_read_firstline
#include "sparse.h"
#include "timing.h"  // seconds
#include "typedefs.h"  // weight_t
#include "verbose.h"    // verbose_interpret_parameters
<<<<<<< HEAD
#include "merge_heap.h"
#include "merge_bookkeeping.h"
#include "merge_compute_weights.h"
#include "read_purgedfile_in_parallel.h"
=======

int pass = 0;

/* a lot of verbosity */
// #define BIG_BROTHER

/* some more verbosity which requires additional operations */
// #define BIG_BROTHER_EXPENSIVE

#ifdef BIG_BROTHER
    unsigned char *touched_columns = NULL;
#endif

/* define CANCEL to count column cancellations */
// #define CANCEL
#ifdef CANCEL
#define CANCEL_MAX 2048
unsigned long cancel_rows = 0;
unsigned long cancel_cols[CANCEL_MAX] = {0,};
#endif

/* define DEBUG if printRow or copy_matrix is needed */
// #define DEBUG

/* cbound_incr is the increment on the maximal cost of merges at each step.
   Setting it to 1 is optimal in terms of matrix size, but will take a very
   long time (typically 10 times more than with cbound_incr=10). */
#define CBOUND_INCR_DEFAULT 8

/* Note about variables used in the code:
 * cwmax is the (current) maximal weight of columns that will be considered
   for a merge. It starts at cwmax=2. Once we have performed *all* 2-merges,
   we increase cwmax to 3, and at each step of the algorithm, we increase it
   by 1 (not waiting for all 3-merges to be completed).
 * cbound is the maximum (current) fill-in that is allowed for a merge
   (in fact, it is a biased value to avoid negative values, one should subtract
    BIAS from cbound to get the actual value). It starts at 0, and once all
    the 2-merges have been performed (which all give a negative fill-in, thus
    they will all be allowed), we increase cbound by cbound_incr at each step
    of the algorithm (where cbound_incr differs for integer factorization and
    discrete logarithm).
 * j0 means that we assume that columns of index < j0 cannot have
   weight <= cwmax. It depends on cwmax (decreases when cwmax increases).
   At the first call to compute_weights(), the values j0(cwmax=2) up to
   j0(MERGE_LEVEL_MAX) are computed once for all (since the weight of a
   column usually does not decrease, the values of j0 should remain correct
   during the algorithm, but not optimal).
   In several places we use the fact that the rows are sorted by increasing
   columns: if we start from the end, we can stop at soon as j < j0.
*/

#define COMPUTE_W  0 /* compute_weights */
#define COMPUTE_R  1 /* compute_R */
#define COMPUTE_M  2 /* compute_merges */
#define APPLY_M    3 /* apply_merges */
#define PASS       4 /* pass */
#define RECOMPRESS 5 /* recompress */
#define FLUSH      6 /* buffer_flush */
#define GC         7 /* garbage collection */
double cpu_t[8] = {0};
double wct_t[8] = {0};

static int verbose = 0; /* verbosity level */

#define MARGIN 5 /* reallocate dynamic lists with increment 1/MARGIN */

/* define TRACE_J to trace all occurrences of ideal TRACE_J in the matrix */
// #define TRACE_J 1438672


static void
print_timings (char *s, double cpu, double wct)
{
  printf ("%s %.1fs (cpu), %.1fs (wct) [cpu/wct=%.1f]\n",
	  s, cpu, wct, cpu / wct);
  fflush (stdout);
}
>>>>>>> 1d08d432

#ifdef DEBUG
static void
Print_row (filter_matrix_t *mat, index_t i)
{
  ASSERT_ALWAYS(mat->rows[i] != NULL);
  printf ("%u:", i);
  for (index_t k = 1; k <= matLengthRow(mat, i); k++)
    printf (" %u", rowCell(mat->rows[i],k));
  printf ("\n");
}
#endif

/*************************** output buffer ***********************************/

typedef struct {
  char* buf;
  size_t size;  /* used size */
  size_t alloc; /* allocated size */
} buffer_struct_t;

static buffer_struct_t*
buffer_init (int nthreads)
{
  buffer_struct_t *Buf;
  Buf = malloc (nthreads * sizeof (buffer_struct_t));
  for (int i = 0; i < nthreads; i++)
    {
      Buf[i].buf = NULL;
      Buf[i].size = 0;
      Buf[i].alloc = 0;
    }
  return Buf;
}

static void
buffer_add (buffer_struct_t *buf, char *s)
{
  size_t n = strlen (s) + 1; /* count final '\0' */
  if (buf->size + n > buf->alloc)
    {
      buf->alloc = buf->size + n;
      buf->alloc += buf->alloc / MARGIN;
      buf->buf = realloc (buf->buf, buf->alloc * sizeof (char));
    }
  memcpy (buf->buf + buf->size, s, n * sizeof (char));
  buf->size += n - 1; /* don't count final '\0' */
}

static void
buffer_flush (buffer_struct_t *Buf, int nthreads, FILE *out)
{
  double cpu = seconds (), wct = wct_seconds ();
  for (int i = 0; i < nthreads; i++)
    {
      /* it is important to check whether size=0, otherwise the previous
         buffer will be printed twice */
      if (Buf[i].size != 0)
        fprintf (out, "%s", Buf[i].buf);
      Buf[i].size = 0;
    }
  cpu = seconds () - cpu;
  wct = wct_seconds () - wct;
  print_timings ("   buffer_flush took", cpu, wct);
  cpu_t[FLUSH] += cpu;
  wct_t[FLUSH] += wct;
}

static void
buffer_clear (buffer_struct_t *Buf, int nthreads)
{
  for (int i = 0; i < nthreads; i++)
    free (Buf[i].buf);
  free (Buf);
}

/*****************************************************************************/

static void
declare_usage(param_list pl)
{
  param_list_decl_usage(pl, "mat", "input purged file");
  param_list_decl_usage(pl, "out", "output history file");
  param_list_decl_usage(pl, "skip", "number of heavy columns to bury (default "
				    CADO_STRINGIZE(DEFAULT_MERGE_SKIP) ")");
  param_list_decl_usage(pl, "target_density", "stop when the average row density exceeds this value"
			    " (default " CADO_STRINGIZE(DEFAULT_MERGE_TARGET_DENSITY) ")");
  param_list_decl_usage(pl, "force-posix-threads", "force the use of posix threads, do not rely on platform memory semantics");
  param_list_decl_usage(pl, "path_antebuffer", "path to antebuffer program");
  param_list_decl_usage(pl, "t", "number of threads");
  param_list_decl_usage(pl, "v", "verbose mode");
  param_list_decl_usage(pl, "shrink", "shrink factor applied on the initial matrix, used to correct density");
}

static void
usage (param_list pl, char *argv0)
{
    param_list_print_usage(pl, argv0, stderr);
    exit(EXIT_FAILURE);
}

/* check that mat->tot_weight and mat->wt say the same thing.
 *
 * Note that this check makes sense only if col_weight_t is a wide enough
 * type.  Either we have col_weight_t very inaccurate, and then the
 * invariant can't be right, or we choose to use a wider type for
 * col_weight_t, which should go with more accurate tracking in mat->wt,
 * and eventually the invariant should be always right
 */
void check_invariant(filter_matrix_t *mat)
{
    if (sizeof(col_weight_t) == 1)
        return;

    uint64_t tot_weight2 = 0;
    for (index_t i = 0; i < mat->ncols; i++) {
        ASSERT_ALWAYS(mat->wt[i] <= mat->rem_nrows);
        tot_weight2 += mat->wt[i];
    }
    printf("invariant %s: tw = %" PRIu64 " tw2=%" PRIu64 "\n",
            mat->tot_weight == tot_weight2 ? "ok" : "NOK",
            mat->tot_weight, tot_weight2);
    
    ASSERT_ALWAYS(mat->tot_weight == tot_weight2);
}

#ifndef FOR_DL
/* sort row[0], row[1], ..., row[n-1] in non-decreasing order */
static void
sort_relation (index_t *row, unsigned int n)
{
  unsigned int i, j;

  for (i = 1; i < n; i++)
    {
      index_t t = row[i];
      if (t < row[i-1])
	{
	  row[i] = row[i-1];
	  for (j = i - 1; j > 0 && t < row[j-1]; j--)
	    row[j] = row[j-1];
	  row[j] = t;
	}
    }
}
#endif

/* callback function called by filter_rels */
static void *
insert_rel_into_table (void *context_data, earlyparsed_relation_ptr rel)
{
  filter_matrix_t *mat = (filter_matrix_t *) context_data;
  unsigned int j = 0;
  typerow_t buf[UMAX(weight_t)]; /* rel->nb is of type weight_t */

  for (unsigned int i = 0; i < rel->nb; i++)
  {
    index_t h = rel->primes[i].h;
    /* we no longer touch mat->wt, mat->rem_ncols, and mat->tot_weight
     * from here ; see compute_weights
     */
    if (h < mat->skip)
	continue; /* we skip (bury) the first 'skip' indices */
#ifdef FOR_DL
    exponent_t e = rel->primes[i].e;
    /* For factorization, they should not be any multiplicity here.
       For DL we do not want to count multiplicity in mat->wt */
    buf[++j] = (ideal_merge_t) {.id = h, .e = e};
#else
    ASSERT(rel->primes[i].e == 1);
    buf[++j] = h;
#endif
  }

#ifdef FOR_DL
  buf[0].id = j;
#else
  buf[0] = j;
#endif

  /* sort indices to ease row merges */
#ifndef FOR_DL
  sort_relation (&(buf[1]), j);
#else
  qsort (&(buf[1]), j, sizeof(typerow_t), cmp_typerow_t);
#endif

  mat->rows[rel->num] = heap_alloc_row(rel->num, j);
  compressRow (mat->rows[rel->num], buf, j);  /* sparse.c, simple copy loop... */

  return NULL;
}


static void
filter_matrix_read (filter_matrix_t *mat, const char *purgedname)
{
  uint64_t nread;
  char *fic[2] = {(char *) purgedname, NULL};

  /* first check if purgedname is seekable. if yes, we can do multithread
   * I/O */
  int can_go_parallel;
  {
      FILE * f = fopen_maybe_compressed(purgedname, "r");
      ASSERT_ALWAYS(f != NULL);
      can_go_parallel = fseek(f, 0, SEEK_END) == 0;
      fclose_maybe_compressed (f, purgedname);
  }

  if (!can_go_parallel) {
      fprintf(stderr, "# cannot seek in %s, using single-thread I/O\n", purgedname);
      /* read all rels */
      nread = filter_rels (fic, (filter_rels_callback_t) &insert_rel_into_table,
              mat, EARLYPARSE_NEED_INDEX_SORTED, NULL, NULL);
  } else {
      nread = read_purgedfile_in_parallel(mat, purgedname);
  }

  ASSERT_ALWAYS(nread == mat->nrows);
  mat->rem_nrows = nread;
}

/* check the matrix rows are sorted by increasing index */
/* this should not be needed at all, now that we ask filter_rels to
 * give us sorted rows with EARLYPARSE_NEED_INDEX_SORTED. (non-sorted
 * rows are sorted on the fly if needed)
 */
static void
check_matrix (filter_matrix_t *mat)
{
  #pragma omp parallel for
  for (index_t i = 0; i < mat->nrows; i++)
    {
      index_t l = matLengthRow (mat, i);
      for (index_t j = 1; j < l; j++)
        /* for DL we can have duplicate entries in the purged file, but after
           filter_matrix_read() they should be accumulated into one single
           entry (k,e), thus successive values of k cannot be equal here */
        if (matCell (mat, i, j) >= matCell (mat, i, j+1))
          {
            fprintf (stderr, "Error, the rows of the purged file should be sorted by increasing index\n");
            exit (EXIT_FAILURE);
          }
    }
}

/* stack non-empty columns at the begining. Update mat->p (for DL) and jmin */
static void recompress(filter_matrix_t *mat, index_t *jmin)
{
	double cpu = seconds (), wct = wct_seconds ();
	uint64_t nrows = mat->nrows;
	uint64_t ncols = mat->ncols;

	/* sends the old column number to the new one */
	index_t *p = malloc(ncols * sizeof(*p));

        /* new column weights */
        col_weight_t *nwt = malloc(mat->rem_ncols * sizeof(*nwt));

        /* compute the number of non-empty columns */
        {
            /* need an array that is visible to all threads in order to do the
             * prefix sum. Wish I knew another way.
             */
            int T = omp_get_max_threads();
            index_t tm[T]; /* #non-empty columns seen by thread t */
#pragma omp parallel
            {
                int T = omp_get_num_threads();
                int t = omp_get_thread_num();
                index_t m = 0;
#pragma omp for schedule(static) nowait /* static is mandatory here */
                for (index_t j = 0; j < ncols; j++)
                    if (0 < mat->wt[j])
                        m++;
                tm[t] = m;

#pragma omp barrier

                /* prefix-sum over the T threads (sequentially) */
#pragma omp single
                {
                    index_t s = 0;
                    for (int t = 0; t < T; t++) {
                        index_t m = tm[t];
                        tm[t] = s;
                        s += m;
                    }
                    /* we should have s = mat->rem_ncols now, thus no need
                       to copy s into mat->rem_ncols, but it appears in
                       some cases it does not hold (cf
https://cado-nfs-ci.loria.fr/ci/job/future-parallel-merge/job/compile-debian-testing-amd64-large-pr/147/) */
                    mat->rem_ncols = s;
                }

                /* compute the new column indices */
                m = tm[t];
#pragma omp for schedule(static) /* static is mandatory here */
                for (index_t j = 0; j < ncols; j++) {
                    ASSERT(m <= j);
                    p[j] = m;
                    if (0 < mat->wt[j])
                        m++;
                }

                /* rewrite the row indices */
#pragma omp for schedule(guided) /* guided is slightly better than static */
                for (uint64_t i = 0; i < nrows; i++) {
                    if (mat->rows[i] == NULL) 	/* row was discarded */
                        continue;
                    for (index_t l = 1; l <= matLengthRow(mat, i); l++)
                        matCell(mat, i, l) = p[matCell(mat, i, l)];
                }

                /* update mat->wt */
#pragma omp for schedule(static) /* static is slightly better than guided */
                for (index_t j = 0; j < ncols; j++)
                    if (0 < mat->wt[j])
                        nwt[p[j]] = mat->wt[j];

            } /* end parallel section */
        }

        #ifdef FOR_DL
        /* For the discrete logarithm, we keep the inverse of p, to print the
	original columns in the history file.
	Warning: for a column j of weight 0, we have p[j] = p[j'] where
	j' is the smallest column > j of positive weight, thus we only consider
	j such that p[j] < p[j+1], or j = ncols-1. */
        if (mat->p == NULL) {
        	mat->p = malloc(mat->rem_ncols * sizeof (index_t));
                /* We must pay attention to the case of empty columns at the
                 * end */
		for (uint64_t i = 0, j = 0; j < mat->ncols && i < mat->rem_ncols; j++) {
                    if (p[j] == i && (j + 1 == mat->ncols || p[j] < p[j+1]))
                        mat->p[i++] = j; /* necessarily i <= j */
                }
        } else {
	/* update mat->p. It sends actual indices in mat to original indices in the purge file */
        // before : mat->p[i] == original
        //  after : mat->p[p[i]] == original
        /* Warning: in multi-thread mode, one should take care not to write
           some mat->p[j] before it is used by another thread.
           Consider for example ncols = 4 with 2 threads, and active
           columns 1 and 2. Then we have p[1] = 0 and p[2] = 1.
           Thus thread 0 executes mat->p[0] = mat->p[1], and thread 1 executes
           mat->p[1] = mat->p[2]. If thread 1 is ahead of thread 0, the final
           value of mat->p[0] will be wrong (it will be the initial value of
           mat->p[2], instead of the initial value of mat->p[1]).
           To solve that problem, we store the new values in another array. */
        	index_t *new_p = malloc (mat->rem_ncols * sizeof (index_t));
		/* static slightly better than guided for the following loop */
                #pragma omp for schedule(static)
		for (index_t j = 0; j < ncols; j++)
			if (0 < mat->wt[j])
				new_p[p[j]] = mat->p[j];
		free(mat->p);
		mat->p = new_p;
        }
        #endif

	free(mat->wt);
	mat->wt = nwt;

	/* update jmin */
	if (jmin[0] == 1)
                for (int w = 1; w <= MERGE_LEVEL_MAX; w++)
                /* Warning: we might have jmin[w] = ncols. */
                        jmin[w] = (jmin[w] < ncols) ? p[jmin[w]] : mat->rem_ncols;

	free(p);

	/* this was the goal all along! */
	mat->ncols = mat->rem_ncols;
	cpu = seconds () - cpu;
	wct = wct_seconds () - wct;
	print_timings ("   recompress took", cpu, wct);
	cpu_t[RECOMPRESS] += cpu;
	wct_t[RECOMPRESS] += wct;
}


/* For 1 <= w <= MERGE_LEVEL_MAX, put in jmin[w] the smallest index j such that
   mat->wt[j] = w. This routine is called only once, at the first call of
   compute_weights. */

static void
compute_jmin (filter_matrix_t *mat, index_t *jmin)
{
    {
        /* unfortunately, reduction on array sections requires OpenMP >= 4.5,
           which is not yet THAT widespread. We work around the problem */
        /* TODO: I wonder which openmp level we require anyway. Maybe
         * it's already 4.5+ */
        index_t tjmin[omp_get_max_threads()][MERGE_LEVEL_MAX + 1];

#pragma omp parallel /* reduction(min: jmin[1:MERGE_LEVEL_MAX]) */
        {
            int T = omp_get_num_threads();
            int tid = omp_get_thread_num();

            index_t *local = tjmin[tid];

            /* first initialize to ncols */
            for (int w = 1; w <= MERGE_LEVEL_MAX; w++)
                local[w] = mat->ncols;

	    /* compute_jmin takes so little time that it makes no sense
	       optimizing the schedule below */
            #pragma omp for schedule(static)
            for (index_t j = 0; j < mat->ncols; j++) {
                col_weight_t w = mat->wt[j];
                if (0 < w && w <= MERGE_LEVEL_MAX && j < local[w])
                    local[w] = j;
            }

	    /* compute_jmin takes so little time that it makes no sense
	       optimizing the schedule below */
            #pragma omp for schedule(static)
            for (int w = 1; w <= MERGE_LEVEL_MAX; w++) {
                jmin[w] = mat->ncols;
                for (int t = 0; t < T; t++)
                    if (jmin[w] > tjmin[t][w])
                        jmin[w] = tjmin[t][w];
            }
        }
    }

  jmin[0] = 1; /* to tell that jmin was initialized */

  /* make jmin[w] = min(jmin[w'], 1 <= w' <= w) */
  for (int w = 2; w <= MERGE_LEVEL_MAX; w++)
    if (jmin[w - 1] < jmin[w])
      jmin[w] = jmin[w - 1];
}

/* 
 * This does a pass on the matrix data (all rows), and collects the
 * following info
 *
 * mat->wt[]
 * mat->rem_ncols
 * mat->tot_weight
 *
 * In the general case, column weights in mat->wt need only be computed
 * up to cwmax + 1 since we only need to know whether the weights are <=
 * cwmax or not).
 *
 * However, this is not true for the shrink case, where a full count is
 * needed in order to accurately compute the density.
 *
 */
static void
compute_weights (filter_matrix_t *mat, index_t *jmin)
{
  double cpu = seconds (), wct = wct_seconds ();

  /* This function used to work with jmin already initialized, and maybe
   * still does. The thing is that it hasn't been used this way for a
   * while, and the call path with jmin[0] != 0 is not tested at all. If
   * needed, remove this assert, but be cautious !
   */
  ASSERT_ALWAYS(jmin[0] == 0);

  index_t j0;
  if (jmin[0] == 0) /* jmin was not initialized */
    {
      j0 = 0;
    }
  else
    /* we only need to consider ideals of index >= j0, assuming the weight of
       an ideal cannot decrease (except when decreasing to zero when merged) */
    j0 = jmin[mat->cwmax];

  compute_weights_backend(mat, j0);

  if (jmin[0] == 0) /* jmin was not initialized */
    compute_jmin (mat, jmin);

  cpu = seconds () - cpu;
  wct = wct_seconds () - wct;
  print_timings ("   compute_weights took", cpu, wct);
  cpu_t[COMPUTE_W] += cpu;
  wct_t[COMPUTE_W] += wct;
}

/* computes the transposed matrix for columns of weight <= cwmax
   (we only consider columns >= j0) */
static void
compute_R (filter_matrix_t *mat, index_t j0)
{
  double cpu = seconds (), wct = wct_seconds ();

  index_t *Rp = mat->Rp;
  index_t *Rq = mat->Rq;
  index_t *Rqinv = mat->Rqinv;
  uint64_t nrows = mat->nrows;
  uint64_t ncols = mat->ncols;
  int cwmax = mat->cwmax;

  /* compute the number of rows, the indices of the rowd and the row pointers */

  int T = omp_get_max_threads();
  index_t tRnz[T];
  index_t tRn[T];
#pragma omp parallel
  {
          int T = omp_get_num_threads();
          int tid = omp_get_thread_num();
          index_t Rnz = 0;
          index_t Rn = 0;
          #pragma omp for schedule(static) nowait
          for (index_t j = j0; j < ncols; j++) {
              col_weight_t w = mat->wt[j];
              if (0 < w && w <= (col_weight_t) cwmax) {
                  Rnz += w;
                  Rn++;
              }
          }
          tRnz[tid] = Rnz;
          tRn[tid] = Rn;

#pragma omp barrier

          /* prefix-sum over the T threads (sequentially) */
#pragma omp single
          {
              index_t r = 0;
              index_t s = 0;
              for (int t = 0; t < T; t++) {
                  index_t w = tRnz[t];
                  index_t n = tRn[t];
                  tRnz[t] = r;
                  tRn[t] = s;
                  r += w;
                  s += n;
              }
              mat->Rn = s;
              Rp[s] = r; /* set the last row pointer */
          }
          Rnz = tRnz[tid];
          Rn = tRn[tid];

          #pragma omp for schedule(static) /* static is mandatory here */
          for (index_t j = j0; j < ncols; j++) {
              col_weight_t w = mat->wt[j];
              if (0 < w && w <= (col_weight_t) cwmax) {
                  Rq[j] = Rn;
                  Rqinv[Rn] = j;
                  Rnz += w;
                  Rp[Rn] = Rnz;
                  Rn++;
              }
          }
  } /* end parallel section */

  index_t Rn = mat->Rn;
  index_t Rnz = Rp[Rn];

  /* allocate variable-sized output (Rp is preallocated) */
  index_t *Ri = malloc_aligned (Rnz * sizeof(index_t), 64);
  mat->Ri = Ri;

  MAYBE_UNUSED double before_extraction = wct_seconds();

  /* dispatch entries */
  #pragma omp parallel for schedule(guided)
  for (index_t i = 0; i < nrows; i++) {
          if (mat->rows[i] == NULL)
                  continue; /* row was discarded */
          for (int k = matLengthRow(mat, i); k >= 1; k--) {
                  index_t j = matCell(mat, i, k);
                  if (j < j0)
                          break;
                  if (mat->wt[j] > (col_weight_t) cwmax)
                          continue;
                  index_t row = i;
                  index_t col = Rq[j];
                  uint64_t ptr;
                  #pragma omp atomic capture
                  ptr = --Rp[col];
                  Ri[ptr] = row;
          }
  }
  MAYBE_UNUSED double before_compression = wct_seconds();
  MAYBE_UNUSED double end_time = before_compression;

#ifdef BIG_BROTHER
  printf("$$$     compute_R:\n");
  #ifdef BIG_BROTHER_EXPENSIVE
        index_t n_empty = 0;
        for (index_t j = 0; j < ncols; j++)
                if (mat->wt[j] == 0)
                        n_empty++;
        printf("$$$       empty-columns: %" PRid "\n", n_empty);
  #endif
  printf("$$$       Rn:  %" PRIu64 "\n", (uint64_t) Rn);
  printf("$$$       Rnz: %" PRIu64 "\n", (uint64_t) Rnz);
  printf("$$$       timings:\n");
  printf("$$$         row-count: %f\n", before_extraction - wct);
  printf("$$$         extraction: %f\n", before_compression - before_extraction);
  printf("$$$         conversion: %f\n", end_time - before_compression);
  printf("$$$         total: %f\n", end_time - wct);
#endif


  cpu = seconds () - cpu;
  wct = wct_seconds () - wct;
  print_timings ("   compute_R took", cpu, wct);
  cpu_t[COMPUTE_R] += cpu;
  wct_t[COMPUTE_R] += wct;
}


static inline void
decrease_weight (filter_matrix_t *mat, index_t j)
{
  /* only decrease the weight if <= MERGE_LEVEL_MAX,
     since we saturate to MERGE_LEVEL_MAX+1 */
  // if (mat->wt[j] <= MERGE_LEVEL_MAX) {
    /* update is enough, we do not need capture since we are not interested
       by the value of wt[j] */
    #pragma omp atomic update
    mat->wt[j]--;
#ifdef BIG_BROTHER_EXPENSIVE
    touched_columns[j] = 1;
#endif
  // }
}

static inline void
increase_weight (filter_matrix_t *mat, index_t j)
{
  /* only increase the weight if <= MERGE_LEVEL_MAX,
     since we saturate to MERGE_LEVEL_MAX+1 */
  // if (mat->wt[j] <= MERGE_LEVEL_MAX) {
    #pragma omp atomic update
    mat->wt[j]++;
#ifdef BIG_BROTHER_EXPENSIVE
    touched_columns[j] = 1;
#endif
  // }
}

/* doit == 0: return the weight of row i1 + row i2
   doit <> 0: add row i2 to row i1.
   New memory is allocated and the old space is freed */
#ifndef FOR_DL
/* special code for factorization */
static void
add_row (filter_matrix_t *mat, index_t i1, index_t i2, MAYBE_UNUSED index_t j)
{
	index_t k1 = matLengthRow(mat, i1);
	index_t k2 = matLengthRow(mat, i2);
	index_t t1 = 1, t2 = 1;
	index_t t = 0;

#ifdef CANCEL
	#pragma omp atomic update
	cancel_rows ++;
#endif

	/* fast-track : don't precompute the size */
	typerow_t *sum = heap_alloc_row(i1, k1 + k2);

	while (t1 <= k1 && t2 <= k2) {
		if (mat->rows[i1][t1] == mat->rows[i2][t2]) {
			decrease_weight(mat, mat->rows[i1][t1]);
			t1 ++, t2 ++;
		} else if (mat->rows[i1][t1] < mat->rows[i2][t2]) {
			sum[++t] = mat->rows[i1][t1++];
		} else {
			increase_weight(mat, mat->rows[i2][t2]);
			sum[++t] = mat->rows[i2][t2++];
		}
	}
	while (t1 <= k1)
	      sum[++t] = mat->rows[i1][t1++];
	while (t2 <= k2) {
	    increase_weight(mat, mat->rows[i2][t2]);
	    sum[++t] = mat->rows[i2][t2++];
	}
	ASSERT(t <= k1 + k2 - 1);

#ifdef CANCEL
	int cancel = (t1 - 1) + (t2 - 1) - (t - 1);
	ASSERT_ALWAYS(cancel < CANCEL_MAX);
	#pragma omp atomic update
	cancel_cols[cancel] ++;
#endif

	heap_resize_last_row(sum, t);
	heap_destroy_row(mat->rows[i1]);
	mat->rows[i1] = sum;
	return;
}
#else /* FOR_DL: j is the ideal to be merged */
#define INT32_MIN_64 (int64_t) INT32_MIN
#define INT32_MAX_64 (int64_t) INT32_MAX

static void
add_row (filter_matrix_t *mat, index_t i1, index_t i2, index_t j)
{
#ifdef CANCEL
	#pragma omp atomic update
	cancel_rows ++;
#endif

  /* first look for the exponents of j in i1 and i2 */
  uint32_t k1 = matLengthRow (mat, i1);
  uint32_t k2 = matLengthRow (mat, i2);
  typerow_t *r1 = mat->rows[i1];
  typerow_t *r2 = mat->rows[i2];
  int32_t e1 = 0, e2 = 0;

  /* search by decreasing ideals as the ideal to be merged is likely large */
  for (int l = k1; l >= 1; l--)
    if (r1[l].id == j) {
	e1 = r1[l].e;
	break;
      }
  for (int l = k2; l >= 1; l--)
    if (r2[l].id == j) {
	e2 = r2[l].e;
	break;
      }

  /* we always check e1 and e2 are not zero, in order to prevent from zero
     exponents that would come from exponent overflows in previous merges */
  ASSERT_ALWAYS (e1 != 0 && e2 != 0);

  int d = (int) gcd_int64 ((int64_t) e1, (int64_t) e2);
  e1 /= -d;
  e2 /= d;
  /* we will multiply row i1 by e2, and row i2 by e1 */

  index_t t1 = 1, t2 = 1, t = 0;

  /* now perform the real merge */
  typerow_t *sum;
  sum = heap_alloc_row(i1, k1 + k2 - 1);

  int64_t e;
  while (t1 <= k1 && t2 <= k2) {
      if (r1[t1].id == r2[t2].id) {
	  /* as above, the exponent e below cannot overflow */
	  e = (int64_t) e2 * (int64_t) r1[t1].e + (int64_t) e1 * (int64_t) r2[t2].e;
	  if (e != 0) { /* exponents do not cancel */
	      ASSERT_ALWAYS(INT32_MIN_64 <= e && e <= INT32_MAX_64);
	      t++;
	      setCell(sum, t, r1[t1].id, e);
	    }
	  else
	    decrease_weight (mat, r1[t1].id);
	  t1 ++, t2 ++;
	}
      else if (r1[t1].id < r2[t2].id)
	{
	  e = (int64_t) e2 * (int64_t) r1[t1].e;
	  ASSERT_ALWAYS(INT32_MIN_64 <= e && e <= INT32_MAX_64);
	  t++;
	  setCell(sum, t, r1[t1].id, e);
	  t1 ++;
	}
      else
	{
	  e = (int64_t) e1 * (int64_t) r2[t2].e;
	  ASSERT_ALWAYS(INT32_MIN_64 <= e && e <= INT32_MAX_64);
	  t++;
	  setCell(sum, t, r2[t2].id, e);
	  increase_weight (mat, r2[t2].id);
	  t2 ++;
	}
    }
  while (t1 <= k1) {
      e = (int64_t) e2 * (int64_t) r1[t1].e;
      ASSERT_ALWAYS(INT32_MIN_64 <= e && e <= INT32_MAX_64);
      t++;
      setCell(sum, t, r1[t1].id, e);
      t1 ++;
    }
  while (t2 <= k2) {
      e = (int64_t) e1 * (int64_t) r2[t2].e;
      ASSERT_ALWAYS(INT32_MIN_64 <= e && e <= INT32_MAX_64);
      t++;
      setCell(sum, t, r2[t2].id, e);
      increase_weight (mat, r2[t2].id);
      t2 ++;
    }
  ASSERT(t <= k1 + k2 - 1);


#ifdef CANCEL
	int cancel = (t1 - 1) + (t2 - 1) - (t - 1);
	ASSERT_ALWAYS(cancel < CANCEL_MAX);
	#pragma omp atomic update
	cancel_cols[cancel] ++;
#endif

  heap_resize_last_row(sum, t);
  heap_destroy_row(mat->rows[i1]);
  mat->rows[i1] = sum;
}
#endif


static void
remove_row (filter_matrix_t *mat, index_t i)
{
  int32_t w = matLengthRow (mat, i);
  for (int k = 1; k <= w; k++)
    decrease_weight (mat, rowCell(mat->rows[i], k));
  heap_destroy_row(mat->rows[i]);
  mat->rows[i] = NULL;
}

#ifdef DEBUG
static void MAYBE_UNUSED
printRow (filter_matrix_t *mat, index_t i)
{
  if (mat->rows[i] == NULL)
    {
      printf ("row %u has been discarded\n", i);
      return;
    }
  int32_t k = matLengthRow (mat, i);
  printf ("%lu [%d]:", (unsigned long) i, k);
  for (int j = 1; j <= k; j++)
#ifndef FOR_DL
    printf (" %lu", (unsigned long) mat->rows[i][j]);
#else
    printf (" %lu^%d", (unsigned long) mat->rows[i][j].id, mat->rows[i][j].e);
#endif
  printf ("\n");
}
#endif

#define BIAS 3

/* classical cost: merge the row of smaller weight with the other ones,
   and return the merge cost (taking account of cancellations).
   id is the index of a row in R. */
static int32_t
merge_cost (filter_matrix_t *mat, index_t id)
{
  index_t lo = mat->Rp[id];
  index_t hi = mat->Rp[id + 1];
  int w = hi - lo;

  if (w == 1)
    return 0; /* ensure all 1-merges are processed before 2-merges with no
		 cancellation */

  if (w > mat->cwmax)
    return INT32_MAX;

  /* find shortest row in the merged column */
  index_t i = mat->Ri[lo];
  int32_t c, cmin = matLengthRow (mat, i);
  for (index_t k = lo + 1; k < hi; k++)
    {
      i = mat->Ri[k];
      c = matLengthRow(mat, i);
      if (c < cmin)
	cmin = c;
    }

  /* fill-in formula for Markowitz pivoting: since w >= 2 we have
     (w - 1) * (cmin - 2) - cmin >= -2, thus adding 3 ensures we
     get a value >= 1, then 1-merges will be merged first */
  return (w - 1) * (cmin - 2) - cmin + BIAS;
}

/* Output a list of merges to a string.
   size is the length of str.
   Return the number of characters written, except the final \0
   (or that would have been written if that number >= size) */
static int
#ifndef FOR_DL
sreportn (char *str, size_t size, index_signed_t *ind, int n)
#else
sreportn (char *str, size_t size, index_signed_t *ind, int n, index_t j)
#endif
{
  size_t m = 0; /* number of characters written */

  for (int i = 0; i < n; i++)
    {
      m += snprintf (str + m, size - m, "%ld", (long int) ind[i]);
      ASSERT(m < size);
      if (i < n-1)
	{
	  m += snprintf (str + m, size - m, " ");
	  ASSERT(m < size);
	}
    }
#ifdef FOR_DL
  m += snprintf (str + m, size - m, " #%lu", (unsigned long) j);
#endif
  m += snprintf (str + m, size - m, "\n");
  ASSERT(m < size);
  return m;
}

/* Perform the row additions given by the minimal spanning tree (stored in
   history[][]). */
static int
addFatherToSons (index_t history[MERGE_LEVEL_MAX][MERGE_LEVEL_MAX+1],
		 filter_matrix_t *mat, int m, index_t *ind, index_t j,
		 int *father, int *sons)
{
  int i, s, t;

  for (i = m - 2; i >= 0; i--)
    {
      s = father[i];
      t = sons[i];
      if (i == 0)
	{
	  history[i][1] = ind[s];
	  ASSERT(s == 0);
	}
      else
	history[i][1] = -(ind[s] + 1);
      add_row (mat, ind[t], ind[s], j);
      history[i][2] = ind[t];
      history[i][0] = 2;
    }
  return m - 2;
}

/* perform the merge described by the id-th row of R,
   computing the full spanning tree */
static int32_t
merge_do (filter_matrix_t *mat, index_t id, buffer_struct_t *buf)
{
  int32_t c;
  index_t j = mat->Rqinv[id];
  index_t t = mat->Rp[id];
  int w = mat->Rp[id + 1] - t;

  ASSERT (1 <= w && w <= mat->cwmax);

  if (w == 1)
    {
      char s[MERGE_CHAR_MAX];
      int n MAYBE_UNUSED;
      index_signed_t i = mat->Ri[t]; /* only row containing j */
#ifndef FOR_DL
      n = sreportn (s, MERGE_CHAR_MAX, &i, 1);
#else
      n = sreportn (s, MERGE_CHAR_MAX, &i, 1, mat->p[j]);
#endif
      ASSERT(n < MERGE_CHAR_MAX);
      buffer_add (buf, s);
      remove_row (mat, i);
      return -3;
    }

  /* perform the real merge and output to history file */
  index_t *ind = mat->Ri + t;
  char s[MERGE_CHAR_MAX];
  int n = 0; /* number of characters written to s (except final \0) */
  int A[MERGE_LEVEL_MAX][MERGE_LEVEL_MAX];
  fillRowAddMatrix (A, mat, w, ind, j);
  /* mimic MSTWithA */
  int start[MERGE_LEVEL_MAX], end[MERGE_LEVEL_MAX];
  c = minimalSpanningTree (start, end, w, A);
  /* c is the weight of the minimal spanning tree, we have to remove
     the weights of the initial relations */
  for (int k = 0; k < w; k++)
    c -= matLengthRow (mat, ind[k]);
  index_t history[MERGE_LEVEL_MAX][MERGE_LEVEL_MAX+1];
  int hmax = addFatherToSons (history, mat, w, ind, j, start, end);
  for (int i = hmax; i >= 0; i--)
    {
#ifndef FOR_DL
      n += sreportn (s + n, MERGE_CHAR_MAX - n,
		     (index_signed_t*) (history[i]+1), history[i][0]);
#else
      n += sreportn (s + n, MERGE_CHAR_MAX - n,
		     (index_signed_t*) (history[i]+1), history[i][0],
		     mat->p[j]);
#endif
      ASSERT(n < MERGE_CHAR_MAX);
    }
  buffer_add (buf, s);
  remove_row (mat, ind[0]);
  return c;
}

/* accumulate in L all merges of (biased) cost <= cbound.
   L must be preallocated.
   L is a linear array and the merges appear by increasing cost.
   Returns the size of L. */
static int
compute_merges (index_t *L, filter_matrix_t *mat, int cbound)
{
  double cpu = seconds(), wct = wct_seconds();
  index_t Rn = mat->Rn;
  int * cost = malloc(Rn * sizeof(*cost));
  ASSERT_ALWAYS(cost != NULL);
  // int Lp[cbound + 2];  cost pointers

  /* compute the cost of all candidate merges */
  /* A dynamic schedule is needed here, since the columns of larger index have
     smaller weight, thus the load would not be evenly distributed with a
     static schedule. The value 128 was determined optimal experimentally
     on the RSA-512 benchmark with 32 threads, and is better than
     schedule(guided) for RSA-240 with 112 threads. */
  #pragma omp parallel for schedule(dynamic,128)
  for (index_t i = 0; i < Rn; i++)
    cost[i] = merge_cost (mat, i);

  int s;

  
  /* need an array that is visible to all threads in order to do the
   * prefix sum. Wish I knew another way.
   */
  int T = omp_get_max_threads();
  index_t count[T][cbound + 1];

  /* Yet Another Bucket Sort (sigh): sort the candidate merges by cost. Check if worth parallelizing */
#pragma omp parallel
  {
    int tid = omp_get_thread_num();
    index_t *tcount = &count[tid][0];

    memset(tcount, 0, (cbound + 1) * sizeof(index_t));

#pragma omp for schedule(static)  // static is mandatory
    for (index_t i = 0; i < Rn; i++) {
      int c = cost[i];
      if (c <= cbound)
	tcount[c]++;
    }

         
#pragma omp single
    {
      /* prefix-sum */
      s = 0;
      for (int c = 0; c <= cbound; c++) {
	// Lp[c] = s;                     /* global row pointer in L */
	for (int t = 0; t < omp_get_num_threads(); t++) {
	  index_t w = count[t][c];       /* per-thread row pointer in L */
	  count[t][c] = s;
	  s += w;
	}
      }
    }

#pragma omp for schedule(static) // static is mandatory
    for (index_t i = 0; i < Rn; i++) {
      int c = cost[i];
      if (c > cbound)
	continue;
      L[tcount[c]++] = i;
    }
  } /* end parallel section */

  free(cost);

  double end = wct_seconds();
  #ifdef BIG_BROTHER
  	printf("$$$     compute_merges:\n");
  	printf("$$$       candidate-merges: %d\n", s);
  	printf("$$$       timings:\n");
  	printf("$$$         total: %f\n", end - wct);
  #endif
  double cpu2 = seconds() - cpu;
  double wct2 = end - wct;
  print_timings ("   compute_merges took", cpu2, wct2);
  cpu_t[COMPUTE_M] += cpu2;
  wct_t[COMPUTE_M] += wct2;
  return s;
}


/* return the number of merges applied */
static unsigned long
apply_merges (index_t *L, index_t total_merges, filter_matrix_t *mat,
	      buffer_struct_t *Buf)
{
  double cpu3 = seconds (), wct3 = wct_seconds ();
  char * busy_rows = malloc(mat->nrows * sizeof (char));
  memset (busy_rows, 0, mat->nrows * sizeof (char));

  unsigned long nmerges = 0;
  int64_t fill_in = 0;
#ifdef BIG_BROTHER
  unsigned long discarded_early = 0;
  unsigned long discarded_late = 0;
#endif

#ifdef BIG_BROTHER
  #pragma omp parallel reduction(+: fill_in, nmerges, discarded_early, discarded_late)
#else
  #pragma omp parallel reduction(+: fill_in, nmerges)
#endif
  {
    #pragma omp for schedule(guided)
    for (index_t it = 0; it < total_merges; it++) {
      index_t id = L[it];
      index_t lo = mat->Rp[id];
      index_t hi = mat->Rp[id + 1];
      int tid = omp_get_thread_num ();

      /* merge is possible if all its rows are "available" */
      int ok = 1;
      for (index_t k = lo; k < hi; k++) {
	index_t i = mat->Ri[k];
	if (busy_rows[i]) {
	  ok = 0;
#ifdef BIG_BROTHER
          discarded_early++;
#endif
	  break;
	}
      }
      if (ok) {
	  /* check again, since another thread might have reserved a row */
	  for (index_t k = lo; k < hi; k++) {
	    index_t i = mat->Ri[k];
	    char not_ok = 0;
	    /* we could use __sync_bool_compare_and_swap here,
	       but this is more portable and as efficient */
            #if defined(HAVE_OPENMP) && _OPENMP > 201107
	    /* the form of atomic capture below does not seem to be
	       recognized by OpenMP 3.5 (_OPENMP = 201107), see
	       https://cado-nfs-ci.loria.fr/ci/job/future-parallel-merge/job/compile-centos-6-i386/165 */
	    #pragma omp atomic capture
	    #else
	    #pragma omp critical
	    #endif
	    { not_ok = busy_rows[i]; busy_rows[i] = 1; }
	    if (not_ok)
	      {
#ifdef BIG_BROTHER
                discarded_late++;
#endif
		ok = 0;
		break;
	      }
	  }
      }
      if (ok) {
	fill_in += merge_do(mat, id, Buf + tid);
	nmerges ++;
        ASSERT(hi - lo <= MERGE_LEVEL_MAX);
      }
    }  /* for */
  } /* parallel section */

  mat->tot_weight += fill_in;

  /* each merge decreases the number of rows and columns by one */
  mat->rem_nrows -= nmerges;
  mat->rem_ncols -= nmerges;

  double end = wct_seconds();

#ifdef BIG_BROTHER
  printf("$$$     apply-merges:\n");
  printf("$$$       discarded-early: %ld\n", discarded_early);
  printf("$$$       discarded-late: %ld\n", discarded_late);
  printf("$$$       merged: %ld\n", nmerges);
  #ifdef BIG_BROTHER_EXPENSIVE
  	index_t n_rows = 0;
  	for (index_t i = 0; i < mat->nrows; i++)
  	  n_rows += busy_rows[i];
  	printf("$$$       affected-rows: %" PRid "\n", n_rows);

  	index_t n_cols = 0;
  	for (index_t j = 0; j < mat->ncols; j++) {
  		n_cols += touched_columns[j];
  		touched_columns[j] = 0;
  	}
	printf("$$$       affected-columns: %" PRid "\n", n_cols);
  #endif
  printf("$$$       timings:\n");
  printf("$$$         total: %f\n", end - wct3);
#endif
  free(busy_rows);

  cpu3 = seconds () - cpu3;
  wct3 = end - wct3;
  print_timings ("   apply_merges took", cpu3, wct3);
  cpu_t[APPLY_M] += cpu3;
  wct_t[APPLY_M] += wct3;
  return nmerges;
}

static double
average_density (filter_matrix_t *mat, uint32_t shrink)
{
    double base_density = (double) mat->tot_weight / (double) mat->rem_nrows;

    if (shrink == 1)
        return base_density;

    // check_invariant(mat);

    double corrected_density = 0;
    for (index_t i = 0; i < mat->ncols; i++) {
	corrected_density +=
	    1 - pow(1 - (double) mat->wt[i] / mat->rem_nrows, 1 / (double) shrink);
    }
    corrected_density = corrected_density * (double) shrink;

    // printf("corrected_density = %f \n", corrected_density);
    // printf("non corrected density = %f \n", base_density);

    return corrected_density;

}

#ifdef DEBUG
/* duplicate the matrix, where the lines of mat_copy are
   not allocated individually by malloc, but all at once */
static void MAYBE_UNUSED
copy_matrix (filter_matrix_t *mat)
{
  unsigned long weight = mat->tot_weight;
  unsigned long s = weight + mat->nrows;
  index_t *T = malloc (s * sizeof (index_t));
  index_t *p = T;
  double cpu = seconds (), wct = wct_seconds ();
  for (index_t i = 0; i < mat->nrows; i++)
    {
      if (mat->rows[i] == NULL)
	{
	  p[0] = 0;
	  p ++;
	}
      else
	{
	  memcpy (p, mat->rows[i], (mat->rows[i][0] + 1) * sizeof (index_t));
	  p += mat->rows[i][0] + 1;
	}
    }
  print_timings ("   copy_matrix took", seconds () - cpu,
		 wct_seconds () - wct);
  ASSERT_ALWAYS(p == T + s);
  free (T);
}
#endif

#if 0
/* This function outputs the matrix in file 'out' in Sage format:
   M = matrix(...). Then to obtain a figure in Sage:
   sage: %runfile out.sage
   sage: M2 = matrix(RDF,512)
   sage: for i in range(512):
            for j in range(512):
               M2[i,j] = float(log(1+M[i,j]))
   sage: matrix_plot(M2,cmap='Greys')
   sage: matrix_plot(M2,cmap='Greys').save("mat.png")
*/
static void
output_matrix (filter_matrix_t *mat, char *out)
{
#define GREY_SIZE 512
    unsigned long grey[GREY_SIZE][GREY_SIZE];
    unsigned long hi = mat->nrows / GREY_SIZE;
    unsigned long hj = mat->ncols / GREY_SIZE;
    for (int i = 0; i < GREY_SIZE; i++)
      for (int j = 0; j < GREY_SIZE; j++)
	grey[i][j] = 0;
    for (index_t i = 0; i < mat->nrows; i++)
      {
	ASSERT_ALWAYS (mat->rows[i] != NULL);
	index_t ii = i / hi;
	if (ii >= GREY_SIZE)
	  ii = GREY_SIZE - 1;
	for (unsigned int k = 1; k <= matLengthRow(mat, i); k++)
	  {
	    index_t j = matCell(mat, i, k);
	    index_t jj = j / hj;
	    if (jj >= GREY_SIZE)
	      jj = GREY_SIZE - 1;
	    grey[ii][jj] ++;
	  }
      }
    FILE *fp = fopen (out, "w");
    fprintf (fp, "M=matrix([");
    for (int i = 0; i < GREY_SIZE; i++)
      {
	fprintf (fp, "[");
	int k = i;
	for (int j = 0; j < GREY_SIZE; j++)
	  {
	    fprintf (fp, "%lu", grey[k][j]);
	    if (j + 1 < GREY_SIZE)
	      fprintf (fp, ",");
	  }
	fprintf (fp, "]");
	if (i + 1 < GREY_SIZE)
	  fprintf (fp, ",");
      }
    fprintf (fp, "])\n");
    fclose (fp);
}
#endif

/*
 * This makes early verifications that our matrix isn't too large
 * compared to the types of the indices. Our goal is to bail out as
 * soon as we can.
 */
void sanity_check_matrix_sizes(filter_matrix_t * mat MAYBE_UNUSED)
{
#if (SIZEOF_INDEX == 4)
    if (mat->nrows >> 32)
    {
        fprintf (stderr, "Error, nrows = %" PRIu64 " larger than 2^32, please recompile with -DSIZEOF_INDEX=8\n", mat->nrows);
        exit (EXIT_FAILURE);
    }
    if (mat->ncols >> 32)
    {
        fprintf (stderr, "Error, ncols = %" PRIu64 " larger than 2^32, please recompile with -DSIZEOF_INDEX=8\n", mat->ncols);
        exit (EXIT_FAILURE);
    }
#endif
}

int
main (int argc, char *argv[])
{
    char *argv0 = argv[0];

    filter_matrix_t mat[1];
    FILE * history;

    int nthreads = 1, cbound_incr;
    uint32_t skip = DEFAULT_MERGE_SKIP;
    uint32_t shrink = 1; /* default = no shrink */
    double target_density = DEFAULT_MERGE_TARGET_DENSITY;

#ifdef HAVE_MINGW
    _fmode = _O_BINARY;     /* Binary open for all files */
#endif

    double tt;
    double cpu0 = seconds ();
    double wct0 = wct_seconds ();
    param_list pl;
    param_list_init (pl);
    declare_usage(pl);
    argv++,argc--;

    param_list_configure_switch (pl, "-v", &merge_verbose);
    param_list_configure_switch(pl, "force-posix-threads", &filter_rels_force_posix_threads);

#ifdef HAVE_MINGW
    _fmode = _O_BINARY;     /* Binary open for all files */
#endif

    if (argc == 0)
      usage (pl, argv0);

    for( ; argc ; ) {
      if (param_list_update_cmdline(pl, &argc, &argv)) continue;
      fprintf (stderr, "Unknown option: %s\n", argv[0]);
      usage (pl, argv0);
    }
    /* print command-line arguments */
    verbose_interpret_parameters (pl);
    param_list_print_command_line (stdout, pl);
    fflush(stdout);

    const char *purgedname = param_list_lookup_string (pl, "mat");
    const char *outname = param_list_lookup_string (pl, "out");
    const char *path_antebuffer = param_list_lookup_string(pl, "path_antebuffer");

    param_list_parse_int (pl, "t", &nthreads);
#ifdef HAVE_OPENMP
    omp_set_num_threads (nthreads);
#endif

    if (param_list_parse_int (pl, "incr", &cbound_incr) == 0)
      cbound_incr = CBOUND_INCR_DEFAULT;

    param_list_parse_uint (pl, "skip", &skip);

    param_list_parse_uint(pl, "shrink", &shrink);

    param_list_parse_double (pl, "target_density", &target_density);

    /* Some checks on command line arguments */
    if (param_list_warn_unused(pl))
    {
      fprintf(stderr, "Error, unused parameters are given\n");
      usage(pl, argv0);
    }

    if (purgedname == NULL)
    {
      fprintf(stderr, "Error, missing -mat command line argument\n");
      usage (pl, argv0);
    }
    if (outname == NULL)
    {
      fprintf(stderr, "Error, missing -out command line argument\n");
      usage (pl, argv0);
    }

    heap_setup();
    set_antebuffer_path (argv0, path_antebuffer);

    history = fopen_maybe_compressed (outname, "w");
    ASSERT_ALWAYS(history != NULL);

    /* some explanation about the history file */
    fprintf (history, "# Every line starting with # is ignored.\n");
    fprintf (history, "# A line i1 i2 ... ik means that row i1 ");
    fprintf (history, "is added to i2, ..., ik, and row i1\n");
    fprintf (history, "# is removed afterwards ");
    fprintf (history, "(where row 0 is the first line in *.purged.gz).\n");
#ifdef FOR_DL
    fprintf (history, "# A line ending with #j ");
    fprintf (history, "means that ideal of index j should be merged.\n");
#endif

    /* Read number of rows and cols on first line of purged file */
    purgedfile_read_firstline (purgedname, &(mat->nrows), &(mat->ncols));

    sanity_check_matrix_sizes(mat);

    /* initialize the matrix structure */
    initMat (mat, skip);

    /* Read all rels and fill-in the mat structure */
    tt = seconds ();
    filter_matrix_read (mat, purgedname);
    printf ("Time for filter_matrix_read: %2.2lfs\n", seconds () - tt);





    check_matrix (mat);

    buffer_struct_t *Buf = buffer_init (nthreads);

    double cpu_after_read = seconds ();
    double wct_after_read = wct_seconds ();

    /* jmin[w] for 1 <= w <= MERGE_LEVEL_MAX is the smallest column of weight w
       at beginning. We set jmin[0] to 0 to tell that jmin[] was not
       initialized. */
    index_t jmin[MERGE_LEVEL_MAX + 1] = {0,};

    compute_weights (mat, jmin);

    recompress (mat, jmin);

    // output_matrix (mat, "out.sage");

    /* Allocate the transposed matrix R in CSR format. Since Rp is of fixed
       size, we allocate it for once. However, the size of Ri will vary from
       step to step. */
    mat->Rp = malloc ((mat->ncols + 1) * sizeof (index_t));
    mat->Ri = NULL;
    mat->Rq = malloc (mat->ncols * sizeof (index_t));
    mat->Rqinv = malloc (mat->ncols * sizeof (index_t));

#ifdef BIG_BROTHER
    touched_columns = malloc(mat->ncols * sizeof(*touched_columns));
    memset(touched_columns, 0, mat->ncols * sizeof(*touched_columns));
#endif

    printf ("Using MERGE_LEVEL_MAX=%d, cbound_incr=%d",
	    MERGE_LEVEL_MAX, cbound_incr);
#ifdef USE_ARENAS
    printf (", M_ARENA_MAX=%d", arenas);
#endif
    printf (", PAGE_DATA_SIZE=%d", heap_config_get_PAGE_DATA_SIZE());
#ifdef HAVE_OPENMP
    /* https://stackoverflow.com/questions/38281448/how-to-check-the-version-of-openmp-on-windows
       201511 is OpenMP 4.5 */
    printf (", OpenMP %d", _OPENMP);
#endif
    printf ("\n");

    printf ("N=%" PRIu64 " W=%" PRIu64 " d=%.2f cpu=%.1fs wct=%.1fs mem=%luM\n",
	    mat->rem_nrows, mat->tot_weight, average_density (mat, shrink),
	    seconds () - cpu0, wct_seconds () - wct0,
	    PeakMemusage () >> 10);
#ifdef BIG_BROTHER
    printf("$$$ N: %" PRId64 "\n", mat->nrows);
    printf("$$$ start:\n");
#endif

    fflush (stdout);

    mat->cwmax = 2;


    // copy_matrix (mat);

#if defined(DEBUG) && defined(FOR_DL)
    /* compute the minimum/maximum coefficients */
    int32_t min_exp = 0, max_exp = 0;
    for (index_t i = 0; i < mat->nrows; i++)
      if (mat->rows[i] != NULL)
	{
	  ideal_merge_t *ri = mat->rows[i];
	  for (unsigned int k = 1; k <= matLengthRow (mat, i); k++)
	    {
	      int32_t e = ri[k].e;
	      if (e < min_exp)
		min_exp = e;
	      if (e > max_exp)
		max_exp = e;
	    }
	}
    printf ("min_exp=%d max_exp=%d\n", min_exp, max_exp);
#endif

    unsigned long lastN, lastW;
    double lastdensity, density;
    int cbound = BIAS; /* bound for the (biased) cost of merges to apply */

    density = average_density(mat, shrink);

    /****** begin main loop ******/
    while (1) {
	double cpu1 = seconds (), wct1 = wct_seconds ();
	merge_pass++;

        if (merge_pass == 2 || mat->cwmax > 2)
                full_garbage_collection(mat);

	/* Once cwmax >= 3, tt each pass, we increase cbound to allow more
	   merges. If one decreases cbound_incr, the final matrix will be
	   smaller, but merge will take more time.
	   If one increases cbound_incr, merge will be faster, but the final
	   matrix will be larger. */
	if (mat->cwmax > 2)
		cbound += cbound_incr;

	lastN = mat->rem_nrows;
	lastW = mat->tot_weight;
	lastdensity = density;

	#ifdef TRACE_J
	for (index_t i = 0; i < mat->ncols; i++) {
		if (mat->rows[i] == NULL)
			continue;
		for (index_t k = 1; k <= matLengthRow(mat, i); k++)
                  if (rowCell(mat->rows[i],k) == TRACE_J)
                    printf ("ideal %d in row %lu\n", TRACE_J, (unsigned long) i);
	}
	#endif

	#ifdef BIG_BROTHER
		printf("$$$   - pass: %d\n", merge_pass);
		printf("$$$     cwmax: %d\n", mat->cwmax);
		printf("$$$     cbound: %d\n", cbound);
	#endif

	compute_R (mat, jmin[mat->cwmax]);

	index_t *L = malloc(mat->Rn * sizeof(index_t));

	index_t n_possible_merges = compute_merges(L, mat, cbound);

	unsigned long nmerges = apply_merges(L, n_possible_merges, mat, Buf);

	buffer_flush (Buf, nthreads, history);
	free(L);

	free_aligned (mat->Ri);

        if (nmerges == 0 && n_possible_merges > 0)
          {
            fprintf (stderr, "Error, no merge done while n_possible_merges > 0\n");
            fprintf (stderr, "Please check the entries in your purged file are sorted\n");
            exit (EXIT_FAILURE);
          }

	/* settings for next pass */
  	if (mat->cwmax == 2) { /* we first process all 2-merges */
		if (nmerges == n_possible_merges)
			mat->cwmax++;
	} else {
		if (mat->cwmax < MERGE_LEVEL_MAX)
			mat->cwmax ++;
	}

	if (mat->rem_ncols < 0.66 * mat->ncols) {
	  static int recompress_pass = 0;
	  printf("============== Recompress %d ==============\n", ++recompress_pass);
	  recompress(mat, jmin);
	}

	cpu1 = seconds () - cpu1;
	wct1 = wct_seconds () - wct1;
	print_timings ("   pass took", cpu1, wct1);
	cpu_t[PASS] += cpu1;
	wct_t[PASS] += wct1;

	#ifdef BIG_BROTHER
	    printf("$$$     timings:\n");
	    printf("$$$       total: %f\n", wct1);
	#endif

	/* estimate current average fill-in */
	double av_fill_in = ((double) mat->tot_weight - (double) lastW)
	  / (double) (lastN - mat->rem_nrows);

        density = average_density(mat, shrink);
        char buf[16];
	printf ("N=%" PRIu64 " W=%" PRIu64 " (%s) d=%.2f fill-in=%.2f cpu=%.1fs wct=%.1fs mem=%luM [pass=%d,cwmax=%d]\n",
		mat->rem_nrows, mat->tot_weight,
                size_disp((mat->rem_nrows + mat->tot_weight) * sizeof(index_t), buf),
                density,
                av_fill_in,
		seconds () - cpu0, wct_seconds () - wct0,
		PeakMemusage () >> 10, merge_pass, mat->cwmax);
	fflush (stdout);

	if (density >= target_density)
		break;

        /* With small cbound_incr, in particular cbound_incr=1,
           we might have zero potential merge when cbound is small,
           thus we stop only when cbound > cwmax^2 (the cost of a
           merge being proportional to the square of the column weight). */
	if (nmerges == 0 && mat->cwmax == MERGE_LEVEL_MAX &&
            cbound > mat->cwmax * mat->cwmax)
		break;
    }
    /****** end main loop ******/
    merge_pass++;

#if defined(DEBUG) && defined(FOR_DL)
    min_exp = 0; max_exp = 0;
    for (index_t i = 0; i < mat->nrows; i++)
      if (mat->rows[i] != NULL)
	{
	  for (unsigned int k = 1; k <= matLengthRow (mat, i); k++)
	    {
	      int32_t e = mat->rows[i][k].e;
	      if (e < min_exp)
		min_exp = e;
	      if (e > max_exp)
		max_exp = e;
	    }
	}
    printf ("min_exp=%d max_exp=%d\n", min_exp, max_exp);
#endif

    fclose_maybe_compressed (history, outname);

    if (density > target_density)
      {
        /* estimate N for density = target_density, assuming density(N) =
         * a*N + b */
        unsigned long N = mat->rem_nrows;
	double a = (lastdensity - density) / (double) (lastN - N);
	double b = density - a * (double) N;
	/* we want target_density = a*N_target + b */
	printf ("Estimated N=%" PRIu64 " for d=%.2f\n",
		(uint64_t) ((target_density - b) / a), target_density);
      }

    print_timings ("compute_weights:", cpu_t[COMPUTE_W], wct_t[COMPUTE_W]);
    print_timings ("compute_R      :", cpu_t[COMPUTE_R], wct_t[COMPUTE_R]);
    print_timings ("compute_merges :", cpu_t[COMPUTE_M], wct_t[COMPUTE_M]);
    print_timings ("apply_merges   :", cpu_t[APPLY_M], wct_t[APPLY_M]);
    print_timings ("pass           :", cpu_t[PASS], wct_t[PASS]);
    print_timings ("recompress     :", cpu_t[RECOMPRESS], wct_t[RECOMPRESS]);
    print_timings ("buffer_flush   :", cpu_t[FLUSH], wct_t[FLUSH]);
    print_timings ("garbage_coll   :", cpu_t[GC], wct_t[GC]);

    printf ("Final matrix has N=%" PRIu64 " nc=%" PRIu64 " (%" PRIu64
	    ") W=%" PRIu64 "\n", mat->rem_nrows, mat->rem_ncols,
	    mat->rem_nrows - mat->rem_ncols, mat->tot_weight);
    fflush (stdout);

    printf ("Before cleaning memory:\n");
    print_timing_and_memory (stdout, cpu_after_read, wct_after_read);

    buffer_clear (Buf, nthreads);

    heap_clear ();

#ifdef FOR_DL
    free (mat->p);
#endif
    free (mat->Rp);
    free (mat->Rq);
    free (mat->Rqinv);

    clearMat (mat);

    param_list_clear (pl);

    printf ("After cleaning memory:\n");
    print_timing_and_memory (stdout, cpu_after_read, wct_after_read);

    /* print total time and memory (including reading the input matrix,
       initializing and free-ing all data) */
    print_timing_and_memory (stdout, cpu0, wct0);

#ifdef CANCEL
    unsigned long tot_cancel = 0;
    printf ("cancel_rows=%lu\n", cancel_rows);
    for (int i = 0; i < CANCEL_MAX; i++)
      if (cancel_cols[i] != 0)
	{
	  tot_cancel += cancel_cols[i] * i;
	  printf ("cancel_cols[%d]=%lu\n", i, cancel_cols[i]);
	}
    printf ("tot_cancel=%lu\n", tot_cancel);
#endif

    return 0;
}<|MERGE_RESOLUTION|>--- conflicted
+++ resolved
@@ -50,90 +50,10 @@
 #include "timing.h"  // seconds
 #include "typedefs.h"  // weight_t
 #include "verbose.h"    // verbose_interpret_parameters
-<<<<<<< HEAD
 #include "merge_heap.h"
 #include "merge_bookkeeping.h"
 #include "merge_compute_weights.h"
 #include "read_purgedfile_in_parallel.h"
-=======
-
-int pass = 0;
-
-/* a lot of verbosity */
-// #define BIG_BROTHER
-
-/* some more verbosity which requires additional operations */
-// #define BIG_BROTHER_EXPENSIVE
-
-#ifdef BIG_BROTHER
-    unsigned char *touched_columns = NULL;
-#endif
-
-/* define CANCEL to count column cancellations */
-// #define CANCEL
-#ifdef CANCEL
-#define CANCEL_MAX 2048
-unsigned long cancel_rows = 0;
-unsigned long cancel_cols[CANCEL_MAX] = {0,};
-#endif
-
-/* define DEBUG if printRow or copy_matrix is needed */
-// #define DEBUG
-
-/* cbound_incr is the increment on the maximal cost of merges at each step.
-   Setting it to 1 is optimal in terms of matrix size, but will take a very
-   long time (typically 10 times more than with cbound_incr=10). */
-#define CBOUND_INCR_DEFAULT 8
-
-/* Note about variables used in the code:
- * cwmax is the (current) maximal weight of columns that will be considered
-   for a merge. It starts at cwmax=2. Once we have performed *all* 2-merges,
-   we increase cwmax to 3, and at each step of the algorithm, we increase it
-   by 1 (not waiting for all 3-merges to be completed).
- * cbound is the maximum (current) fill-in that is allowed for a merge
-   (in fact, it is a biased value to avoid negative values, one should subtract
-    BIAS from cbound to get the actual value). It starts at 0, and once all
-    the 2-merges have been performed (which all give a negative fill-in, thus
-    they will all be allowed), we increase cbound by cbound_incr at each step
-    of the algorithm (where cbound_incr differs for integer factorization and
-    discrete logarithm).
- * j0 means that we assume that columns of index < j0 cannot have
-   weight <= cwmax. It depends on cwmax (decreases when cwmax increases).
-   At the first call to compute_weights(), the values j0(cwmax=2) up to
-   j0(MERGE_LEVEL_MAX) are computed once for all (since the weight of a
-   column usually does not decrease, the values of j0 should remain correct
-   during the algorithm, but not optimal).
-   In several places we use the fact that the rows are sorted by increasing
-   columns: if we start from the end, we can stop at soon as j < j0.
-*/
-
-#define COMPUTE_W  0 /* compute_weights */
-#define COMPUTE_R  1 /* compute_R */
-#define COMPUTE_M  2 /* compute_merges */
-#define APPLY_M    3 /* apply_merges */
-#define PASS       4 /* pass */
-#define RECOMPRESS 5 /* recompress */
-#define FLUSH      6 /* buffer_flush */
-#define GC         7 /* garbage collection */
-double cpu_t[8] = {0};
-double wct_t[8] = {0};
-
-static int verbose = 0; /* verbosity level */
-
-#define MARGIN 5 /* reallocate dynamic lists with increment 1/MARGIN */
-
-/* define TRACE_J to trace all occurrences of ideal TRACE_J in the matrix */
-// #define TRACE_J 1438672
-
-
-static void
-print_timings (char *s, double cpu, double wct)
-{
-  printf ("%s %.1fs (cpu), %.1fs (wct) [cpu/wct=%.1f]\n",
-	  s, cpu, wct, cpu / wct);
-  fflush (stdout);
-}
->>>>>>> 1d08d432
 
 #ifdef DEBUG
 static void
