/* merge --- new merge program, for double-matrix algorithm

TODO:
* fix the discrepancy between the weight of R printed by merge (R has W=...)
  and that printed by replay-dblemat (Weight of the sparse submatrix: ...)
* fix the total weight W in merge, which should correspond to what replay says
  (ok for the c60 from README, and for
  parameters/polynomials/{c70,c80,c90,c100}.poly,
  but we get a discrepancy for the c110 from
  parameters/polynomials/c110.poly, where on baguette.loria.fr merge gives
  W=48426850 but replay gives 48345848).

Copyright 2019-2023 Charles Bouillaguet and Paul Zimmermann.

This file is part of CADO-NFS.

CADO-NFS is free software; you can redistribute it and/or modify it under the
terms of the GNU Lesser General Public License as published by the Free
Software Foundation; either version 2.1 of the License, or (at your option)
any later version.

CADO-NFS is distributed in the hope that it will be useful, but WITHOUT ANY
WARRANTY; without even the implied warranty of MERCHANTABILITY or FITNESS FOR
A PARTICULAR PURPOSE.  See the GNU Lesser General Public License for more
details.

You should have received a copy of the GNU Lesser General Public License
along with CADO-NFS; see the file COPYING.  If not, write to the Free Software
Foundation, Inc., 51 Franklin St, Fifth Floor, Boston, MA 02110-1301, USA.
*/

/* This code implements the algorithm described in reference [1].
   Reference [2] might be useful too.

   [1] Parallel Structured Gaussian Elimination for the Number Field Sieve,
       Charles Bouillaguet and Paul Zimmermann, Mathematical Cryptology,
       volume 0, number 1, pages 22-39, 2020.
   [2] Design and Implementation of a Parallel Markowitz Threshold Algorithm,
       Timothy A. Davis, Iain S. Duff, and Stojce Nakov
       SIAM Journal on Matrix Analysis and Applications
       Volume 41, Issue 2, 2020, https://doi.org/10.1137/19M1245815.
*/

#include "cado.h" // IWYU pragma: keep
/* the following should come after cado.h, which sets -Werror=all */
#ifdef  __GNUC__
#pragma GCC diagnostic ignored "-Wunknown-pragmas"
#endif
#include <stdio.h>
#include <stdlib.h>
#include <inttypes.h>       // for PRIu64
#include <stdint.h>         // for uint64_t, int32_t, int64_t, uint32_t
#include <string.h>         // for memset, memcpy, strlen
#ifdef HAVE_MINGW
#include <fcntl.h>         /* for _O_BINARY */
#endif
#include "filter_io.h"  // earlyparsed_relation_ptr
#ifdef FOR_DL
#include "gcd.h"
#endif
#include "gzip.h"       // fopen_maybe_compressed
#include "macros.h"
#include "memory.h"             // malloc_aligned
#include "memusage.h"   // PeakMemusage
#include "misc.h"       // UMAX
#include "mst.h"
#include "omp_proxy.h"
#include "params.h"     // param_list_parse_*
#include "purgedfile.h"     // for purgedfile_read_firstline
#include "sparse.h"
#include "timing.h"  // seconds
#include "typedefs.h"  // weight_t
#include "verbose.h"    // verbose_interpret_parameters
#include "merge_heap.h"
#include "merge_bookkeeping.h"
#include "merge_compute_weights.h"
#include "read_purgedfile_in_parallel.h"

int twomerge_mode = 1;   // stays true until we do the first k-merge with

#ifdef DEBUG
static void
fprint_row (FILE *fp, filter_matrix_t *mat, index_t i)
{
  ASSERT_ALWAYS(mat->rows[i] != NULL);
  fprintf (fp, "%u", matLengthRow(mat, i));
  for (index_t k = 1; k <= matLengthRow(mat, i); k++)
    fprintf (fp, " %u", rowCell(mat->rows[i],k));
  fprintf (fp, "\n");
}
#endif


/*************************** output buffer ***********************************/

typedef struct {
  char* buf;
  size_t size;  /* used size */
  size_t alloc; /* allocated size */
} buffer_struct_t;

static buffer_struct_t*
buffer_init (int nthreads)
{
  buffer_struct_t *Buf;
  Buf = malloc (nthreads * sizeof (buffer_struct_t));
  for (int i = 0; i < nthreads; i++)
    {
      Buf[i].buf = NULL;
      Buf[i].size = 0;
      Buf[i].alloc = 0;
    }
  return Buf;
}

static void
buffer_add (buffer_struct_t *buf, char *s)
{
  size_t n = strlen (s) + 1; /* count final '\0' */
  if (buf->size + n > buf->alloc)
    {
      buf->alloc = buf->size + n;
      buf->alloc += buf->alloc / MARGIN;
      buf->buf = realloc (buf->buf, buf->alloc * sizeof (char));
    }
  memcpy (buf->buf + buf->size, s, n * sizeof (char));
  buf->size += n - 1; /* don't count final '\0' */
}

static void
buffer_flush (buffer_struct_t *Buf, int nthreads, FILE *out)
{
  double cpu = seconds (), wct = wct_seconds ();
  for (int i = 0; i < nthreads; i++)
    {
      /* it is important to check whether size=0, otherwise the previous
         buffer will be printed twice */
      if (Buf[i].size != 0)
        fprintf (out, "%s", Buf[i].buf);
      Buf[i].size = 0;
    }
  cpu = seconds () - cpu;
  wct = wct_seconds () - wct;
  print_timings ("   buffer_flush took", cpu, wct);
  cpu_t[FLUSH] += cpu;
  wct_t[FLUSH] += wct;
}

static void
buffer_clear (buffer_struct_t *Buf, int nthreads)
{
  for (int i = 0; i < nthreads; i++)
    free (Buf[i].buf);
  free (Buf);
}

/*****************************************************************************/

static void
declare_usage(param_list pl)
{
  param_list_decl_usage(pl, "mat", "input purged file");
  param_list_decl_usage(pl, "out", "output history file");
  param_list_decl_usage(pl, "skip", "number of heavy columns to bury (default "
				    CADO_STRINGIZE(DEFAULT_MERGE_SKIP) ")");
  param_list_decl_usage(pl, "target_density", "stop when the average row density exceeds this value"
			    " (default " CADO_STRINGIZE(DEFAULT_MERGE_TARGET_DENSITY) ")");
  param_list_decl_usage(pl, "force-posix-threads", "force the use of posix threads, do not rely on platform memory semantics");
  param_list_decl_usage(pl, "path_antebuffer", "path to antebuffer program");
  param_list_decl_usage(pl, "t", "number of threads");
  param_list_decl_usage(pl, "v", "verbose mode");
}

static void
usage (param_list pl, char *argv0)
{
    param_list_print_usage(pl, argv0, stderr);
    exit(EXIT_FAILURE);
}

/* check that mat->tot_weight and mat->wt say the same thing.
 *
 * Note that this check makes sense only if col_weight_t is a wide enough
 * type.  Either we have col_weight_t very inaccurate, and then the
 * invariant can't be right, or we choose to use a wider type for
 * col_weight_t, which should go with more accurate tracking in mat->wt,
 * and eventually the invariant should be always right
 */
void check_invariant(filter_matrix_t *mat)
{
    if (sizeof(col_weight_t) == 1)
      return;

    uint64_t tot_weight2 = 0;
    for (index_t i = 0; i < mat->ncols; i++) {
        ASSERT_ALWAYS(mat->wt[i] <= mat->rem_nrows);
        tot_weight2 += mat->wt[i];
    }
    printf("invariant %s: tw = %" PRIu64 " tw2=%" PRIu64 "\n",
            ok_NOK(mat->tot_weight == tot_weight2),
            mat->tot_weight, tot_weight2);
    
    ASSERT_ALWAYS(mat->tot_weight == tot_weight2);
}

#ifndef FOR_DL
/* sort row[0], row[1], ..., row[n-1] in non-decreasing order */
static void
sort_relation (index_t *row, unsigned int n)
{
  unsigned int i, j;

  for (i = 1; i < n; i++)
    {
      index_t t = row[i];
      if (t < row[i-1])
	{
	  row[i] = row[i-1];
	  for (j = i - 1; j > 0 && t < row[j-1]; j--)
	    row[j] = row[j-1];
	  row[j] = t;
	}
    }
}
#endif

/* callback function called by filter_rels */
static void *
insert_rel_into_table (void *context_data, earlyparsed_relation_ptr rel)
{
  filter_matrix_t *mat = (filter_matrix_t *) context_data;
  unsigned int j = 0;
  typerow_t buf[UMAX(weight_t)]; /* rel->nb is of type weight_t */

  for (unsigned int i = 0; i < rel->nb; i++)
  {
    index_t h = rel->primes[i].h;
    /* we no longer touch mat->wt, mat->rem_ncols, and mat->tot_weight
     * from here ; see compute_weights
     */
    if (h < mat->skip)
	continue; /* we skip (bury) the first 'skip' indices */
#ifdef FOR_DL
    exponent_t e = rel->primes[i].e;
    /* For factorization, they should not be any multiplicity here.
       For DL we do not want to count multiplicity in mat->wt */
    buf[++j] = (ideal_merge_t) {.id = h, .e = e};
#else
    ASSERT(rel->primes[i].e == 1);
    buf[++j] = h;
#endif
  }

#ifdef FOR_DL
  buf[0].id = j;
#else
  buf[0] = j;
#endif

  /* sort indices to ease row merges */
#ifndef FOR_DL
  sort_relation (&(buf[1]), j);
#else
  qsort (&(buf[1]), j, sizeof(typerow_t), cmp_typerow_t);
#endif

  mat->rows[rel->num] = heap_alloc_row(mat->heap, rel->num, j);
  compressRow (mat->rows[rel->num], buf, j);  /* sparse.c, simple copy loop... */

  return NULL;
}


static void
filter_matrix_read (filter_matrix_t *mat, const char *purgedname)
{
  uint64_t nread;
  char *fic[2] = {(char *) purgedname, NULL};

  /* first check if purgedname is seekable. if yes, we can do multithread
   * I/O */
  int can_go_parallel;
  {
      FILE * f = fopen_maybe_compressed(purgedname, "r");
      ASSERT_ALWAYS(f != NULL);
      can_go_parallel = fseek(f, 0, SEEK_END) == 0;
      fclose_maybe_compressed (f, purgedname);
  }

  if (!can_go_parallel) {
      fprintf(stderr, "# cannot seek in %s, using single-thread I/O\n", purgedname);
      /* read all rels */
      nread = filter_rels (fic, (filter_rels_callback_t) &insert_rel_into_table,
              mat, EARLYPARSE_NEED_INDEX_SORTED, NULL, NULL);
  } else {
      nread = read_purgedfile_in_parallel(mat, purgedname);
  }

  ASSERT_ALWAYS(nread == mat->nrows);
  mat->rem_nrows = nread;
}

/* check the matrix rows are sorted by increasing index */
/* this should not be needed at all, now that we ask filter_rels to
 * give us sorted rows with EARLYPARSE_NEED_INDEX_SORTED. (non-sorted
 * rows are sorted on the fly if needed)
 */
static void
check_matrix (filter_matrix_t *mat)
{
  #pragma omp parallel for
  for (index_t i = 0; i < mat->nrows; i++)
    {
      index_t l = matLengthRow (mat, i);
      for (index_t j = 1; j < l; j++)
        /* for DL we can have duplicate entries in the purged file, but after
           filter_matrix_read() they should be accumulated into one single
           entry (k,e), thus successive values of k cannot be equal here */
        if (matCell (mat, i, j) >= matCell (mat, i, j+1))
          {
            fprintf (stderr, "Error, the rows of the purged file should be sorted by increasing index\n");
            exit (EXIT_FAILURE);
          }
    }
}

/* Stack non-empty columns at the begining. Update mat->p (for DL) and jmin.
   We also have to "recompress" R->wt[]. */
static void recompress(filter_matrix_t *R, filter_matrix_t *mat, index_t *jmin)
{
	double cpu = seconds (), wct = wct_seconds ();
	uint64_t nrows = mat->nrows;
	uint64_t ncols = mat->ncols;

	/* sends the old column number to the new one */
	index_t *p = malloc(ncols * sizeof(*p));

        /* new column weights */
        col_weight_t *nwt = malloc(mat->rem_ncols * sizeof(*nwt));

        /* compute the number of non-empty columns */
        {
            /* need an array that is visible to all threads in order to do the
             * prefix sum. Wish I knew another way.
             */
            int T = omp_get_max_threads();
            index_t tm[T]; /* #non-empty columns seen by thread t */
#pragma omp parallel
            {
                int T = omp_get_num_threads();
                int t = omp_get_thread_num();
                index_t m = 0;
#pragma omp for schedule(static) nowait /* static is mandatory here */
                for (index_t j = 0; j < ncols; j++)
                    if (0 < mat->wt[j])
                        m++;
                tm[t] = m;

#pragma omp barrier

                /* prefix-sum over the T threads (sequentially) */
#pragma omp single
                {
                    index_t s = 0;
                    for (int t = 0; t < T; t++) {
                        index_t m = tm[t];
                        tm[t] = s;
                        s += m;
                    }
                    /* we should have s = mat->rem_ncols now, thus no need
                       to copy s into mat->rem_ncols, but it appears in
                       some cases it does not hold (cf
https://cado-nfs-ci.loria.fr/ci/job/future-parallel-merge/job/compile-debian-testing-amd64-large-pr/147/) */
                    mat->rem_ncols = s;
                }

                /* compute the new column indices */
                m = tm[t];
#pragma omp for schedule(static) /* static is mandatory here */
                for (index_t j = 0; j < ncols; j++) {
                    ASSERT(m <= j);
                    p[j] = m;
                    if (0 < mat->wt[j])
                        m++;
                }

                /* rewrite the row indices */
#pragma omp for schedule(guided) /* guided is slightly better than static */
                for (uint64_t i = 0; i < nrows; i++) {
                    if (mat->rows[i] == NULL) 	/* row was discarded */
                        continue;
                    for (index_t l = 1; l <= matLengthRow(mat, i); l++)
                        matCell(mat, i, l) = p[matCell(mat, i, l)];
                }

                /* update mat->wt */
#pragma omp for schedule(static) /* static is slightly better than guided */
                for (index_t j = 0; j < ncols; j++)
                    if (0 < mat->wt[j])
                    {
                      nwt[p[j]] = mat->wt[j];
                      R->wt[p[j]] = R->wt[j];
                    }

            } /* end parallel section */
        }

        /* We keep the inverse of p, to print the
	   original columns in the history file.
	   Warning: for a column j of weight 0, we have p[j] = p[j'] where
	   j' is the smallest column > j of positive weight, thus we only consider
	   j such that p[j] < p[j+1], or j = ncols-1. */
        if (mat->p == NULL) {
        	mat->p = malloc(mat->rem_ncols * sizeof (index_t));
                /* We must pay attention to the case of empty columns at the
                 * end */
		for (uint64_t i = 0, j = 0; j < mat->ncols && i < mat->rem_ncols; j++) {
                    if (p[j] == i && (j + 1 == mat->ncols || p[j] < p[j+1]))
                        mat->p[i++] = j; /* necessarily i <= j */
                }
        } else {
	/* update mat->p. It sends actual indices in mat to original indices in the purge file */
        // before : mat->p[i] == original
        //  after : mat->p[p[i]] == original
        /* Warning: in multi-thread mode, one should take care not to write
           some mat->p[j] before it is used by another thread.
           Consider for example ncols = 4 with 2 threads, and active
           columns 1 and 2. Then we have p[1] = 0 and p[2] = 1.
           Thus thread 0 executes mat->p[0] = mat->p[1], and thread 1 executes
           mat->p[1] = mat->p[2]. If thread 1 is ahead of thread 0, the final
           value of mat->p[0] will be wrong (it will be the initial value of
           mat->p[2], instead of the initial value of mat->p[1]).
           To solve that problem, we store the new values in another array. */
        	index_t *new_p = malloc (mat->rem_ncols * sizeof (index_t));
		/* static slightly better than guided for the following loop */
                #pragma omp for schedule(static)
		for (index_t j = 0; j < ncols; j++)
			if (0 < mat->wt[j])
				new_p[p[j]] = mat->p[j];
		free(mat->p);
		mat->p = new_p;
        }
        
	free(mat->wt);
	mat->wt = nwt;

	/* update jmin */
	if (jmin[0] == 1)
                for (int w = 1; w <= MERGE_LEVEL_MAX; w++)
                /* Warning: we might have jmin[w] = ncols. */
                        jmin[w] = (jmin[w] < ncols) ? p[jmin[w]] : mat->rem_ncols;

	free(p);

	/* this was the goal all along! */
	mat->ncols = mat->rem_ncols;
	cpu = seconds () - cpu;
	wct = wct_seconds () - wct;
	print_timings ("   recompress took", cpu, wct);
	cpu_t[RECOMPRESS] += cpu;
	wct_t[RECOMPRESS] += wct;
}


/* For 1 <= w <= MERGE_LEVEL_MAX, put in jmin[w] the smallest index j such that
   mat->wt[j] = w. This routine is called only once, at the first call of
   compute_weights. */

static void
compute_jmin (filter_matrix_t *mat, index_t *jmin)
{
    {
        /* unfortunately, reduction on array sections requires OpenMP >= 4.5,
           which is not yet THAT widespread. We work around the problem */
        /* TODO: I wonder which openmp level we require anyway. Maybe
         * it's already 4.5+ */
        index_t tjmin[omp_get_max_threads()][MERGE_LEVEL_MAX + 1];

#pragma omp parallel /* reduction(min: jmin[1:MERGE_LEVEL_MAX]) */
        {
            int T = omp_get_num_threads();
            int tid = omp_get_thread_num();

            index_t *local = tjmin[tid];

            /* first initialize to ncols */
            for (int w = 1; w <= MERGE_LEVEL_MAX; w++)
                local[w] = mat->ncols;

	    /* compute_jmin takes so little time that it makes no sense
	       optimizing the schedule below */
            #pragma omp for schedule(static)
            for (index_t j = 0; j < mat->ncols; j++) {
                col_weight_t w = mat->wt[j];
                if (0 < w && w <= MERGE_LEVEL_MAX && j < local[w])
                    local[w] = j;
            }

	    /* compute_jmin takes so little time that it makes no sense
	       optimizing the schedule below */
            #pragma omp for schedule(static)
            for (int w = 1; w <= MERGE_LEVEL_MAX; w++) {
                jmin[w] = mat->ncols;
                for (int t = 0; t < T; t++)
                    if (jmin[w] > tjmin[t][w])
                        jmin[w] = tjmin[t][w];
            }
        }
    }

  jmin[0] = 1; /* to tell that jmin was initialized */

  /* make jmin[w] = min(jmin[w'], 1 <= w' <= w) */
  for (int w = 2; w <= MERGE_LEVEL_MAX; w++)
    if (jmin[w - 1] < jmin[w])
      jmin[w] = jmin[w - 1];
}

/* 
 * This does a pass on the matrix data (all rows), and collects the
 * following info
 *
 * mat->wt[]
 * mat->rem_ncols
 * mat->tot_weight
 *
 * In the general case, column weights in mat->wt need only be computed
 * up to cwmax + 1 since we only need to know whether the weights are <=
 * cwmax or not).
 *
 * However, this is not true for the shrink case, where a full count is
 * needed in order to accurately compute the density.
 *
 */
static void
compute_weights (filter_matrix_t *mat, index_t *jmin)
{
  double cpu = seconds (), wct = wct_seconds ();
  // col_weight_t cwmax = mat->cwmax;

  /* This function used to work with jmin already initialized, and maybe
   * still does. The thing is that it hasn't been used this way for a
   * while, and the call path with jmin[0] != 0 is not tested at all. If
   * needed, remove this assert, but be cautious !
   */
  ASSERT_ALWAYS(jmin[0] == 0);

  index_t j0;
  if (jmin[0] == 0) /* jmin was not initialized */
    {
      j0 = 0;
      // cwmax = MERGE_LEVEL_MAX;
    }
  else
    /* we only need to consider ideals of index >= j0, assuming the weight of
       an ideal cannot decrease (except when decreasing to zero when merged) */
    j0 = jmin[mat->cwmax];

  compute_weights_backend(mat, j0);

  if (jmin[0] == 0) /* jmin was not initialized */
    compute_jmin (mat, jmin);

  cpu = seconds () - cpu;
  wct = wct_seconds () - wct;
  print_timings ("   compute_weights took", cpu, wct);
  cpu_t[COMPUTE_W] += cpu;
  wct_t[COMPUTE_W] += wct;
}

/* computes the transposed matrix for columns of weight <= cwmax
 * (we only consider columns >= j0) */
static void
compute_R (filter_matrix_t *mat, index_t j0)
{
  double cpu = seconds (), wct = wct_seconds ();

  index_t *Rp = mat->Rp;
  index_t *Rq = mat->Rq;
  index_t *Rqinv = mat->Rqinv;
  uint64_t nrows = mat->nrows;
  uint64_t ncols = mat->ncols;
  col_weight_t cwmax = mat->cwmax;

  /* compute the number of rows, the indices of the rows and the row pointers */

  int T = omp_get_max_threads();
  index_t tRnz[T];
  index_t tRn[T];
#pragma omp parallel
  {
          int T = omp_get_num_threads();
          int tid = omp_get_thread_num();
          index_t Rnz = 0;
          index_t Rn = 0;
          #pragma omp for schedule(static) nowait
          for (index_t j = j0; j < ncols; j++) {
              col_weight_t w = mat->wt[j];
              if (0 < w && w <= cwmax) {
                  Rnz += w;
                  Rn++;
              }
          }
          tRnz[tid] = Rnz;
          tRn[tid] = Rn;

#pragma omp barrier

          /* prefix-sum over the T threads (sequentially) */
#pragma omp single
          {
              index_t r = 0;
              index_t s = 0;
              for (int t = 0; t < T; t++) {
                  index_t w = tRnz[t];
                  index_t n = tRn[t];
                  tRnz[t] = r;
                  tRn[t] = s;
                  r += w;
                  s += n;
              }
              mat->Rn = s;
              Rp[s] = r; /* set the last row pointer */
          }
          Rnz = tRnz[tid];
          Rn = tRn[tid];

          #pragma omp for schedule(static) /* static is mandatory here */
          for (index_t j = j0; j < ncols; j++) {
              col_weight_t w = mat->wt[j];
              if (0 < w && w <= cwmax) {
                  Rq[j] = Rn;
                  Rqinv[Rn] = j;
                  Rnz += w;
                  Rp[Rn] = Rnz;
                  Rn++;
              }
          }
  } /* end parallel section */

  index_t Rn = mat->Rn;
  index_t Rnz = Rp[Rn];

  /* allocate variable-sized output (Rp is preallocated) */
  index_t *Ri = malloc_aligned (Rnz * sizeof(index_t), 64);
  mat->Ri = Ri;

  MAYBE_UNUSED double before_extraction = wct_seconds();

  /* dispatch entries */
  #pragma omp parallel for schedule(guided)
  for (index_t i = 0; i < nrows; i++) {
          if (mat->rows[i] == NULL)
                  continue; /* row was discarded */
          for (int k = matLengthRow(mat, i); k >= 1; k--) {
                  index_t j = matCell(mat, i, k);
                  if (j < j0)
                          break;
                  if (mat->wt[j] > cwmax)
                          continue;
                  index_t row = i;
                  index_t col = Rq[j];
                  uint64_t ptr;
                  #pragma omp atomic capture
                  ptr = --Rp[col];
                  Ri[ptr] = row;
          }
  }
  MAYBE_UNUSED double before_compression = wct_seconds();
  MAYBE_UNUSED double end_time = before_compression;

#ifdef BIG_BROTHER
  printf("$$$     compute_R:\n");
  #ifdef BIG_BROTHER_EXPENSIVE
        index_t n_empty = 0;
        for (index_t j = 0; j < ncols; j++)
                if (mat->wt[j] == 0)
                        n_empty++;
        printf("$$$       empty-columns: %" PRid "\n", n_empty);
  #endif
  printf("$$$       Rn:  %" PRIu64 "\n", (uint64_t) Rn);
  printf("$$$       Rnz: %" PRIu64 "\n", (uint64_t) Rnz);
  printf("$$$       timings:\n");
  printf("$$$         row-count: %f\n", before_extraction - wct);
  printf("$$$         extraction: %f\n", before_compression - before_extraction);
  printf("$$$         conversion: %f\n", end_time - before_compression);
  printf("$$$         total: %f\n", end_time - wct);
#endif


  cpu = seconds () - cpu;
  wct = wct_seconds () - wct;
  print_timings ("   compute_R took", cpu, wct);
  cpu_t[COMPUTE_R] += cpu;
  wct_t[COMPUTE_R] += wct;
}


static inline void
decrease_weight (filter_matrix_t *mat, index_t j)
{
  /* only decrease the weight if <= MERGE_LEVEL_MAX,
     since we saturate to MERGE_LEVEL_MAX+1 */
  if (mat->wt[j] <= MERGE_LEVEL_MAX) {
    /* update is enough, we do not need capture since we are not interested
       by the value of wt[j] */
    #pragma omp atomic update
    mat->wt[j]--;
#ifdef BIG_BROTHER_EXPENSIVE
    touched_columns[j] = 1;
#endif
  }
}

static inline void
increase_weight (filter_matrix_t *mat, index_t j)
{
  /* only increase the weight if <= MERGE_LEVEL_MAX,
     since we saturate to MERGE_LEVEL_MAX+1 */
  if (mat->wt[j] <= MERGE_LEVEL_MAX) {
    #pragma omp atomic update
    mat->wt[j]++;
#ifdef BIG_BROTHER_EXPENSIVE
    touched_columns[j] = 1;
#endif
  }
}

/* add row i2 to i1 (in place), and return the fill-in */
#ifndef FOR_DL
/* special code for factorization */
static int32_t
add_row (filter_matrix_t *mat, index_t i1, index_t i2, MAYBE_UNUSED index_t j)
{
	index_t k1 = matLengthRow(mat, i1);
	index_t k2 = matLengthRow(mat, i2);
	index_t t1 = 1, t2 = 1;
	index_t t = 0;

#ifdef CANCEL
	#pragma omp atomic update
	cancel_rows ++;
#endif

	/* fast-track : don't precompute the size */
	typerow_t *sum = heap_alloc_row(mat->heap, i1, k1 + k2);

	while (t1 <= k1 && t2 <= k2) {
		if (mat->rows[i1][t1] == mat->rows[i2][t2]) {
			decrease_weight(mat, mat->rows[i1][t1]);
			t1 ++, t2 ++;
		} else if (mat->rows[i1][t1] < mat->rows[i2][t2]) {
			sum[++t] = mat->rows[i1][t1++];
		} else {
			increase_weight(mat, mat->rows[i2][t2]);
			sum[++t] = mat->rows[i2][t2++];
		}
	}
	while (t1 <= k1)
	      sum[++t] = mat->rows[i1][t1++];
	while (t2 <= k2) {
	    increase_weight(mat, mat->rows[i2][t2]);
	    sum[++t] = mat->rows[i2][t2++];
	}
	ASSERT(t <= k1 + k2);

#ifdef CANCEL
	int cancel = (t1 - 1) + (t2 - 1) - (t - 1);
	ASSERT_ALWAYS(cancel < CANCEL_MAX);
	#pragma omp atomic update
	cancel_cols[cancel] ++;
#endif

	heap_resize_last_row(mat->heap, sum, t);
	heap_destroy_row(mat->heap, mat->rows[i1]);
	mat->rows[i1] = sum;

	return t - k1; /* weight increase when replacing i1 by i1+i2 */
}
#else /* FOR_DL: j is the ideal to be merged */
#define INT32_MIN_64 (int64_t) INT32_MIN
#define INT32_MAX_64 (int64_t) INT32_MAX

static int32_t
add_row (filter_matrix_t *mat, index_t i1, index_t i2, index_t j)
{
#ifdef CANCEL
	#pragma omp atomic update
	cancel_rows ++;
#endif

  /* first look for the exponents of j in i1 and i2 */
  uint32_t k1 = matLengthRow (mat, i1);
  uint32_t k2 = matLengthRow (mat, i2);
  typerow_t *r1 = mat->rows[i1];
  typerow_t *r2 = mat->rows[i2];
  int32_t e1 = 0, e2 = 0;

  /* search by decreasing ideals as the ideal to be merged is likely large */
  for (int l = k1; l >= 1; l--)
    if (r1[l].id == j) {
	e1 = r1[l].e;
	break;
      }
  for (int l = k2; l >= 1; l--)
    if (r2[l].id == j) {
	e2 = r2[l].e;
	break;
      }

  /* we always check e1 and e2 are not zero, in order to prevent from zero
     exponents that would come from exponent overflows in previous merges */
  ASSERT_ALWAYS (e1 != 0 && e2 != 0);

  int d = (int) gcd_int64 ((int64_t) e1, (int64_t) e2);
  e1 /= -d;
  e2 /= d;
  /* we will multiply row i1 by e2, and row i2 by e1 */

  index_t t1 = 1, t2 = 1, t = 0;

  /* now perform the real merge */
  typerow_t *sum;
  sum = heap_alloc_row(mat->heap, i1, k1 + k2);

  int64_t e;
  while (t1 <= k1 && t2 <= k2) {
      if (r1[t1].id == r2[t2].id) {
	  /* as above, the exponent e below cannot overflow */
	  e = (int64_t) e2 * (int64_t) r1[t1].e + (int64_t) e1 * (int64_t) r2[t2].e;
	  if (e != 0) { /* exponents do not cancel */
	      ASSERT_ALWAYS(INT32_MIN_64 <= e && e <= INT32_MAX_64);
	      t++;
	      setCell(sum, t, r1[t1].id, e);
	    }
	  else
	    decrease_weight (mat, r1[t1].id);
	  t1 ++, t2 ++;
	}
      else if (r1[t1].id < r2[t2].id)
	{
	  e = (int64_t) e2 * (int64_t) r1[t1].e;
	  ASSERT_ALWAYS(INT32_MIN_64 <= e && e <= INT32_MAX_64);
	  t++;
	  setCell(sum, t, r1[t1].id, e);
	  t1 ++;
	}
      else
	{
	  e = (int64_t) e1 * (int64_t) r2[t2].e;
	  ASSERT_ALWAYS(INT32_MIN_64 <= e && e <= INT32_MAX_64);
	  t++;
	  setCell(sum, t, r2[t2].id, e);
	  increase_weight (mat, r2[t2].id);
	  t2 ++;
	}
    }
  while (t1 <= k1) {
      e = (int64_t) e2 * (int64_t) r1[t1].e;
      ASSERT_ALWAYS(INT32_MIN_64 <= e && e <= INT32_MAX_64);
      t++;
      setCell(sum, t, r1[t1].id, e);
      t1 ++;
    }
  while (t2 <= k2) {
      e = (int64_t) e1 * (int64_t) r2[t2].e;
      ASSERT_ALWAYS(INT32_MIN_64 <= e && e <= INT32_MAX_64);
      t++;
      setCell(sum, t, r2[t2].id, e);
      increase_weight (mat, r2[t2].id);
      t2 ++;
    }
    ASSERT(t <= k1 + k2);


#ifdef CANCEL
	int cancel = (t1 - 1) + (t2 - 1) - (t - 1);
	ASSERT_ALWAYS(cancel < CANCEL_MAX);
	#pragma omp atomic update
	cancel_cols[cancel] ++;
#endif

  heap_resize_last_row(mat->heap, sum, t);
  heap_destroy_row(mat->heap, mat->rows[i1]);
  mat->rows[i1] = sum;

  return t - k1;
}
#endif

/* L is the "left" matrix (rows are relations-sets, columns are relations),
   and mat is the "merged" matrix (rows are relations-sets, columns are
   ideals). Return the (negative) fill-in.
*/
static int32_t
remove_row (filter_matrix_t *L, filter_matrix_t *mat, index_t i)
{
  int32_t w = matLengthRow (mat, i);
  for (int k = 1; k <= w; k++)
    decrease_weight (mat, rowCell(mat->rows[i], k));
  heap_destroy_row(mat->heap, mat->rows[i]);
  mat->rows[i] = NULL;
  // replicate on L
  heap_destroy_row(L->heap, L->rows[i]);
  L->rows[i] = NULL;
  return -w;
}

#ifdef DEBUG
static void MAYBE_UNUSED
printRow (filter_matrix_t *mat, index_t i)
{
  if (mat->rows[i] == NULL)
    {
      printf ("row %u has been discarded\n", i);
      return;
    }
  int32_t k = matLengthRow (mat, i);
  printf ("%lu [%d]:", (unsigned long) i, k);
  for (int j = 1; j <= k; j++)
#ifndef FOR_DL
    printf (" %lu", (unsigned long) mat->rows[i][j]);
#else
    printf (" %lu^%d", (unsigned long) mat->rows[i][j].id, mat->rows[i][j].e);
#endif
  printf ("\n");
}
#endif

#define BIAS (col_weight_t) (-1)

/* classical cost: merge the row of smaller weight with the other ones,
   and return the merge cost (taking account of cancellations).
   id is the index of a row in R.
   In the double-matrix case, the Markowitz cost is:
   (w-2)*weight(i0) - initial_weight(j)
   where i0 is the row of L of smallest weight and initial_weight(j)
   is the initial weight of the ideal j.
   We assume R->wt[j] stores the initial weight of the ideal j
   (after 2-merges have been applied to R if any).
   Return:
   * 1 for 1-merges
   * 2 for 2-merges
   * a value >= 3 for all k-merges with k >= 3
   */
static int32_t
merge_cost (filter_matrix_t *L, filter_matrix_t *R, filter_matrix_t *mat,
            index_t j)
{
  index_t lo = mat->Rp[j];
  index_t hi = mat->Rp[j + 1];
  int w = hi - lo; /* weight of the considered ideal */

  if (w <= 2)
    return 0; /* ensure all 1-and 2-merges are processed first
                 (they are done on the R matrix) */

  if (w > mat->cwmax) /* discard too heavy ideals for now */
    return INT32_MAX;

  /* find lightest row in L */
  index_t i = mat->Ri[lo];
  int32_t c, cmin = matLengthRow (L, i);
  for (index_t k = lo + 1; k < hi; k++)
    {
      i = mat->Ri[k];
      c = matLengthRow(L, i);
      if (c < cmin)
	cmin = c;
    }

  /* since R->wt[j] <= BIAS, and w > 2, the value below is > 0, which
     ensures those merges will be processed after the 1- and 2-merges */
  return (w - 2) * cmin + BIAS - R->wt[j];
}

/* Output a list of merges to a string.
   size is the length of str.
   Return the number of characters written, except the final \0
   (or that would have been written if that number >= size) */
static int
sreportn (char *str, size_t size, index_signed_t *ind, int n, index_t j)
{
  size_t m = 0; /* number of characters written */

  for (int i = 0; i < n; i++)
    {
      m += snprintf (str + m, size - m, "%ld", (long int) ind[i]);
      ASSERT(m < size);
      if (i < n-1)
	{
	  m += snprintf (str + m, size - m, " ");
	  ASSERT(m < size);
	}
    }
  m += snprintf (str + m, size - m, " #%lu", (unsigned long) j);
  m += snprintf (str + m, size - m, "\n");
  ASSERT(m < size);
  return m;
}

/* Perform the row additions given by the minimal spanning tree (stored in
   history[][]). Add in c the fill-in in mat. */
static int
addFatherToSons (index_t history[MERGE_LEVEL_MAX][MERGE_LEVEL_MAX+1],
		 filter_matrix_t *L, filter_matrix_t *mat, int m, index_t *ind,
                 index_t j, int *father, int *sons, int32_t *c)
{
  int i, s, t;

  for (i = m - 2; i >= 0; i--)
    {
      s = father[i];
      t = sons[i];
      if (i == 0)
	{
	  history[i][1] = ind[s];
	  ASSERT(s == 0);
	}
      else
	history[i][1] = -(ind[s] + 1);
      *c += add_row (mat, ind[t], ind[s], j);
      if (!twomerge_mode)
        add_row (L, ind[t], ind[s], j);
      history[i][2] = ind[t];
      history[i][0] = 2;
    }
  return m - 2;
}

/* perform the merge described by the id-th row of R,
   computing the full spanning tree, and return the fill-in */
static int32_t
merge_do (filter_matrix_t *L, filter_matrix_t *R, filter_matrix_t *mat,
          index_t id, buffer_struct_t *buf)
{
  int32_t c = 0;
  index_t j = mat->Rqinv[id];
  index_t t = mat->Rp[id];
  int w = mat->Rp[id + 1] - t;

  ASSERT (1 <= w && w <= mat->cwmax);

  /* update the total weight of R */
#pragma omp atomic update
  R->tot_weight -= R->wt[j];

  if (w == 1) {             // eliminate a singleton column
      char s[MERGE_CHAR_MAX];
      int n MAYBE_UNUSED;
      index_signed_t i = mat->Ri[t]; /* only row containing j */
      n = sreportn (s, MERGE_CHAR_MAX, &i, 1, mat->p[j]);
      ASSERT(n < MERGE_CHAR_MAX);
      buffer_add (buf, s);
      return remove_row (L, mat, i);
    }

  /* perform the real merge and output to history file */
  index_t *ind = mat->Ri + t;
  char s[MERGE_CHAR_MAX];
  int n = 0; /* number of characters written to s (except final \0) */
  int A[MERGE_LEVEL_MAX][MERGE_LEVEL_MAX];
  fillRowAddMatrix (A, L, w, ind, j);          // mst.c.
  /* mimic MSTWithA */
  int start[MERGE_LEVEL_MAX], end[MERGE_LEVEL_MAX];
  minimalSpanningTree (start, end, w, A);
  index_t history[MERGE_LEVEL_MAX][MERGE_LEVEL_MAX+1];
  int hmax = addFatherToSons (history, L, mat, w, ind, j, start, end, &c);
  for (int i = hmax; i >= 0; i--)
    {
      n += sreportn (s + n, MERGE_CHAR_MAX - n,
		     (index_signed_t*) (history[i]+1), history[i][0],
		     mat->p[j]);
      ASSERT(n < MERGE_CHAR_MAX);
    }
  buffer_add (buf, s);
  c += remove_row (L, mat, ind[0]);
  return c;
}

/* accumulate in possible_merges all merges of (biased) cost <= cbound.
   possible_mergesL must be preallocated.
   possible_mergesL is a linear array and the merges appear by increasing cost.
   Returns the size of possible_merges. */
static int
compute_merges (index_t *possible_merges, filter_matrix_t *L,
                filter_matrix_t *R, filter_matrix_t *mat, int cbound)
{
  double cpu = seconds(), wct = wct_seconds();
  index_t Rn = mat->Rn;
  int * cost = malloc(Rn * sizeof(*cost));
  ASSERT_ALWAYS(cost != NULL);
  // int Lp[cbound + 2];  cost pointers

  /* compute the cost of all candidate merges */
  /* A dynamic schedule is needed here, since the columns of larger index have
     smaller weight, thus the load would not be evenly distributed with a
     static schedule. The value 128 was determined optimal experimentally
     on the RSA-512 benchmark with 32 threads, and is better than
     schedule(guided) for RSA-240 with 112 threads. */
  #pragma omp parallel for schedule(dynamic,128)
  for (index_t i = 0; i < Rn; i++)
    cost[i] = merge_cost (L, R, mat, i);

  int s;

  
  /* need an array that is visible to all threads in order to do the
   * prefix sum. Wish I knew another way.
   */
  int T = omp_get_max_threads();
  index_t count[T][cbound + 1];

  /* Yet Another Bucket Sort (sigh): sort the candidate merges by cost. Check if worth parallelizing */
#pragma omp parallel
  {
    int tid = omp_get_thread_num();
    index_t *tcount = &count[tid][0];

    memset(tcount, 0, (cbound + 1) * sizeof(index_t));

#pragma omp for schedule(static)  // static is mandatory
    for (index_t i = 0; i < Rn; i++) {
      int c = cost[i];
      if (c <= cbound)
	tcount[c]++;
    }

         
#pragma omp single
    {
      /* prefix-sum */
      s = 0;
      for (int c = 0; c <= cbound; c++) {
	// Lp[c] = s;                     /* global row pointer in L */
	for (int t = 0; t < omp_get_num_threads(); t++) {
	  index_t w = count[t][c];       /* per-thread row pointer in L */
	  count[t][c] = s;
	  s += w;
	}
      }
    }

#pragma omp for schedule(static) // static is mandatory
    for (index_t i = 0; i < Rn; i++) {
      int c = cost[i];
      if (c > cbound)
	continue;
      possible_merges[tcount[c]++] = i;
    }
  } /* end parallel section */

  free(cost);

  double end = wct_seconds();
  #ifdef BIG_BROTHER
  	printf("$$$     compute_merges:\n");
  	printf("$$$       candidate-merges: %d\n", s);
  	printf("$$$       timings:\n");
  	printf("$$$         total: %f\n", end - wct);
  #endif
  double cpu2 = seconds() - cpu;
  double wct2 = end - wct;
  print_timings ("   compute_merges took", cpu2, wct2);
  cpu_t[COMPUTE_M] += cpu2;
  wct_t[COMPUTE_M] += wct2;
  return s;
}

/* return the number of merges applied */
static unsigned long
apply_merges (index_t *possible_merges, index_t total_merges,
              filter_matrix_t *L,  filter_matrix_t *R,
              filter_matrix_t *mat, buffer_struct_t *Buf)
{
  double cpu3 = seconds (), wct3 = wct_seconds ();
  char * busy_rows = malloc(mat->nrows * sizeof (char));
  memset (busy_rows, 0, mat->nrows * sizeof (char));

  unsigned long nmerges = 0;
  int64_t fill_in = 0;
#ifdef BIG_BROTHER
  unsigned long discarded_early = 0;
  unsigned long discarded_late = 0;
#endif

#ifdef BIG_BROTHER
  #pragma omp parallel reduction(+: fill_in, nmerges, discarded_early, discarded_late)
#else
  #pragma omp parallel reduction(+: fill_in, nmerges)
#endif
  {
    #pragma omp for schedule(guided)
    for (index_t it = 0; it < total_merges; it++) {
      index_t id = possible_merges[it];
      index_t lo = mat->Rp[id];
      index_t hi = mat->Rp[id + 1];
      int tid = omp_get_thread_num ();

      /* merge is possible if all its rows are "available" */
      int ok = 1;
      for (index_t k = lo; k < hi; k++) {
	index_t i = mat->Ri[k];
	if (busy_rows[i]) {
	  ok = 0;
#ifdef BIG_BROTHER
          discarded_early++;
#endif
	  break;
	}
      }
      if (ok) {
	  /* check again, since another thread might have reserved a row */
	  for (index_t k = lo; k < hi; k++) {
	    index_t i = mat->Ri[k];
	    char not_ok = 0;
	    /* we could use __sync_bool_compare_and_swap here,
	       but this is more portable and as efficient */
            #if defined(HAVE_OPENMP) && _OPENMP > 201107
	    /* the form of atomic capture below does not seem to be
	       recognized by OpenMP 3.5 (_OPENMP = 201107), see
	       https://cado-nfs-ci.loria.fr/ci/job/future-parallel-merge/job/compile-centos-6-i386/165 */
	    #pragma omp atomic capture
	    #else
	    #pragma omp critical
	    #endif
	    { not_ok = busy_rows[i]; busy_rows[i] = 1; }
	    if (not_ok)
	      {
#ifdef BIG_BROTHER
                discarded_late++;
#endif
		ok = 0;
		break;
	      }
	  }
      }
      if (ok) {
        fill_in += (uint64_t) merge_do (L, R, mat, id, &Buf[tid]);
        nmerges ++;
        ASSERT(hi - lo <= MERGE_LEVEL_MAX);
      }
    }  /* for */
  } /* parallel section */

  mat->tot_weight += fill_in;
  /* each merge decreases the number of rows and columns by one */
  mat->rem_nrows -= nmerges;
  mat->rem_ncols -= nmerges;

  double end = wct_seconds();

#ifdef BIG_BROTHER
  printf("$$$     apply-merges:\n");
  printf("$$$       discarded-early: %ld\n", discarded_early);
  printf("$$$       discarded-late: %ld\n", discarded_late);
  printf("$$$       merged: %ld\n", nmerges);
  #ifdef BIG_BROTHER_EXPENSIVE
  	index_t n_rows = 0;
  	for (index_t i = 0; i < mat->nrows; i++)
  	  n_rows += busy_rows[i];
  	printf("$$$       affected-rows: %" PRid "\n", n_rows);

  	index_t n_cols = 0;
  	for (index_t j = 0; j < mat->ncols; j++) {
  		n_cols += touched_columns[j];
  		touched_columns[j] = 0;
  	}
	printf("$$$       affected-columns: %" PRid "\n", n_cols);
  #endif
  printf("$$$       timings:\n");
  printf("$$$         total: %f\n", end - wct3);
#endif
  free(busy_rows);

  cpu3 = seconds () - cpu3;
  wct3 = end - wct3;
  print_timings ("   apply_merges took", cpu3, wct3);
  cpu_t[APPLY_M] += cpu3;
  wct_t[APPLY_M] += wct3;
  return nmerges;
}

static double
average_density (filter_matrix_t *mat)
{
  return (double) mat->tot_weight / (double) mat->rem_nrows;
}

#ifdef DEBUG
/* duplicate the matrix, where the lines of mat_copy are
   not allocated individually by malloc, but all at once */
static void MAYBE_UNUSED
copy_matrix (filter_matrix_t *mat)
{
  unsigned long weight = mat->tot_weight;
  unsigned long s = weight + mat->nrows;
  index_t *T = malloc (s * sizeof (index_t));
  index_t *p = T;
  double cpu = seconds (), wct = wct_seconds ();
  for (index_t i = 0; i < mat->nrows; i++)
    {
      if (mat->rows[i] == NULL)
	{
	  p[0] = 0;
	  p ++;
	}
      else
	{
	  memcpy (p, mat->rows[i], (mat->rows[i][0] + 1) * sizeof (index_t));
	  p += mat->rows[i][0] + 1;
	}
    }
  print_timings ("   copy_matrix took", seconds () - cpu,
		 wct_seconds () - wct);
  ASSERT_ALWAYS(p == T + s);
  free (T);
}
#endif

#if 0
/* This function outputs the matrix in file 'out' in Sage format:
   M = matrix(...). Then to obtain a figure in Sage:
   sage: %runfile out.sage
   sage: M2 = matrix(RDF,512)
   sage: for i in range(512):
            for j in range(512):
               M2[i,j] = float(log(1+M[i,j]))
   sage: matrix_plot(M2,cmap='Greys')
   sage: matrix_plot(M2,cmap='Greys').save("mat.png")
*/
static void
output_matrix (filter_matrix_t *mat, char *out)
{
#define GREY_SIZE 512
    unsigned long grey[GREY_SIZE][GREY_SIZE];
    unsigned long hi = mat->nrows / GREY_SIZE;
    unsigned long hj = mat->ncols / GREY_SIZE;
    for (int i = 0; i < GREY_SIZE; i++)
      for (int j = 0; j < GREY_SIZE; j++)
	grey[i][j] = 0;
    for (index_t i = 0; i < mat->nrows; i++)
      {
	ASSERT_ALWAYS (mat->rows[i] != NULL);
	index_t ii = i / hi;
	if (ii >= GREY_SIZE)
	  ii = GREY_SIZE - 1;
	for (unsigned int k = 1; k <= matLengthRow(mat, i); k++)
	  {
	    index_t j = matCell(mat, i, k);
	    index_t jj = j / hj;
	    if (jj >= GREY_SIZE)
	      jj = GREY_SIZE - 1;
	    grey[ii][jj] ++;
	  }
      }
    FILE *fp = fopen (out, "w");
    fprintf (fp, "M=matrix([");
    for (int i = 0; i < GREY_SIZE; i++)
      {
	fprintf (fp, "[");
	int k = i;
	for (int j = 0; j < GREY_SIZE; j++)
	  {
	    fprintf (fp, "%lu", grey[k][j]);
	    if (j + 1 < GREY_SIZE)
	      fprintf (fp, ",");
	  }
	fprintf (fp, "]");
	if (i + 1 < GREY_SIZE)
	  fprintf (fp, ",");
      }
    fprintf (fp, "])\n");
    fclose (fp);
}
#endif

/*
 * This makes early verifications that our matrix isn't too large
 * compared to the types of the indices. Our goal is to bail out as
 * soon as we can.
 */
void sanity_check_matrix_sizes(filter_matrix_t * mat MAYBE_UNUSED)
{
#if (SIZEOF_INDEX == 4)
    if (mat->nrows >> 32)
    {
        fprintf (stderr, "Error, nrows = %" PRIu64 " larger than 2^32, please recompile with -DSIZEOF_INDEX=8\n", mat->nrows);
        exit (EXIT_FAILURE);
    }
    if (mat->ncols >> 32)
    {
        fprintf (stderr, "Error, ncols = %" PRIu64 " larger than 2^32, please recompile with -DSIZEOF_INDEX=8\n", mat->ncols);
        exit (EXIT_FAILURE);
    }
#endif
}

/* put the initial weights (after the initial 2-merges) in R->wt[] */
static void
compute_weights_R (filter_matrix_t *R, filter_matrix_t *mat)
{
  uint64_t tot_weight = 0;
#pragma omp parallel for reduction(+: tot_weight)
  for (index_t j = 0; j < mat->ncols; j++)
  {
    R->wt[j] = mat->wt[j];
    tot_weight += mat->wt[j];
  }
  R->tot_weight = tot_weight;
}

int
main (int argc, char *argv[])
{
    char *argv0 = argv[0];

    filter_matrix_t mat[1], L[1], R[1];
    FILE * history;

    int nthreads = 1, cbound_incr;
    uint32_t skip = DEFAULT_MERGE_SKIP;
    double target_density = DEFAULT_MERGE_TARGET_DENSITY;

#ifdef HAVE_MINGW
    _fmode = _O_BINARY;     /* Binary open for all files */
#endif

    double tt;
    double cpu0 = seconds ();
    double wct0 = wct_seconds ();
    param_list pl;
    param_list_init (pl);
    declare_usage(pl);
    argv++,argc--;

    param_list_configure_switch (pl, "-v", &merge_verbose);
    param_list_configure_switch(pl, "force-posix-threads", &filter_rels_force_posix_threads);

#ifdef HAVE_MINGW
    _fmode = _O_BINARY;     /* Binary open for all files */
#endif

    if (argc == 0)
      usage (pl, argv0);

    for( ; argc ; ) {
      if (param_list_update_cmdline(pl, &argc, &argv)) continue;
      fprintf (stderr, "Unknown option: %s\n", argv[0]);
      usage (pl, argv0);
    }
    /* print command-line arguments */
    verbose_interpret_parameters (pl);
    param_list_print_command_line (stdout, pl);
    fflush(stdout);

    const char *purgedname = param_list_lookup_string (pl, "mat");
    const char *outname = param_list_lookup_string (pl, "out");
    const char *path_antebuffer = param_list_lookup_string(pl, "path_antebuffer");

    param_list_parse_int (pl, "t", &nthreads);
#ifdef HAVE_OPENMP
    omp_set_num_threads (nthreads);
#endif

    if (param_list_parse_int (pl, "incr", &cbound_incr) == 0)
      cbound_incr = CBOUND_INCR_DEFAULT;

    param_list_parse_uint (pl, "skip", &skip);

    param_list_parse_double (pl, "target_density", &target_density);

    /* Some checks on command line arguments */
    if (param_list_warn_unused(pl))
    {
      fprintf(stderr, "Error, unused parameters are given\n");
      usage(pl, argv0);
    }

    if (purgedname == NULL)
    {
      fprintf(stderr, "Error, missing -mat command line argument\n");
      usage (pl, argv0);
    }
    if (outname == NULL)
    {
      fprintf(stderr, "Error, missing -out command line argument\n");
      usage (pl, argv0);
    }

    set_antebuffer_path (argv0, path_antebuffer);

    history = fopen_maybe_compressed (outname, "w");
    ASSERT_ALWAYS(history != NULL);

    /* some explanation about the history file */
    fprintf (history, "# Every line starting with # is ignored.\n");
    fprintf (history, "# A line i1 i2 ... ik means that row i1 ");
    fprintf (history, "is added to i2, ..., ik, and row i1\n");
    fprintf (history, "# is removed afterwards ");
    fprintf (history, "(where row 0 is the first line in *.purged.gz).\n");
    fprintf (history, "# A line ending with #j ");
    fprintf (history, "means that ideal of index j should be merged.\n");

    /* Read number of rows and cols on first line of purged file */
    purgedfile_read_firstline (purgedname, &(mat->nrows), &(mat->ncols));

    sanity_check_matrix_sizes(mat);

    /* initialize the matrix structure */
    initMat (mat, skip); // merge_replay_matrix.c

    /* Set L to the identity matrix. This matrix will contain the combinations
       of rows of the initial matrix M, so that the output matrix M' of merge
       equals to L*M (up to removed rows and columns).
    */
    L->nrows = L->ncols = mat->nrows;
    initMat (L, 0); // no skip in L, since skip only concerns columns
    for (index_t i = 0; i < L->nrows; i++)
    {
      L->rows[i] = heap_alloc_row(L->heap, i, 2);  // sparse.c
      setCell(L->rows[i], 0, 1, 1); // only one non-zero element in row
      setCell(L->rows[i], 1, i, 1); // L[i,i] = 1
    }

    /* Allocate the wt field of R (we don't use the other fields). */
    R->wt = malloc (mat->ncols * sizeof (col_weight_t));

    /* Read all rels and fill-in the mat structure */
    tt = seconds ();
    filter_matrix_read (mat, purgedname);
    printf ("Time for filter_matrix_read: %2.2lfs\n", seconds () - tt);

    check_matrix (mat);

    buffer_struct_t *Buf = buffer_init (nthreads);

    double cpu_after_read = seconds ();
    double wct_after_read = wct_seconds ();

    /* jmin[w] for 1 <= w <= MERGE_LEVEL_MAX is the smallest column of weight w
       at beginning. We set jmin[0] to 0 to tell that jmin[] was not
       initialized. */
    index_t jmin[MERGE_LEVEL_MAX + 1] = {0,};

    compute_weights (mat, jmin);

    recompress (R, mat, jmin);

    // output_matrix (mat, "out.sage");

    /* Allocate the transposed matrix R in CSR format. Since Rp is of fixed
       size, we allocate it for once. However, the size of Ri will vary from
       step to step. */
    mat->Rp = malloc ((mat->ncols + 1) * sizeof (index_t));
    mat->Ri = NULL;
    mat->Rq = malloc (mat->ncols * sizeof (index_t));
    mat->Rqinv = malloc (mat->ncols * sizeof (index_t));

#ifdef BIG_BROTHER
    touched_columns = malloc(mat->ncols * sizeof(*touched_columns));
    memset(touched_columns, 0, mat->ncols * sizeof(*touched_columns));
#endif

    printf ("Using MERGE_LEVEL_MAX=%d, cbound_incr=%d",
	    MERGE_LEVEL_MAX, cbound_incr);
    printf (", PAGE_DATA_SIZE=%d", heap_config_get_PAGE_DATA_SIZE());
#ifdef HAVE_OPENMP
    /* https://stackoverflow.com/questions/38281448/how-to-check-the-version-of-openmp-on-windows
       201511 is OpenMP 4.5 */
    printf (", OpenMP %d", _OPENMP);
#endif
    printf ("\n");

    printf ("N=%" PRIu64 " W=%" PRIu64 " W/N=%.2f cpu=%.1fs wct=%.1fs mem=%luM\n",
	    mat->rem_nrows, mat->tot_weight, average_density (mat),
	    seconds () - cpu0, wct_seconds () - wct0,
	    PeakMemusage () >> 10);
#ifdef BIG_BROTHER
    printf("$$$ N: %" PRId64 "\n", mat->nrows);
    printf("$$$ start:\n");
#endif

    fflush (stdout);

    mat->cwmax = 2;

#if defined(DEBUG) && defined(FOR_DL)
    /* compute the minimum/maximum coefficients */
    int32_t min_exp = 0, max_exp = 0;
    for (index_t i = 0; i < mat->nrows; i++)
      if (mat->rows[i] != NULL)
	{
	  ideal_merge_t *ri = mat->rows[i];
	  for (unsigned int k = 1; k <= matLengthRow (mat, i); k++)
	    {
	      int32_t e = ri[k].e;
	      if (e < min_exp)
		min_exp = e;
	      if (e > max_exp)
		max_exp = e;
	    }
	}
    printf ("min_exp=%d max_exp=%d\n", min_exp, max_exp);
#endif

    unsigned long lastN, lastW;
    double lastWoverN;
<<<<<<< HEAD
    int cbound = 0; /* bound for the (biased) cost of merges to apply */
=======
    int cbound = BIAS; /* bound for the (biased) cost of merges to apply */
    int merge_pass = 0;
>>>>>>> 4775eb45

    /****** begin main loop ******/
    while (1) {
	double cpu1 = seconds (), wct1 = wct_seconds ();
	merge_pass++;

<<<<<<< HEAD
    if (merge_pass == 2 || mat->cwmax > 2) {
            double cpu8 = seconds (), wct8 = wct_seconds ();
            heap_garbage_collection(mat->heap, mat->rows);
             cpu8 = seconds () - cpu8;
            wct8 = wct_seconds () - wct8;
            print_timings ("   GC took", cpu8, wct8);
            cpu_t[GC] += cpu8;
            wct_t[GC] += wct8;
    }
=======
        if (merge_pass == 2 || mat->cwmax > 2) {
                double cpu8 = seconds (), wct8 = wct_seconds ();
                heap_garbage_collection(mat->rows);
                 cpu8 = seconds () - cpu8;
                wct8 = wct_seconds () - wct8;
                print_timings ("   GC took", cpu8, wct8);
                cpu_t[GC] += cpu8;
                wct_t[GC] += wct8;
        }
>>>>>>> 4775eb45

	/* Once cwmax >= 3, at each pass, we increase cbound to allow more
	   merges. If one decreases cbound_incr, the final matrix will be
	   smaller, but merge will take more time.
	   If one increases cbound_incr, merge will be faster, but the final
	   matrix will be larger. */
	if (mat->cwmax > 2)
		cbound += cbound_incr;

	lastN = mat->rem_nrows;
	lastW = mat->tot_weight;
	lastWoverN = (double) lastW / (double) lastN;

	#ifdef TRACE_J
	for (index_t i = 0; i < mat->ncols; i++) {
		if (mat->rows[i] == NULL)
			continue;
		for (index_t k = 1; k <= matLengthRow(mat, i); k++)
                  if (rowCell(mat->rows[i],k) == TRACE_J)
                    printf ("ideal %d in row %lu\n", TRACE_J, (unsigned long) i);
	}
	#endif

	#ifdef BIG_BROTHER
		printf("$$$   - pass: %d\n", merge_pass);
		printf("$$$     cwmax: %d\n", mat->cwmax);
		printf("$$$     cbound: %d\n", cbound);
	#endif

	compute_R (mat, jmin[mat->cwmax]);

	index_t *possible_merges = malloc(mat->Rn * sizeof(index_t));

	index_t n_possible_merges = compute_merges(possible_merges, L, R, mat,
                                                   cbound);

	unsigned long nmerges = apply_merges (possible_merges,
                                            n_possible_merges, L, R, mat, Buf);

	buffer_flush (Buf, nthreads, history);
	free(possible_merges);

	free_aligned (mat->Ri);

        if (nmerges == 0 && n_possible_merges > 0)
          {
            fprintf (stderr, "Error, no merge done while n_possible_merges > 0\n");
            fprintf (stderr, "Please check the entries in your purged file are sorted\n");
            exit (EXIT_FAILURE);
          }

	/* settings for next pass */
  	if (mat->cwmax == 2) { /* we first process all 2-merges */
		if (nmerges == 0) {
                        twomerge_mode = 0;    // stop special treatment of the initial run of 2-merges
                        compute_weights_R (R, mat);
			mat->cwmax++;
                }
	} else {
#define INCREASE_RATIO 0.0035
          /* we only increase cwmax when nmerges is below a given proportion
             of the matrix size */
          if (mat->cwmax < MERGE_LEVEL_MAX &&
              (nmerges < INCREASE_RATIO * (double) mat->ncols))
              mat->cwmax ++;
	}

	if (mat->rem_ncols < 0.66 * mat->ncols) {
	  static int recompress_pass = 0;
	  printf("============== Recompress %d ==============\n", ++recompress_pass);
	  recompress (R, mat, jmin);
	}

	cpu1 = seconds () - cpu1;
	wct1 = wct_seconds () - wct1;
	print_timings ("   pass took", cpu1, wct1);
	cpu_t[PASS] += cpu1;
	wct_t[PASS] += wct1;

	#ifdef BIG_BROTHER
	    printf("$$$     timings:\n");
	    printf("$$$       total: %f\n", wct1);
	#endif

	/* estimate current average fill-in */
	double av_fill_in = ((double) mat->tot_weight - (double) lastW)
	  / (double) (lastN - mat->rem_nrows);

	printf ("N=%" PRIu64 " W=%" PRIu64 " (%.0fMB) W/N=%.2f fill-in=%.2f cpu=%.1fs wct=%.1fs mem=%luM [pass=%d,cwmax=%d]\n",
		mat->rem_nrows, mat->tot_weight,
		9.5367431640625e-07 * (mat->rem_nrows + mat->tot_weight) * sizeof(index_t),
		(double) mat->tot_weight / (double) mat->rem_nrows, av_fill_in,
		seconds () - cpu0, wct_seconds () - wct0,
		PeakMemusage () >> 10, merge_pass, mat->cwmax);
	fflush (stdout);

	if (average_density (mat) >= target_density)
		break;

        /* With small cbound_incr, in particular cbound_incr=1,
           we might have zero potential merge when cbound is small,
           thus we stop only when cbound > cwmax^2 (the cost of a
           merge being proportional to the square of the column weight). */
	if (nmerges == 0 && mat->cwmax == MERGE_LEVEL_MAX &&
            cbound > mat->cwmax * mat->cwmax)
		break;
    }
    /****** end main loop ******/
    merge_pass++;

#if defined(DEBUG) && defined(FOR_DL)
    min_exp = 0; max_exp = 0;
    for (index_t i = 0; i < mat->nrows; i++)
      if (mat->rows[i] != NULL)
	{
	  for (unsigned int k = 1; k <= matLengthRow (mat, i); k++)
	    {
	      int32_t e = mat->rows[i][k].e;
	      if (e < min_exp)
		min_exp = e;
	      if (e > max_exp)
		max_exp = e;
	    }
	}
    printf ("min_exp=%d max_exp=%d\n", min_exp, max_exp);
#endif

    fclose_maybe_compressed (history, outname);

    if (average_density (mat) > target_density)
      {
	/* estimate N for W/N = target_density, assuming W/N = a*N + b */
	unsigned long N = mat->rem_nrows;
	double WoverN = (double) mat->tot_weight / (double) N;
	double a = (lastWoverN - WoverN) / (double) (lastN - N);
	double b = WoverN - a * (double) N;
	/* we want target_density = a*N_target + b */
	printf ("Estimated N=%" PRIu64 " for W/N=%.2f\n",
		(uint64_t) ((target_density - b) / a), target_density);
      }

    print_timings ("compute_weights:", cpu_t[COMPUTE_W], wct_t[COMPUTE_W]);
    print_timings ("compute_R      :", cpu_t[COMPUTE_R], wct_t[COMPUTE_R]);
    print_timings ("compute_merges :", cpu_t[COMPUTE_M], wct_t[COMPUTE_M]);
    print_timings ("apply_merges   :", cpu_t[APPLY_M], wct_t[APPLY_M]);
    print_timings ("pass           :", cpu_t[PASS], wct_t[PASS]);
    print_timings ("recompress     :", cpu_t[RECOMPRESS], wct_t[RECOMPRESS]);
    print_timings ("buffer_flush   :", cpu_t[FLUSH], wct_t[FLUSH]);
    print_timings ("garbage_coll   :", cpu_t[GC], wct_t[GC]);

    printf ("Final matrix has N=%" PRIu64 " nc=%" PRIu64 " (%" PRIu64
	    ") W=%" PRIu64 "\n", mat->rem_nrows, mat->rem_ncols,
	    mat->rem_nrows - mat->rem_ncols, mat->tot_weight);
    fflush (stdout);

    /* stats on L (mostly for debugging for now) */
    uint64_t Lweight = 0;
    uint64_t Ln = 0;
    for (index_t i = 0; i < L->nrows; i++)
        if (L->rows[i] != NULL) {
                Ln += 1;
                Lweight += rowLength(L->rows, i);
        }

    printf ("L has N=%" PRIu64 " W=%" PRIu64 "\n", Ln, Lweight);
    printf ("R has W=%" PRIu64 "\n", R->tot_weight);
    printf ("Theoretical linalg cost N*(|L|+|R|)=%.2e\n",
            (double) Ln * ((double) Lweight + (double) R->tot_weight));
    fflush (stdout);

/*
    FILE *f = fopen("Ldump.txt", "w");
    for (index_t i = 0; i < L->nrows; i++) 
        if (L->rows[i] != NULL) {
                for (index_t j = 0; j <= rowLength(L->rows, i); j++)
                        fprintf(f, "%d ", rowCell(L->rows[i], j));
                fprintf(f, "\n");
        }
    fclose(f);
*/
    printf ("Before cleaning memory:\n");
    print_timing_and_memory (stdout, cpu_after_read, wct_after_read);

    buffer_clear (Buf, nthreads);

    free (mat->p);
    free (mat->Rp);
    free (mat->Rq);
    free (mat->Rqinv);

    clearMat (mat);
    clearMat (L);
    free (R->wt);

    param_list_clear (pl);

    printf ("After cleaning memory:\n");
    print_timing_and_memory (stdout, cpu_after_read, wct_after_read);

    /* print total time and memory (including reading the input matrix,
       initializing and free-ing all data) */
    print_timing_and_memory (stdout, cpu0, wct0);

#ifdef CANCEL
    unsigned long tot_cancel = 0;
    printf ("cancel_rows=%lu\n", cancel_rows);
    for (int i = 0; i < CANCEL_MAX; i++)
      if (cancel_cols[i] != 0)
	{
	  tot_cancel += cancel_cols[i] * i;
	  printf ("cancel_cols[%d]=%lu\n", i, cancel_cols[i]);
	}
    printf ("tot_cancel=%lu\n", tot_cancel);
#endif

    return 0;
}<|MERGE_RESOLUTION|>--- conflicted
+++ resolved
@@ -1606,19 +1606,14 @@
 
     unsigned long lastN, lastW;
     double lastWoverN;
-<<<<<<< HEAD
-    int cbound = 0; /* bound for the (biased) cost of merges to apply */
-=======
     int cbound = BIAS; /* bound for the (biased) cost of merges to apply */
     int merge_pass = 0;
->>>>>>> 4775eb45
 
     /****** begin main loop ******/
     while (1) {
 	double cpu1 = seconds (), wct1 = wct_seconds ();
 	merge_pass++;
 
-<<<<<<< HEAD
     if (merge_pass == 2 || mat->cwmax > 2) {
             double cpu8 = seconds (), wct8 = wct_seconds ();
             heap_garbage_collection(mat->heap, mat->rows);
@@ -1628,17 +1623,6 @@
             cpu_t[GC] += cpu8;
             wct_t[GC] += wct8;
     }
-=======
-        if (merge_pass == 2 || mat->cwmax > 2) {
-                double cpu8 = seconds (), wct8 = wct_seconds ();
-                heap_garbage_collection(mat->rows);
-                 cpu8 = seconds () - cpu8;
-                wct8 = wct_seconds () - wct8;
-                print_timings ("   GC took", cpu8, wct8);
-                cpu_t[GC] += cpu8;
-                wct_t[GC] += wct8;
-        }
->>>>>>> 4775eb45
 
 	/* Once cwmax >= 3, at each pass, we increase cbound to allow more
 	   merges. If one decreases cbound_incr, the final matrix will be
