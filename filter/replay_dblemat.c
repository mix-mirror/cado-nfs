/* replay --- replaying history of merges to build the sparse matrices in
              Kleinjung's "double matrix" idea.

Copyright 2008-2022 Francois Morain, Emmanuel Thome, Paul Zimmermann,
          Cyril Bouvier, Pierrick Gaudry, Charles Bouillaguet

This file is part of CADO-NFS.

CADO-NFS is free software; you can redistribute it and/or modify it under the
terms of the GNU Lesser General Public License as published by the Free
Software Foundation; either version 2.1 of the License, or (at your option)
any later version.

CADO-NFS is distributed in the hope that it will be useful, but WITHOUT ANY
WARRANTY; without even the implied warranty of MERCHANTABILITY or FITNESS FOR
A PARTICULAR PURPOSE.  See the GNU Lesser General Public License for more
details.

You should have received a copy of the GNU Lesser General Public License
along with CADO-NFS; see the file COPYING.  If not, write to the Free Software
Foundation, Inc., 51 Franklin St, Fifth Floor, Boston, MA 02110-1301, USA.
*/

#include "cado.h"		// IWYU pragma: keep
#include <stdio.h>
#include <stdlib.h>
#ifdef HAVE_MINGW
#include <fcntl.h>		/* for _O_BINARY */
#endif
#include <string.h>
#include <inttypes.h>		// for PRIu64, PRIu32, PRIx64
#include <stdint.h>		// for uint64_t, uint32_t, UINT32_MAX
#include <libgen.h>
#include "purgedfile.h"		// for purgedfile_read_firstline
#include "typedefs.h"		// for index_t, ideal_merge_t, index_signed_t
#include "filter_config.h"
#include "filter_io.h"		// earlyparsed_relation_ptr
#include "fix-endianness.h"	// fwrite32_little
#include "gzip.h"		// fopen_maybe_compressed
#include "misc.h"		// derived_filename, has_suffix
#include "params.h"		// param_list_parse_*
#include "sparse.h"
#include "stats.h"		// stats_data_t
#include "timing.h"		// seconds
#include "verbose.h"		// verbose_decl_usage
#include "portability.h"	// strdup  // IWYU pragma: keep
#include "macros.h"
#include "merge_heap.h"
#include "gcd.h"

#define DEBUG 0

/* purged matrix */
heapctx_t heap;
typerow_t **rows;
index_t nrows;          // #rows for the purged matrix
index_t ncols;          // #cols for the purged matrix
index_t nrows_small;    // #rows for the purged matrix once 2-merges are performed        

/* global state */
index_t *column_info;
char *scratch;


/* Save a sparse matrix to the filesystem. Write column and row weights in
   companion files. If skip > 0, also create a "dense" part in the same format. 
   rows_size == #entries in rows[].
   nrows     == #non-NULL entries in rows[]
*/
static unsigned long flushSparse(const char *sparsename, typerow_t ** rows,
                           index_t rows_size, index_t nrows, index_t ncols, index_t skip, int bin)
{
	double tt = seconds();
	printf("Sparse submatrix: nrows=%" PRIu64 " ncols=%" PRIu64 "\n",
		(uint64_t) nrows, (uint64_t) ncols);
	printf("Writing sparse representation to %s\n", sparsename);
	fflush(stdout);

#ifdef FOR_DL
	ASSERT_ALWAYS(skip == 0);
#endif
	const struct {
		const char *ext;
		const char *smat;
		const char *srw;
		const char *scw;
		const char *dmat;
		const char *drw;
		const char *dcw;
	} suffixes[2] = {
        {
          .ext = ".txt",
          .smat = "txt",
          .srw = "rw.txt",
          .scw = "cw.txt",
          .dmat = "dense.txt",
          .drw = "dense.rw.txt",
          .dcw = "dense.cw.txt",
        },
        {
          .ext = ".bin",
          .smat = "bin",
          .srw = "rw.bin",
          .scw = "cw.bin",
          .dmat = "dense.bin",
          .drw = "dense.rw.bin",
          .dcw = "dense.cw.bin",
        },
        }, * suf = &(suffixes[bin]);
	unsigned long W = 0;  /* sparse weight */
	unsigned long DW = 0; /* dense weight */
	char *zip = NULL;
	index_t *weights = malloc(ncols * sizeof(index_t));
	ASSERT_ALWAYS(weights != NULL);
	memset(weights, 0, ncols * sizeof(index_t));

	/* [...] the 'b' is ignored on all POSIX conforming systems, including Linux.
	 * (Other systems may treat text files and binary files
	 * differently, and adding the 'b' may  be a good idea if you do
	 * I/O to a binary file and expect that your program may be ported
	 * to non-UNIX environments.)
	 * ---- fopen man page */
	char wmode[3] = "wb";

	/* setup filenames */
	char *base = strdup(sparsename);
	if (has_suffix(base, suf->ext)) { /* strip suffix if given */
		base[strlen(base) - 4] = '\0';
	}
	char *smatname = NULL;
	FILE *smatfile = NULL;
	char *srwname = NULL;
	FILE *srwfile = NULL;
	char *scwname = NULL;
	FILE *scwfile = NULL;
	char *dmatname = NULL;
	FILE *dmatfile = NULL;
	char *drwname = NULL;
	FILE *drwfile = NULL;
	char *dcwname = NULL;
	FILE *dcwfile = NULL;

	smatname = derived_filename(base, suf->smat, zip);
	srwname = derived_filename(base, suf->srw, zip);
	scwname = derived_filename(base, suf->scw, zip);
	smatfile = fopen(smatname, wmode);
	srwfile = fopen(srwname, wmode);
        if (!bin) fprintf(smatfile, "%" PRIu64 " %" PRIu64 "\n",
                          (uint64_t) nrows,
                          (uint64_t) ncols - skip);

	if (skip) {
		/* arrange so that we don't get file names like .sparse.dense */
		char *dbase = strdup(base);
		char *tmp = strstr(dbase, ".sparse");
		if (tmp)
			memmove(tmp, tmp + 7, strlen(tmp + 7) + 1);
		dmatname = derived_filename(dbase, suf->dmat, zip);
		drwname = derived_filename(dbase, suf->drw, zip);
		dcwname = derived_filename(dbase, suf->dcw, zip);
		dmatfile = fopen(dmatname, wmode);
		drwfile = fopen(drwname, wmode);
                if (!bin)
                  fprintf(dmatfile, "%" PRIu64 " %" PRIu64 "\n",
                          (uint64_t) nrows, (uint64_t) skip);
		free(dbase);
	}

	for (index_t i = 0; i < rows_size; i++) {
		if (rows[i] == NULL) {
			continue; /* row has been deleted */
		} else {
			uint32_t dw = 0;
			uint32_t sw = 0;
			for (index_t j = 1; j <= rowLength(rows, i); j++) {
				if (rowCell(rows[i], j) < skip) {
					dw++;
					DW++;
				} else {
					sw++;
					W++;
				}
			}
                        if (bin)
                        {
                          fwrite32_little(&sw, 1, smatfile);
                          if (srwfile) fwrite32_little(&sw, 1, srwfile);
                          if (skip) fwrite32_little(&dw, 1, dmatfile);
                          if (skip) fwrite32_little(&dw, 1, drwfile);
                        } else {
                          fprintf(smatfile, "%" PRIu32 "", sw);
                          if (srwfile) fprintf(srwfile, "%" PRIu32 "\n", sw);
                          if (skip) fprintf(dmatfile, "%" PRIu32 "", dw);
                          if (skip) fprintf(drwfile, "%" PRIu32 "\n", dw);
                        }

			for (index_t j = 1; j <= rowLength(rows, i); j++) {
				ASSERT_ALWAYS(rowCell(rows[i], j) <= (index_t) UINT32_MAX);
				uint32_t x = rowCell(rows[i], j);
				if (srwfile)
					weights[x]++;
				if (x < skip) {
                                  ASSERT_ALWAYS(skip);
                                  if (bin)
                                    fwrite32_little(&x, 1, dmatfile);
                                  else
                                    fprintf(dmatfile, " %" PRIu32 "", x);
				} else {
					x -= skip;
                                        if (bin) {
                                          fwrite32_little(&x, 1, smatfile);
#ifdef FOR_DL
					/* exponents are always int32_t */
					uint32_t e = (uint32_t) rows[i][j].e;
					fwrite32_little(&e, 1, smatfile);
#endif
                                        } else {
                                          fprintf(smatfile, " %" PRIu32 "", x);
#ifdef FOR_DL
                                          fprintf(smatfile, ":%d", rows[i][j].e);
#endif
                                        }
				}
			}
		}
                if (!bin) {
                  fprintf(smatfile, "\n");
                  if (skip) fprintf(dmatfile, "\n");
                }
	}

	fclose(smatfile);
	if (srwfile)
		fclose(srwfile);

	if (skip) {
		printf("%lu coeffs (out of %lu total) put into %s (%.1f%%)\n",
			DW, DW + W, dmatname, 100.0 * (double)DW / (DW + W + (DW == 0 && W == 0)));
		fflush(stdout);
		fclose(dmatfile);
		fclose(drwfile);
		dcwfile = fopen(dcwname, wmode);
		for (index_t j = 0; j < skip; j++) {
			ASSERT_ALWAYS(weights[j] <= (index_t) UINT32_MAX);
			uint32_t x = weights[j];
			fwrite32_little(&x, 1, dcwfile);
		}
		fclose(dcwfile);
	}
	scwfile = fopen(scwname, wmode);
	for (index_t j = skip; j < ncols; j++) {
		ASSERT_ALWAYS(weights[j] <= (index_t) UINT32_MAX);
		uint32_t x = weights[j];
		fwrite32_little(&x, 1, scwfile);
	}
	fclose(scwfile);
	free(smatname);
	free(srwname);
	free(scwname);
	free(dmatname);
	free(drwname);
	free(dcwname);
	free(base);
	free(weights);

	printf("# Writing matrix took %.1lfs\n", seconds() - tt);
	printf("# Weight of the sparse submatrix: %lu\n", W);
	fflush(stdout);

	return W;
}

/*************************************************************************/


/* COPIED-PASTED from merge.c. REFACTORING PLAN: take rows[] and weights[] as
   arugments, update weights only if not NULL */

// i1 += i2
// j is the index of the column that is used for
// pivoting in the case of DL. Then, the operation is
//   i1 = e2*i1 + e1*i2
// where e1 and e2 are adjusted so that the j-th column is zero in i1.

#ifndef FOR_DL
/* special code for factorization */
static void
add_row (typerow_t **rows, index_t i1, index_t i2, MAYBE_UNUSED index_t j)
{
	typerow_t *r1 = rows[i1];
  	typerow_t *r2 = rows[i2];
	index_t k1 = rowLength(rows, i1);
	index_t k2 = rowLength(rows, i2);
	index_t t1 = 1;            // index in rows[i1]
	index_t t2 = 1;            // index in rows[i2]
	index_t t = 0;             // index in the sum

	/* fast-track : don't precompute the size */
	typerow_t *sum = heap_alloc_row(heap, i1, k1 + k2);

	while (t1 <= k1 && t2 <= k2) {
		if (r1[t1] == r2[t2]) {
			t1 += 1;  // cancellation
			t2 += 1;
		} else if (r1[t1] < r2[t2]) {
			t += 1;
			sum[t] = r1[t1];
			t1 += 1;
		} else {
			t += 1;
			sum[t] = r2[t2];
			t2 += 1;
		}
	}
	while (t1 <= k1) {
		t += 1;
		sum[t] = r1[t1];
		t1 += 1;
	}
	while (t2 <= k2) {
		t += 1;
		sum[t] = r2[t2];
		t2 += 1;
	}
        /* In the double-matrix code, we don't necessarily have
           cancellations. */
	ASSERT(t <= k1 + k2);
	heap_resize_last_row(heap, sum, t);
	heap_destroy_row(heap, r1);
	rows[i1] = sum;
	return;
}
#else /* FOR_DL: j is the ideal to be merged */
#define INT32_MIN_64 (int64_t) INT32_MIN
#define INT32_MAX_64 (int64_t) INT32_MAX

static void
add_row (typerow_t **rows, index_t i1, index_t i2, index_t j)
{
  /* first look for the exponents of j in i1 and i2 */
 	typerow_t *r1 = rows[i1];
  	typerow_t *r2 = rows[i2];
 	index_t k1 = rowLength(rows, i1);
	index_t k2 = rowLength(rows, i2);
	index_t t1 = 1;            // index in rows[i1]
	index_t t2 = 1;            // index in rows[i2]
	index_t t = 0;             // index in the sum

  	int32_t e1 = 0;
  	int32_t e2 = 0;

  /* search by decreasing ideals as the ideal to be merged is likely large */
  for (int l = k1; l >= 1; l--)
    if (r1[l].id == j) {
	e1 = r1[l].e;
	break;
      }
  for (int l = k2; l >= 1; l--)
    if (r2[l].id == j) {
	e2 = r2[l].e;
	break;
      }

  /* we always check that e1 and e2 are not zero, in order to prevent from zero
     exponents that would come from exponent overflows in previous merges */
  ASSERT_ALWAYS (e1 != 0 && e2 != 0);

  int d = (int) gcd_int64 ((int64_t) e1, (int64_t) e2);
  e1 /= -d;
  e2 /= d;
  /* we will multiply row i1 by e2, and row i2 by e1 */

  t1 = 1;
  t2 = 1;
  t = 0;

  /* now perform the real merge */
  typerow_t *sum;
  sum = heap_alloc_row(heap, i1, k1 + k2 - 1);

  int64_t e;
  while (t1 <= k1 && t2 <= k2) {
      if (r1[t1].id == r2[t2].id) {
	  /* as above, the exponent e below cannot overflow */
	  e = (int64_t) e2 * (int64_t) r1[t1].e + (int64_t) e1 * (int64_t) r2[t2].e;
	  if (e != 0) { /* exponents do not cancel */
	      ASSERT_ALWAYS(INT32_MIN_64 <= e && e <= INT32_MAX_64);
	      t++;
	      setCell(sum, t, r1[t1].id, e);
	    } else { // cancelation
	  	t1 ++;
	  	t2 ++;
	    }
	}
      else if (r1[t1].id < r2[t2].id)
	{
	  e = (int64_t) e2 * (int64_t) r1[t1].e;
	  ASSERT_ALWAYS(INT32_MIN_64 <= e && e <= INT32_MAX_64);
	  t++;
	  setCell(sum, t, r1[t1].id, e);
	  t1 ++;
	}
      else
	{
	  e = (int64_t) e1 * (int64_t) r2[t2].e;
	  ASSERT_ALWAYS(INT32_MIN_64 <= e && e <= INT32_MAX_64);
	  t++;
	  setCell(sum, t, r2[t2].id, e);
	  t2 ++;
	}
    }
  while (t1 <= k1) {
      e = (int64_t) e2 * (int64_t) r1[t1].e;
      ASSERT_ALWAYS(INT32_MIN_64 <= e && e <= INT32_MAX_64);
      t++;
      setCell(sum, t, r1[t1].id, e);
      t1 ++;
    }
  while (t2 <= k2) {
      e = (int64_t) e1 * (int64_t) r2[t2].e;
      ASSERT_ALWAYS(INT32_MIN_64 <= e && e <= INT32_MAX_64);
      t++;
      setCell(sum, t, r2[t2].id, e);
      // increase_weight (mat, r2[t2].id);
      t2 ++;
    }
  ASSERT(t <= k1 + k2 - 1);
  heap_resize_last_row(heap, sum, t);
  heap_destroy_row(heap, rows[i1]);
  rows[i1] = sum;
}
#endif

#define STRLENMAX 2048

/******************************************************************************/

/* similar (but not identical) to the same function in replay.c */
static void
writeIndex(const char *indexname, typerow_t **rows, index_t small_nrows)
{
    FILE *indexfile = NULL;
    indexfile = fopen_maybe_compressed(indexname, "w");
    ASSERT_ALWAYS (indexfile != NULL);
    fprintf(indexfile, "%" PRIu64 "\n", (uint64_t) small_nrows);

    for (index_t i = 0; i < small_nrows; ++i) {
    	typerow_t *row = rows[i];
    	index_t row_length = row[0];
        ASSERT (row_length > 0);
        fprintf(indexfile, "%d", row_length);
        for (unsigned int j = 1; j <= row_length; j++) {
#ifdef FOR_DL
            fprintf(indexfile, " %" PRIx64 ":%d",
                    (uint64_t) index_data[i].rels[j].ind_row,
                    index_data[i].rels[j].e);
#else
            fprintf(indexfile, " %" PRIx64 "", (uint64_t) row[j]);
#endif
        }
        fprintf(indexfile, "\n");
    }
    fclose_maybe_compressed(indexfile, indexname);
}


/*  Set column_info[j] == { 1 if column j is eliminated 
 *                        { 0  otherwise
 *  Output the "index" file --- a more verbose version of the left matrix
 */
static void
preread_history(const char *hisname, const char *indexname)
{
	printf("Reading history file %s (1st pass) and producing index\n", hisname);
	fflush(stdout);

	FILE * hisfile = fopen_maybe_compressed(hisname, "r");
	ASSERT_ALWAYS(hisfile != NULL);

	/* allocate auxiliary data (per column) */
	index_t n_elim = 0;
	column_info = malloc(sizeof(*column_info) * ncols);
	ASSERT_ALWAYS(column_info != NULL);
	for (index_t i = 0; i < ncols; i++)
		column_info[i] = 0;

	/* index: allocate identity matrix */
	typerow_t **rows_index = malloc(nrows * sizeof(*rows));
	ASSERT_ALWAYS(rows_index != NULL);
	for (index_t i = 0; i < nrows; i++) {
		rows_index[i] = heap_alloc_row(heap, i, 1);
		setCell(rows_index[i], 1, i, 1);
	}
	index_t nrows_index = nrows;

	/** BEGIN NOT DRY (w.r.t. build left matrix) ***/

	/* will print report at 2^10, 2^11, ... 2^23 computed primes and every
	 * 2^23 primes after that */
	uint64_t addread = 0;
	char str[STRLENMAX];
	stats_data_t stats;	/* struct for printing progress */
	stats_init(stats, stdout, &addread, 23, "Read", "row additions", "", "lines");
	while (fgets(str, STRLENMAX, hisfile)) {
		if (str[0] == '#')
			continue;

		addread++;

		if (stats_test_progress(stats))
			stats_print_progress(stats, addread, 0, 0, 0);

		if (str[strlen(str) - 1] != '\n') {
			fprintf(stderr, "Gasp: not a complete line!");
			fprintf(stderr, " I stop reading and go to the next phase\n");
			break;
		}

		index_t j;
		index_signed_t ind[MERGE_LEVEL_MAX];
		int ni = parse_hisfile_line(ind, str, &j);   // in sparse.c, mutualized with "normal" replay
		
		/* mark column has being eliminated */
		if (column_info[j] != 1)
			n_elim += 1;
		column_info[j] = 1;

		/* replay history on index */
		int destroy;
		index_signed_t i0;
		if (ind[0] < 0) {
			destroy = 0;
			i0 = -ind[0] - 1;
		} else {
			destroy = 1;
			i0 = ind[0];
		}
		for (int k = 1; k < ni; k++)
			add_row(rows_index, ind[k], i0, j);
		if (destroy) {
			heap_destroy_row(heap, rows_index[i0]);        // reclaim the memory
			rows_index[i0] = NULL;
			nrows_index -= 1;
		}
	}
	stats_print_progress(stats, addread, 0, 0, 1);
	fclose_maybe_compressed(hisfile, hisname);

	/** END NOT DRY (w.r.t. build left matrix) ***/

	printf("%" PRId64 " eliminated columns\n", (uint64_t) n_elim);

	/* stack non-empty rows in index */
	index_t j = 0;
	for (index_t i = 0; i < nrows; i++)
		if (rows_index[i] != NULL) {
			rows_index[j] = rows_index[i];
			j += 1;
		}
	ASSERT_ALWAYS(j == nrows_index);
	writeIndex(indexname, rows_index, nrows_index);
	free(rows_index);
}


/*
 * The following code is very similar to replay.c
 * It loads the whole matrix in memory.
 */

void * read_purged_row (void MAYBE_UNUSED *context_data, earlyparsed_relation_ptr rel)
{
	typerow_t buf[UMAX(weight_t)];

	// 1st pass, set scratch (parity of #occurence of each column)
	for (unsigned int j = 0; j < rel->nb; j++) {
		index_t h = rel->primes[j].h;
		if (column_info[h] == 1)          // column was eliminated
			continue;
		scratch[h] ^= 1;
	}

	// 2nd pass, read and reset scratch
	unsigned int nb = 0;
	for (unsigned int j = 0; j < rel->nb; j++) {
		index_t h = rel->primes[j].h;
		if (column_info[h] == 1)          // column was eliminated
			continue;
		/* FIXME: #ifdef FOR_DL ... */
		if (scratch[h] == 0)
			continue; // ideal appeared an even number of times
		scratch[h] = 0;             // reset scratch
		column_info[h] = 2;         // column is not empty
		nb += 1;
		#ifdef FOR_DL
			exponent_t e = rel->primes[j].e;
			buf[nb] = (ideal_merge_t) {.id = h, .e = e};
		#else
			ASSERT_ALWAYS (rel->primes[j].e == 1);
			buf[nb] = h;
		#endif
	}
	#ifdef FOR_DL
		buf[0].id = nb;
	#else
		buf[0] = nb;
	#endif
	
	/* required because of add_rows (2-merges) on the relations */
	qsort (&(buf[1]), nb, sizeof(typerow_t), cmp_typerow_t);

	rows[rel->num] = heap_alloc_row(heap, rel->num, nb);  // in merge_heap.c
	compressRow (rows[rel->num], buf, nb);              // in sparse.c
  	return NULL;
}

/* update rows, column_info. 
 * set column_info[j] == 1   <====>   column has been eliminated
 *     column_info[j] == 2   <====>   column is non-empty (not eliminated)
 *     column_info[j] == 0   <====>   column is empty (not eliminated) 
 */
static void
read_purgedfile (const char* purgedname)
{
	printf("Reading purged matrix from %s\n", purgedname);
	fflush(stdout);

	/* allocate purged matrix */
	rows = malloc(nrows * sizeof(*rows));
	ASSERT_ALWAYS(rows != NULL);
	for (index_t i = 0; i < nrows; i++)
		rows[i] = NULL;

	char *fic[2] = {(char *) purgedname, NULL};
	scratch = malloc(ncols * sizeof(*scratch));
	ASSERT_ALWAYS(scratch != NULL);
	for (index_t i = 0; i < ncols; i++)
		scratch[i] = 0;

	index_t nread = filter_rels(fic, (filter_rels_callback_t) &read_purged_row, 
				NULL, EARLYPARSE_NEED_INDEX, NULL, NULL);
	ASSERT_ALWAYS (nread == nrows);
	free(scratch);

	uint64_t empty_cols = 0;
	for (index_t j = 0; j < ncols; j++)
		if (column_info[j] == 0)
			empty_cols += 1;
	printf("Found %" PRId64 " empty columns in the purged matrix\n", empty_cols);
}

/* construct the left matrix (n' rows, n columns), where n is the number of rows
   of the original matrix M (output from purge), i.e., nrows. 
   This is similar to the doAllAdds() function in replay.c
*/
static void
build_left_matrix(const char *outputname, const char *hisname, int bin)
{
	printf("Reading history file %s (2nd pass) and building left matrix\n", hisname);
	fflush(stdout);

	FILE * hisfile = fopen_maybe_compressed(hisname, "r");
	ASSERT_ALWAYS(hisfile != NULL);

	uint64_t addread = 0;
	char str[STRLENMAX];

	/* allocate identity matrix */
	typerow_t ** rowsL = malloc(nrows * sizeof(*rows));
	ASSERT_ALWAYS(rowsL != NULL);
	for (index_t i = 0; i < nrows; i++) {
		rowsL[i] = heap_alloc_row(heap, i, 1);
		setCell(rowsL[i], 1, i, 1);
	}

	/* will print report at 2^10, 2^11, ... 2^23 computed primes and every
	 * 2^23 primes after that */
	stats_data_t stats;	/* struct for printing progress */
	stats_init(stats, stdout, &addread, 23, "Read", "row additions", "", "lines");

	nrows_small = nrows;
	int twomerge_mode = 1;
	uint64_t ntwomerge = 0;
	index_t left_nrows = nrows;
	while (fgets(str, STRLENMAX, hisfile)) {
		if (str[0] == '#')
			continue;

		addread++;

		if (stats_test_progress(stats))
			stats_print_progress(stats, addread, 0, 0, 0);

		if (str[strlen(str) - 1] != '\n') {
			fprintf(stderr, "Gasp: not a complete line!");
			fprintf(stderr, " I stop reading and go to the next phase\n");
			break;
		}

		index_t j;
		index_signed_t ind[MERGE_LEVEL_MAX], i0;
		int destroy;
		int ni = parse_hisfile_line(ind, str, &j);   // in sparse.c, mutualized with "normal" replay
	
		ASSERT(column_info[j] == 1);           // column has been eliminated

		if (ind[0] < 0) {
			destroy = 0;
			i0 = -ind[0] - 1;
		} else {
			destroy = 1;
			i0 = ind[0];
		}

		int twomerge = (ni <= 2) && destroy;
		if (!twomerge)
			twomerge_mode = 0;

		if (twomerge_mode) {
			/* initial run of (1,2)-merges: do them on R directly */
			if (ni == 2)
				add_row(rows, ind[1], i0, j);
			heap_destroy_row(heap, rows[i0]);        // reclaim the memory
			rows[i0] = NULL;
			ntwomerge += 1;
			nrows_small -= 1;
		} else {
			/* normal case: history replayed on L */
			for (int k = 1; k < ni; k++)
				add_row(rowsL, ind[k], i0, j);
		}
		if (destroy) {
			heap_destroy_row(heap, rowsL[i0]);        // reclaim the memory
			rowsL[i0] = NULL;
			left_nrows -= 1;
		}
	}
	stats_print_progress(stats, addread, 0, 0, 1);
	fclose_maybe_compressed(hisfile, hisname);
	printf("%" PRId64 " 2-merges done directly on R\n", ntwomerge);

	/* renumber columns of L to account for two-merges */
	index_t *renumber = malloc(nrows * sizeof(*renumber));
	ASSERT_ALWAYS(renumber != NULL);
	index_t acc = 0;
	for (index_t i = 0; i < nrows; i++) {
		if (rows[i] == NULL) {
			renumber[i] = UMAX(index_t);
		} else {
			renumber[i] = acc;
			acc += 1;
		}
	}
	ASSERT(acc == nrows_small);

	/* similar code below --- factorize? */
	for (index_t i = 0; i < nrows; i++) {            // renumber the columns
		if (rowsL[i] == NULL)
			continue;                        // row has been deleted
		for (index_t k = 1; k <= rowLength(rowsL, i); k++) {
			index_t j = rowCell(rowsL[i], k);
			ASSERT(renumber[j] != UMAX(index_t));
			#ifdef FOR_DL
				int32_t e = rowFullCell(rowsL[i], k).e; 
				setCell(rowsL[i], k, renumber[j], e);
			#else
				setCell(rowsL[i], k, renumber[j], 0);
			#endif
		}
	}
	free(renumber);

	/* output left matrix */
	flushSparse(outputname, rowsL, nrows, left_nrows, nrows_small, 0, bin);    // skip=0
	free(rowsL);
}

/******************************************************************************/
 
static void
build_right_matrix (const char *outputname, const char *idealsfilename, index_t skip, int bin)
{
	/* here: column_info[j] == 1   <====>   column has been eliminated
	 *       column_info[j] == 0   <====>   column is empty (not eliminated) 
	 *       column_info[j] == 2   <====>   column is non-empty (not eliminated) 
	 */

	/* renumber the remaining non-empty columns (exclusive scan) */
	index_t sum = 0;
	for (uint64_t j = 0; j < ncols; j++) {
		if (column_info[j] != 2) {
			column_info[j] = UMAX(index_t);
			continue;
		}
		column_info[j] = sum;
		sum += 1;
	}
	printf("remaining (non-eliminated, non-empty) columns : %" PRId64 "\n", (uint64_t) sum);

	/* 
	 * here: sum == number of non-eliminated columns.
	 *        column_info[j] == UMAX(...) ---> col j is out of the game
	 *        column_info[j] == k         ---> col j becomes col k
	 */
	for (index_t i = 0; i < nrows; i++) {            // renumber the columns
		if (rows[i] == NULL)
			continue;                        // row has been deleted
		for (index_t k = 1; k <= rowLength(rows, i); k++) {
			index_t j = rowCell(rows[i], k);
			ASSERT(column_info[j] != UMAX(index_t));
			#ifdef FOR_DL
				int32_t e = rowFullCell(rows[i], k).e; 
				setCell(rows[i], k, column_info[j], e);
			#else
				setCell(rows[i], k, column_info[j], 0);
			#endif
		}
	}

	if (idealsfilename != NULL) {
		FILE *renumberfile = fopen_maybe_compressed (idealsfilename, "w");
		if (renumberfile == NULL) {
			fprintf (stderr, "Error while opening file to save permutation of ideals\n");
			exit(EXIT_FAILURE);
		}
		for (index_t j = 0; j < ncols; j++)
			if (column_info[j] == UMAX(index_t))
				fprintf(renumberfile, "# column %" PRIu64 " has been eliminated / is empty\n", (uint64_t) j);
			else
				fprintf (renumberfile, "%" PRIu64 " %" PRIx64 "\n",
					(uint64_t) column_info[j], (uint64_t) j);
		fclose(renumberfile);
	}

	/* output right matrix */
	flushSparse(outputname, rows, nrows, nrows_small, sum, skip, bin);
}

/******************************************************************************/

static void declare_usage(param_list pl)
{
	param_list_decl_usage(pl, "purged", "input purged file");
	param_list_decl_usage(pl, "his", "input history file");
	param_list_decl_usage(pl, "out", "basename for output matrices");
#ifndef FOR_DL
	param_list_decl_usage(pl, "skip", "number of heaviest columns that go to the " "dense matrix (default " CADO_STRINGIZE(DEFAULT_MERGE_SKIP) ")");
#endif
	param_list_decl_usage(pl, "index", "file containing description of rows " "(relations-sets) of the matrix");
	param_list_decl_usage(pl, "ideals", "file containing correspondence between " "ideals and matrix columns");
	param_list_decl_usage(pl, "force-posix-threads", "force the use of posix threads, do not rely on platform memory semantics");
	param_list_decl_usage(pl, "path_antebuffer", "path to antebuffer program");
	param_list_decl_usage(pl, "ideals", "file containing correspondence between ideals and matrix columns");

	verbose_decl_usage(pl);
}

static void usage(param_list pl, char *argv0)
{
	param_list_print_usage(pl, argv0, stderr);
	exit(EXIT_FAILURE);
}

/* convert dirname/basename into dirname/Xbasename */
static void
make_out (char *s, const char *out, const char X)
{
  char *d, *b;
  char copy[1024];
  strcpy (copy, out); // dirname might modify its argument
  d = dirname (copy);
  strcpy (copy, out); // dirname might modify its argument
  b = basename (copy);
  strcpy (s, d);
  int n = strlen (d);
  s[n] = X;
  strcpy (s + n + 1, b);
}

// We start from M_purged which is nrows x ncols;
int main(int argc, char *argv[])
{
	char *argv0 = argv[0];
        int skip = DEFAULT_MERGE_SKIP;
	double cpu0 = seconds();
	double wct0 = wct_seconds();
        int bin = -1;

#ifdef HAVE_MINGW
	_fmode = _O_BINARY;	/* Binary open for all files */
#endif

	setbuf(stdout, NULL);   // CB: where is setbuf? what's the purpose?
	setbuf(stderr, NULL);

#ifdef FOR_DL
	fprintf (stderr, "this is not ready. In particular, add_row must find the correct coefficients for linear combinations\n");
        exit (1);
#endif

	param_list pl;
	param_list_init(pl);
	declare_usage(pl);
	argv++, argc--;
	param_list_configure_switch(pl, "force-posix-threads", &filter_rels_force_posix_threads);

	if (argc == 0)
		usage(pl, argv0);

	for (; argc;) {
		if (param_list_update_cmdline(pl, &argc, &argv)) {
			continue;
		}
		fprintf(stderr, "Unknown option: %s\n", argv[0]);
		usage(pl, argv0);
	}
	/* print command-line arguments */
	verbose_interpret_parameters(pl);
	param_list_print_command_line(stdout, pl);
	fflush(stdout);

	const char *purgedname = param_list_lookup_string(pl, "purged");
	const char *hisname = param_list_lookup_string(pl, "his");
<<<<<<< HEAD
	const char *sparseLname = param_list_lookup_string(pl, "outL");
	const char *sparseRname = param_list_lookup_string(pl, "outR");
	const char *indexname = param_list_lookup_string(pl, "index");
=======
	const char *sparsename = param_list_lookup_string(pl, "out");
        char sparseLname[1024], sparseRname[1024];
	const char MAYBE_UNUSED *indexname = param_list_lookup_string(pl, "index");
>>>>>>> 2c7bb673
	const char *idealsfilename = param_list_lookup_string(pl, "ideals");
	param_list_parse_int(pl, "skip", &skip);
	const char *path_antebuffer = param_list_lookup_string(pl, "path_antebuffer");

	/* Some checks on command line arguments */
	if (param_list_warn_unused(pl)) {
		fprintf(stderr, "Error, unused parameters are given\n");
		usage(pl, argv0);
	}

	if (purgedname == NULL) {
		fprintf(stderr, "Error, missing -purged command line argument\n");
		usage(pl, argv0);
	}
	if (hisname == NULL) {
		fprintf(stderr, "Error, missing -his command line argument\n");
		usage(pl, argv0);
	}
	if (sparsename == NULL) {
		fprintf(stderr, "Error, -out is required\n");
		usage(pl, argv0);
	}
	if (indexname == NULL) {
		fprintf(stderr, "Error, --index is required\n");
		usage(pl, argv0);
	}
#ifdef FOR_DL
	if (idealsfilename == NULL) {
		fprintf(stderr, "Error, missing -ideals command line argument\n");
		usage(pl, argv0);
	}
	ASSERT_ALWAYS(skip == 0);
#endif
        if (has_suffix(sparseLname, ".bin") || has_suffix(sparseLname, ".bin.gz"))
        {
          bin = 1;
          printf("# Output matrices will be written in binary format\n");
        }
        else
        {
          bin = 0;
          printf ("# Output matrices will be written in text format\n");
        }

	make_out (sparseLname, sparsename, 'L');
	make_out (sparseRname, sparsename, 'R');

	set_antebuffer_path(argv0, path_antebuffer);

	/* Read number of rows and cols on first line of purged file */
	uint64_t __nr, __nc;
	purgedfile_read_firstline(purgedname, &__nr, &__nc);  // uint64_t args
	if (__nr >= 4294967296UL) {
		fprintf(stderr, "Error, cannot handle 2^32 rows or more after purge\n");
		fprintf(stderr, "change ind_row from uint32_t to uint64_t in sparse.h\n");
		exit(EXIT_FAILURE);
	}
	printf("Purged matrix has %" PRIu64 " rows and %" PRIu64 " cols\n", __nr, __nc);
	fflush(stdout);
	nrows = __nr;
	ncols = __nc;

#if SIZEOF_INDEX == 4
	if (__nc >= UINT32_MAX) {
		fprintf(stderr, "You must recompile with -DSIZEOF_INDEX=8\n");
		exit(EXIT_FAILURE);
	}
#endif

	heap_setup(heap);

	/* read history ; mark eliminated columns ; output index */
	preread_history(hisname, indexname);

	heap_reset(heap);

	/* load the relations in memory */
	read_purgedfile(purgedname);

	printf("Building left matrix\n");
	build_left_matrix(sparseLname, hisname, bin);

	heap_reset(heap);

	printf("Building right matrix\n");
	build_right_matrix(sparseRname, idealsfilename, skip, bin);

	printf("Cleaning up\n");
 	heap_clear(heap);
	free(column_info);
	free(rows);
	param_list_clear(pl);
	print_timing_and_memory(stdout, cpu0, wct0);
	return 0;
}


// TODO : kill empty cols in purged mat<|MERGE_RESOLUTION|>--- conflicted
+++ resolved
@@ -272,7 +272,6 @@
 
 /*************************************************************************/
 
-
 /* COPIED-PASTED from merge.c. REFACTORING PLAN: take rows[] and weights[] as
    arugments, update weights only if not NULL */
 
@@ -442,6 +441,8 @@
     FILE *indexfile = NULL;
     indexfile = fopen_maybe_compressed(indexname, "w");
     ASSERT_ALWAYS (indexfile != NULL);
+    printf("Writing index to %s\n", indexname);
+
     fprintf(indexfile, "%" PRIu64 "\n", (uint64_t) small_nrows);
 
     for (index_t i = 0; i < small_nrows; ++i) {
@@ -921,15 +922,9 @@
 
 	const char *purgedname = param_list_lookup_string(pl, "purged");
 	const char *hisname = param_list_lookup_string(pl, "his");
-<<<<<<< HEAD
-	const char *sparseLname = param_list_lookup_string(pl, "outL");
-	const char *sparseRname = param_list_lookup_string(pl, "outR");
 	const char *indexname = param_list_lookup_string(pl, "index");
-=======
 	const char *sparsename = param_list_lookup_string(pl, "out");
         char sparseLname[1024], sparseRname[1024];
-	const char MAYBE_UNUSED *indexname = param_list_lookup_string(pl, "index");
->>>>>>> 2c7bb673
 	const char *idealsfilename = param_list_lookup_string(pl, "ideals");
 	param_list_parse_int(pl, "skip", &skip);
 	const char *path_antebuffer = param_list_lookup_string(pl, "path_antebuffer");
@@ -974,8 +969,8 @@
           printf ("# Output matrices will be written in text format\n");
         }
 
-	make_out (sparseLname, sparsename, 'L');
-	make_out (sparseRname, sparsename, 'R');
+	make_out(sparseLname, sparsename, 'L');
+	make_out(sparseRname, sparsename, 'R');
 
 	set_antebuffer_path(argv0, path_antebuffer);
 
