--- conflicted
+++ resolved
@@ -907,13 +907,8 @@
 
 /* Write values of the known logarithms. */
 static void
-<<<<<<< HEAD
 write_log (const char *filename, logtab_ptr log, renumber_t tab, 
-	   cado_poly poly, sm_side_info *sm_info)
-=======
-write_log (const char *filename, logtab_ptr log, renumber_t tab, cado_poly poly,
-           uint64_t base)
->>>>>>> 35d55348
+	   cado_poly poly, sm_side_info *sm_info, uint64_t base)
 {
   uint64_t i;
   FILE *f = NULL;
@@ -1529,11 +1524,7 @@
 
   /* Writing all the logs in outfile */
   printf ("\n###### Writing logarithms in a file ######\n");
-<<<<<<< HEAD
-  write_log (outfilename, log, renumber_table, poly, sm_info);
-=======
-  write_log (outfilename, log, renumber_table, poly, base);
->>>>>>> 35d55348
+  write_log (outfilename, log, renumber_table, poly, sm_info, base);
 
   /* freeing and closing */
   logtab_clear (log);
