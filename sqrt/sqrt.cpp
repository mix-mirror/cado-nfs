/* square root, it can be used in two ways:

 * either do everything in one call:

   sqrt -poly cxxx.poly -prefix cxxx.dep.gz -purged cxxx.purged.gz -index cxxx.index.gz -ker cxxx.kernel

 * or in two steps:

   sqrt -poly cxxx.poly -prefix cxxx.dep.gz -purged cxxx.purged.gz -index cxxx.index.gz -ker cxxx.kernel -ab
   sqrt -poly cxxx.poly -prefix cxxx.dep.gz -sqrt0 -sqrt1 -gcd
 */

#include "cado.h" // IWYU pragma: keep
/* the following avoids the warnings "Unknown pragma" if OpenMP is not
   available, and should come after cado.h, which sets -Werror=all */
#ifdef  __GNUC__
#pragma GCC diagnostic ignored "-Wunknown-pragmas"
#endif
#include <cstdint>     /* AIX wants it first (it's a bug) */
#include <cstdio>
#include <cstdlib>
#include <cstring>
#include <cinttypes>
#include <cmath> /* for log */
#include <cerrno>
#include <sys/stat.h>
#include <pthread.h>
#include <gmp.h>
#include <mutex>
#include <string>
#include <vector>
<<<<<<< HEAD
#include "omp_proxy.h"
=======
#include <utility> // pair
>>>>>>> 81893df8
#include "cado_poly.h"  // cado_poly
#include "cxx_mpz.hpp"   // for cxx_mpz
#include "filter_io.h"  // filter_rels
#include "fmt/core.h"
#include "fmt/format.h"
#include "fmt/printf.h" // fmt::fprintf // IWYU pragma: keep
#include "gmp_aux.h"
#include "getprime.h"  // for getprime_mt, prime_info_clear, prime_info_init
#include "gzip.h"       // fopen_maybe_compressed
#include "memusage.h"   // PeakMemusage
#include "modul_poly.h" // modul_poly
#include "mpz_poly.h"   // mpz_poly
#include "purgedfile.h" // purgedfile_read_firstline
#include "version_info.h" // cado_revision_string
#include "portability.h" // strndup // IWYU pragma: keep
#include "macros.h"
#include "params.h"
#include "timing.h"

/* frequency of messages "read xxx (a,b) pairs" */
#define REPORT 10000000

/* maximal number of threads when reading dependency files */
#define MAX_IO_THREADS 16

static int verbose = 0;
static double wct0;

std::mutex stdio_guard;

struct cxx_mpz_polymod_scaled {
  cxx_mpz_poly p;
  int v;
  cxx_mpz_polymod_scaled(int deg) : p(deg), v(0) {}
  cxx_mpz_polymod_scaled() = default;
  cxx_mpz_polymod_scaled(cxx_mpz_polymod_scaled const &) = delete;
  cxx_mpz_polymod_scaled(cxx_mpz_polymod_scaled &&) = default;
  cxx_mpz_polymod_scaled& operator=(cxx_mpz_polymod_scaled const &) = delete;
  cxx_mpz_polymod_scaled& operator=(cxx_mpz_polymod_scaled &&) = default;
};

/* Pseudo-reduce a plain polynomial p modulo a non-monic polynomial F.
   The result is of type cxx_mpz_polymod_scaled P, and satisfies:
   P->p = lc(F)^(P->v) * p mod F.
   WARNING: this function destroys its input p !!! */
static void
cxx_mpz_polymod_scaled_reduce(cxx_mpz_polymod_scaled & P, cxx_mpz_poly & p, cxx_mpz_poly const & F) {
  int v = 0;

  if (p->deg < F->deg) {
    mpz_poly_set(P.p, p);
    P.v = 0;
    return;
  }

  const int d = F->deg;

  while (p->deg >= d) {
    const int k = p->deg;

    /* We compute F[d]*p - p[k]*F. In case F[d] divides p[k], we can simply
       compute p - p[k]/F[d]*F. However this will happen rarely with
       Kleinjung's polynomial selection, since lc(F) is large. */

    /* FIXME: in msieve, Jason Papadopoulos reduces by F[d]^d*F(x/F[d])
       instead of F(x). This might avoid one of the for-loops below. */

    // temporary hack: account for the possibility that we're indeed
    // using f_hat instead of f.
    if (mpz_cmp_ui(F->coeff[d], 1) != 0) {
      v++; /* we consider p/F[d]^v */
#pragma omp parallel for
      for (int i = 0; i < k; ++i)
        mpz_mul (p->coeff[i], p->coeff[i], F->coeff[d]);
    }

#pragma omp parallel for
    for (int i = 0; i < d; ++i)
      mpz_submul (p->coeff[k-d+i], p->coeff[k], F->coeff[i]);

    mpz_poly_cleandeg (p, k-1);
  }

  mpz_poly_set(P.p, p);
  P.v = v;
}

/* Set Q=P1*P2 (mod F). Warning: Q might equal P1 (or P2). */
void
cxx_mpz_polymod_scaled_mul (cxx_mpz_polymod_scaled & Q, cxx_mpz_polymod_scaled const & P1, cxx_mpz_polymod_scaled const & P2,
                   cxx_mpz_poly const & F) {
  int v;

  /* beware: if P1 and P2 are zero, P1.p->deg + P2.p->deg = -2 */
  cxx_mpz_poly prd ((P1.p->deg == -1) ? -1 : P1.p->deg + P2.p->deg);

  ASSERT_ALWAYS(mpz_poly_normalized_p (P1.p));
  ASSERT_ALWAYS(mpz_poly_normalized_p (P2.p));

  mpz_poly_mul (prd, P1.p, P2.p);
  v = P1.v + P2.v;

  cxx_mpz_polymod_scaled_reduce (Q, prd, F);
  Q.v += v;
}

static char*
get_depname (const char *prefix, const char *algrat, int numdep)
{
  char *depname;
  const char* suffixes[] = {".gz", ".bz2", ".lzma", ""};
  const char *suffix;
  char *prefix_base;
  int ret;

  for (int i = 0; strlen (suffix = suffixes[i]) != 0; i++)
    if (strcmp (prefix + strlen (prefix) - strlen (suffix), suffix) == 0)
      break;
  prefix_base = strndup(prefix, strlen (prefix) - strlen (suffix));
  ASSERT_ALWAYS(prefix_base != NULL);
  ret = asprintf (&depname, "%s.%s%03d%s", prefix_base, algrat, numdep, suffix);
  ASSERT_ALWAYS(ret > 0);
  free (prefix_base);
  return depname;
}

static char*
get_depsidename (const char *prefix, int numdep, int side)
{
  char S[10];
  snprintf(S, 10, "side%d.", side);
  return get_depname (prefix, S, numdep);
}

static FILE*
fopen_maybe_compressed_lock (const char * name, const char * mode)
{
  std::lock_guard<std::mutex> dummy(stdio_guard);
  return fopen_maybe_compressed (name, mode);
}

static int
fclose_maybe_compressed_lock (FILE * f, const char * name)
{
  std::lock_guard<std::mutex> dummy(stdio_guard);
  return fclose_maybe_compressed (f, name);
}

/* this function is run sequentially, thus no need to be thread-safe */
static int
check_dep (const char *prefix, int numdep)
{
  char *depname;
  FILE *depfile;

  depname = get_depname (prefix, "", numdep);
  depfile = fopen (depname, "r");
  free (depname);
  if (depfile == NULL)
    return 0;
  fclose (depfile);
  return 1;
}

/*************************************************************************/
/* Function to handle the initial accumulation (rat & alg) */


/* replace the vector of elements of type T by
 * the product of elements in the range. It's fairly trivial to do this
 * in a DFS manner, but it's slightly less so for a BFS algorithm. The
 * latter is more amenable to parallelization.
 *
 * The most balanced split is of course when the size of the vector v is a
 * power of two. When the size of the vector v is N=2^k+r, the optimal way
 * to fall back to the balanced case is as follows. Form a vector w of
 * length 2^k by moving all elements of the vector v to the vector w, one
 * by one, except that the i-th element of w is created from *two*
 * consecutive elements of v whenever the bit-reversal of i is less than
 * r.
 *
 * Of course we prefer to create w from v in place, which is done easily
 * by having two pointers go through v.
 */
static inline uint64_t bitrev(uint64_t a)
{
    a = (a >> 32) ^ (a << 32);
    uint64_t m;
    m = UINT64_C(0x0000ffff0000ffff);
    a = ((a >> 16) & m) ^ ((a << 16) & ~m);
    m = UINT64_C(0x00ff00ff00ff00ff);
    a = ((a >> 8) & m) ^ ((a << 8) & ~m);
    m = UINT64_C(0x0f0f0f0f0f0f0f0f);
    a = ((a >> 4) & m) ^ ((a << 4) & ~m);
    m = UINT64_C(0x3333333333333333);
    a = ((a >> 2) & m) ^ ((a << 2) & ~m);
    m = UINT64_C(0x5555555555555555);
    a = ((a >> 1) & m) ^ ((a << 1) & ~m);
    return a;
}

/* Modify the range [vb, ve[ so that in the end, *vb contains the product
 * of the range, and [vb+1, ve[ contains only ones.
 *
 * The array A is used internally by this function, but we provide a
 * prototype that exposes it because two consecutive calls to this
 * function with similar-size ranges can profitably re-use the storage in
 * A.
 */
template<typename M>
void accumulate(std::vector<typename M::T> & A, typename std::vector<typename M::T>::iterator vb, typename std::vector<typename M::T>::iterator ve, M const & m)
{
    /* This is a single-threaded routine. We put the result in *vb, and
     * the caller is reponsible of freeeing the range [vb+1,ve[
     */
    if (ve - vb < 16) {
        /* Don't bother with very small vectors. Here we have a vector of
         * size less than 16*2*thr/2, so don't bother. */
        for(typename std::vector<typename M::T>::iterator vi = vb+1; vi < ve ; ++vi) {
            m(*vb, *vb, *vi);
        }
        return;
    }
    constexpr const unsigned int ratio = 2; /* must be an integer > 1 */
    /* create an array of products of exponentially growing size.
     *
     * after each input value considered, we maintain the property that
     * the i-th cell in the vector A[] contains the product of at most
     * ratio^i items in the original range [vb, ve[
     *
     * Hence with n cells int the table A, we can have up to
     * (ratio^n-1)/(ratio-1) values stored.
     */
    size_t as = 1 + (ratio - 1) * (ve - vb);
    unsigned int ncells = 0;
    for(size_t s = 1 ; s < as ; s *= ratio, ncells++) ;
    /* make sure A is large enough */
    for(; A.size() < ncells; A.emplace_back());
    for(auto& x: A) m.set1(x);

    for(typename std::vector<typename M::T>::iterator vi = vb ; vi < ve ; ++vi) {
        m(A[0], A[0], *vi);
        /* We won't need *vi again. This frees indirect storage */
        *vi = typename M::T();
        /* now maintain the condition */
        unsigned int nprd = vi + 1 - vb;
        for(unsigned int i = 0 ; nprd % ratio == 0 ; ++i, nprd /= ratio) {
            ASSERT_ALWAYS(i + 1 < A.size());
            m(A[i+1], A[i+1], A[i]);
            /* Do not replace by a fresh object. Prefer something that
             * does not trigger a free() yet, since reallocation would
             * occur eventually */
            m.set1(A[i]);
        }
    }
    /* final: accumulate everything in A.back(). Note that by doing it
     * this way, we should normally not trigger reallocation. */
    for(unsigned int i = 0 ; i + 1 < A.size() ; i++) {
        if (m.is1(A[i+1])) {
            // it is tempting to *swap* here, but in fact it would be a
            // terrible idea, since we're being careful to keep the
            // *storage* of A[] grow exponentially. With swap's, we would
            // in effect make all cells stabilize at the maximal storage,
            // which would incur a significant increase of the total
            // storage amount!
            // std::swap(A[i], A[i+1]);
            m.set(A[i+1], A[i]);
            m.set1(A[i]);
        } else {
            m(A[i+1], A[i+1], A[i]);
            // do not free A[i] yet, as we might want to reuse it for another
            // block. Set it to 1 instead.
            // A[i]=T();
            m.set1(A[i]);
        }
    }
    *vb = std::move(A.back());
}
/* not used, just to mention that the simplest prototype for the function
 * above would be as follows, in a way */
template<typename M>
void accumulate(typename std::vector<typename M::T>::iterator vb, typename std::vector<typename M::T>::iterator ve, M const & m)
{
    std::vector<typename M::T> A;
    accumulate(A, vb, ve, m);
}
/* This does the "floor" level. From a vector of T's or arbitrary size,
 * return a modified vector whose size is a power of two, and whose
 * elements are products of the original elements in sub-ranges of the
 * initial vector */
template<typename M>
void accumulate_level00(std::vector<typename M::T> & v, M const & m, std::string const & message)
{
    unsigned int nthr;
    /* We want to know the number of threads that we get when starting a
     * parallel region -- but this is probably unneeded. I think that
     * omp_get_max_threads would do an equally good job. */
    #pragma omp parallel
    #pragma omp critical
    nthr = omp_get_num_threads (); /* total number of threads */

    size_t N = v.size();
    /* We're going to split the input in that 1<<n pieces exacly
     * -- we want a power of two, that is a strict condition. We'll
     *  strive to make pieces of balanced size.
     */
    /* min_pieces per_thread is there so that each thread at level 0 has
     * at least that many pieces to work on. Increasing this parameter
     * allows more progress reporting, but more importantly this acts on
     * the balance of the computation. (having "2 or 3" pieces to handle
     * per threads leads to longer idle wait than if we have "16 or 17"
     * pieces to handle, of course)
     */
    constexpr const unsigned int min_pieces_per_thread = 8;
    unsigned int n = 1;
    for( ; (1UL << n) < min_pieces_per_thread * nthr ; n++) ;

    if ((N >> n) < 16) {
        /* Don't bother with very small vectors. Here we have a vector of
         * size less than 16*min_pieces_per_thread*thr/2, so don't bother. */
        for(size_t j = 1 ; j < v.size() ; j++) {
            /* use the instance with no multithreading. This is on
             * purpose, for small ranges and small objects.
             */
            m(v[0], v[0], v[j]);
        }
        v.erase(v.begin() + 1, v.end());
        return;
    }

    uint64_t r = N % (1UL << n);
    {
        fmt::fprintf (stderr, "%s: starting level 00 at wct=%1.2fs,"
                " %zu -> 2^%zu*%zu+%zu\n",
                message, wct_seconds () - wct0,
                v.size(), n, N>>n, r);
        fflush (stderr);
    }

    /* Interesting job: we want to compute the start and end points of
     * the i-th part among 1<<n of a vector of size N.
     *
     * we know that this i-th part has size (N>>n)+1 if and only if the
     * n-bit reversal of i is less than N mod (1<<n) (denoted by r)
     */
    std::vector<size_t> endpoints;
    endpoints.push_back(0);
    for(uint64_t i = 0 ; i < (UINT64_C(1) << n) ; i++) {
        uint64_t ir = bitrev(i) >> (64 - n);
        size_t fragment_size = (N>>n) + (ir < (uint64_t) r);
        endpoints.push_back(endpoints.back() + fragment_size);
    }
    ASSERT_ALWAYS(endpoints.back() == v.size());

    /* Now do the real job */
#pragma omp parallel
    {
        /* This array is thread-private, and we're going to re-use it for
         * all sub-ranges that we multiply. The goal at this point is to
         * avoid hammering the malloc layer.
         */
        std::vector<typename M::T> A;
#pragma omp for
        for(unsigned int i = 0 ; i < (1u << n) ; i++) {
            typename std::vector<typename M::T>::iterator vb = v.begin() + endpoints[i];
            typename std::vector<typename M::T>::iterator ve = v.begin() + endpoints[i+1];
            accumulate(A, vb, ve, m);
	      {
                std::lock_guard<std::mutex> dummy(stdio_guard);
                fmt::fprintf (stderr, "%s: fragment %u/%u"
			      " of level 00 done by thread %u at wct=%1.2fs\n",
			      message,
			      i, 1u<<n, omp_get_thread_num(),
			      wct_seconds () - wct0);
                fflush (stderr);
	      }
        }
    }
    /* This puts pressure at the malloc level, but takes negligible time */
    {
        typename std::vector<typename M::T>::iterator dst = v.begin();
        endpoints.pop_back();
        for(size_t z : endpoints)
            std::swap(v[z], *dst++);
        v.erase(dst, v.end());
    }

    N = v.size();

    ASSERT_ALWAYS(!(N & (N-1)));
}


template<typename M>
typename M::T accumulate(std::vector<typename M::T> & v, M const & m, std::string const & message)
{
    accumulate_level00(v, m, message);

    unsigned int nthr;
    /* We want to know the number of threads that we get when starting a
     * parallel region -- but this is probably unneeded. I think that
     * omp_get_max_threads would do an equally good job. */
    #pragma omp parallel
    #pragma omp critical
    nthr = omp_get_num_threads (); /* total number of threads */

    size_t vs = v.size();
    ASSERT_ALWAYS(!(vs & (vs - 1)));

    /* At this point v has size a power of two */
  for(int level = 0 ; v.size() > 1 ; level++) {
      {
        std::lock_guard<std::mutex> dummy(stdio_guard);
	fmt::fprintf (stderr, "%s: starting level %d at cpu=%1.2fs (wct=%1.2fs), %zu values to multiply\n",
		      message, level, seconds (), wct_seconds () - wct0, v.size());
	fflush (stderr);
      }

      double st = seconds (), wct = wct_seconds ();
      size_t N = v.size() - 1;
      int local_nthreads;
      /* the loop below performs floor((N+1)/2) products */
      size_t nloops = (N + 1) / 2;
      if (nthr < 2 * nloops)
	{
	  omp_set_nested (0);
	  local_nthreads = 1;
	}
      else
	{
	  /* we have to set omp_set_nested here and not at the beginning of
	     main(), since it seems that the pthreads reset OpenMP's "nested"
	     value to 0 */
	  omp_set_nested (1);
	  local_nthreads = nthr / nloops;
	}
#pragma omp parallel for
      for(size_t j = 0 ; j < N ; j += 2) {
	  omp_set_num_threads (local_nthreads);
	  m(v[j], v[j], v[j+1]);
          v[j+1] = typename M::T();
      }

      /* reset "nested" to 0 */
      omp_set_nested (0);

      /* shrink (not parallel), takes negligible time */
      for(size_t j = 2 ; j < v.size() ; j += 2) {
          std::swap(v[j], v[j/2]);
      }
      v.erase(v.begin() + (v.size() + 1) / 2, v.end());
      {
        std::lock_guard<std::mutex> dummy(stdio_guard);
	fmt::fprintf (stderr, "%s: level %d took cpu=%1.2fs (wct=%1.2fs)\n",
		      message, level, seconds () - st, wct_seconds () - wct);
	fflush (stderr);
      }
  }
  return std::move(v.front());
}

/*************************************************************************/
/* Parallel I/O for reading the dep file */

template<typename M>
std::vector<typename M::T>
read_ab_pairs_from_depfile(const char * depname, M const & m, std::string const & message, unsigned long & nab, unsigned long & nfree)
{
    nab = nfree = 0;
    FILE * depfile = fopen_maybe_compressed_lock (depname, "rb");
    ASSERT_ALWAYS(depfile != NULL);
    std::vector<typename M::T> prd;

    if (fseek(depfile, 0, SEEK_END) < 0) {
        fmt::fprintf(stderr, "%s: cannot seek in dependency file, using single-thread I/O\n", message);
        cxx_mpz a, b;
        /* Cannot seek: we have to use serial i/o */
        while (gmp_fscanf(depfile, "%Zd %Zd", (mpz_ptr) a, (mpz_ptr) b) != EOF)
        {
            if(!(nab % REPORT)) {
                fmt::fprintf(stderr, "%s: read %lu (a,b) pairs in %.2fs (wct %.2fs, peak %luM)\n",
                        message, nab, seconds (), wct_seconds () - wct0,
                        PeakMemusage () >> 10);
                fflush (stderr);
            }
            if (mpz_cmp_ui (a, 0) == 0 && mpz_cmp_ui (b, 0) == 0)
                break;
            prd.emplace_back(m.from_ab(a, b));
            nab++;
            if (mpz_cmp_ui (b, 0) == 0)
                nfree++;
        }
    } else {
        /* We _can_ seek. Good news ! */
        off_t endpos = ftell(depfile);
        /* Find accurate starting positions for everyone */
        unsigned int nthreads = omp_get_max_threads();
        /* cap the number of I/O threads */
        if (nthreads > MAX_IO_THREADS)
            nthreads = MAX_IO_THREADS;
        fmt::fprintf(stderr, "%s: Doing I/O with %u threads\n", message, nthreads);
        std::vector<off_t> spos_tab;
        for(unsigned int i = 0 ; i < nthreads ; i++)
            spos_tab.push_back((endpos * i) / nthreads);
        spos_tab.push_back(endpos);
        /* All threads get their private reading head. */
#pragma omp parallel num_threads(nthreads)
        {
            int i = omp_get_thread_num();
            FILE * fi = fopen_maybe_compressed_lock (depname, "rb");
            int rc = fseek(fi, spos_tab[i], SEEK_SET);
            ASSERT_ALWAYS(rc == 0);
            if (i > 0) {
                /* Except when we're at the end of the stream, read until
                 * we get a newline */
                for( ; fgetc(fi) != '\n' ; ) ;
            }
            spos_tab[i] = ftell(fi);
#pragma omp barrier
            std::vector<typename M::T> loc_prd;
            unsigned long loc_nab = 0;
            unsigned long loc_nfree = 0;
            cxx_mpz a, b;
            for(off_t pos = ftell(fi) ; pos < spos_tab[i+1] ; ) {
                int rc = gmp_fscanf(fi, "%Zd %Zd", (mpz_ptr) a, (mpz_ptr) b);
                pos = ftell(fi);
                /* We may be tricked by initial white space, since our
                 * line parsing does not gobble whitespace at end of
                 * line.
                 * Therefore we must check the position _after_ the
                 * parse.
                 */
                if ((rc != 2 && feof(fi)) || pos >= spos_tab[i+1])
                    break;
                ASSERT_ALWAYS(rc == 2);
                if (mpz_cmp_ui (a, 0) == 0 && mpz_cmp_ui (b, 0) == 0)
                    ASSERT_ALWAYS(0);
                loc_prd.emplace_back(m.from_ab(a, b));
                loc_nab++;
                loc_nfree += (mpz_cmp_ui (b, 0) == 0);

                if(!(loc_nab % 100000))
#pragma omp critical
                {
                    nab += loc_nab;
                    nfree += loc_nfree;
                    loc_nab = 0;
                    loc_nfree = 0;
                    /* in truth, a splice() would be best. */
                    for(auto & x: loc_prd)
                        prd.emplace_back(std::move(x));
                    loc_prd.clear();
                    if(!(nab % REPORT)) {
                        fmt::fprintf(stderr, "%s: read %lu (a,b) pairs in %.2fs (wct %.2fs, peak %luM)\n",
                                message, nab, seconds (), wct_seconds () - wct0,
                                PeakMemusage () >> 10);
                        fflush (stderr);
                    }
                }
            }
#pragma omp critical
            {
                nab += loc_nab;
                nfree += loc_nfree;
                for(auto & x: loc_prd)
                    prd.emplace_back(std::move(x));
                loc_prd.clear();
            }
            fclose_maybe_compressed_lock (fi, depname);
        }
        {
            fmt::fprintf (stderr, "%s read %lu (a,b) pairs, including %lu free, in %1.2fs (wct %1.2fs)\n",
                    message, nab, nfree, seconds (), wct_seconds () - wct0);
            fflush (stderr);
        }
    }
    fclose_maybe_compressed_lock (depfile, depname);
    return prd;
}

/*************************************************************************/


/********** RATSQRT **********/

/* This is where we store side-relative functions for the rational square
 * root. We deal with integers, here.
 */
struct cxx_mpz_functions {
    cxx_mpz_poly const & P;
    typedef cxx_mpz T;
    void set1(T & x) const { mpz_set_ui(x, 1); }
    void set(T & y, T const & x) const { mpz_set(y, x); }
    bool is1(T & x) const { return mpz_cmp_ui(x, 1) == 0; }
    void operator()(T & res, T const & a, T const & b) const {
        mpz_mul(res, a, b);
    }
    T from_ab(cxx_mpz const& a, cxx_mpz const& b) const
    {
        cxx_mpz v;
        /* accumulate g1*a+g0*b */
        mpz_mul (v, P->coeff[1], a);
        mpz_addmul (v, P->coeff[0], b);
        return v;
    }
    cxx_mpz_functions(cxx_mpz_poly const & P) : P(P) {}
};


int
calculateSqrtRat (const char *prefix, int numdep, cado_poly pol,
        int side, mpz_t Np)
{
  char * sidename = get_depsidename (prefix, numdep, side);
  FILE *resfile;
  unsigned long nab = 0, nfree = 0;

  ASSERT_ALWAYS (pol->pols[side]->deg == 1);

#pragma omp critical
  {
#ifdef __MPIR_VERSION
    fprintf (stderr, "Using MPIR %s\n", mpir_version);
#else
    fprintf (stderr, "Using GMP %s\n", gmp_version);
#endif
    fflush (stderr);
  }

  cxx_mpz_poly F(pol->pols[side]);
  cxx_mpz prod;

  {
      cxx_mpz_functions M(F);

      std::string message = fmt::format("Rat({})", numdep);
      char * depname = get_depname (prefix, "", numdep);
      std::vector<cxx_mpz> prd = read_ab_pairs_from_depfile(depname, M, message, nab, nfree);
      free(depname);

      prod = accumulate(prd, M, message);
  }

  /* we must divide by g1^nab: if the number of (a,b) pairs is odd, we
     multiply by g1, and divide by g1^(nab+1) */
  if (nab & 1)
    mpz_mul (prod, prod, F->coeff[1]);

#pragma omp critical
  {
    fprintf (stderr, "Rat(%d): size of product = %zu bits (peak %luM)\n",
	     numdep, mpz_sizeinbase (prod, 2),
	     PeakMemusage () >> 10);
    fflush (stderr);
  }

  if (mpz_sgn (prod) < 0)
    {
      fprintf (stderr, "Error, product is negative: try another dependency\n");
      exit (1);
    }

#pragma omp critical
  {
    fprintf (stderr, "Rat(%d): starting rational square root at %.2fs (wct %.2fs)\n",
	     numdep, seconds (), wct_seconds () - wct0);
    fflush (stderr);
  }

  cxx_mpz v;
  /* since we know we have a square, take the square root */
  mpz_sqrtrem (prod, v, prod);

#pragma omp critical
  {
    fprintf (stderr, "Rat(%d): computed square root at %.2fs (wct %.2fs)\n",
	     numdep, seconds (), wct_seconds () - wct0);
    fflush (stderr);
  }

  if (mpz_cmp_ui (v, 0) != 0)
    {
      unsigned long p = 2, e, errors = 0;
      mpz_t pp;

      mpz_init (pp);
      fprintf (stderr, "Error, rational square root remainder is not zero\n");
      /* reconstruct the initial value of prod to debug */
      mpz_mul (prod, prod, prod);
      mpz_add (prod, prod, v);
      prime_info pi;
      prime_info_init (pi);
      while (mpz_cmp_ui (prod, 1) > 0)
        {
          e = 0;
          if (verbose)
            printf ("Removing p=%lu:", p);
          mpz_set_ui (pp, p);
          e = mpz_remove (prod, prod, pp);
          if (verbose)
            printf (" exponent=%lu, remaining %zu bits\n", e,
                    mpz_sizeinbase (prod, 2));
          if ((e % 2) != 0)
            {
              errors ++;
              fprintf (stderr, "Prime %lu appears to odd power %lu\n", p, e);
              if (verbose || errors >= 10)
                break;
            }
          p = getprime_mt (pi);
        }
      mpz_clear (pp);
      prime_info_clear (pi);
      exit (EXIT_FAILURE);
    }

  mpz_mod (prod, prod, Np);

#pragma omp critical
  {
    fprintf (stderr, "Rat(%d): reduced mod n at %.2fs (wct %.2fs)\n",
	     numdep, seconds (), wct_seconds () - wct0);
    fflush (stderr);
  }

  /* now divide by g1^(nab/2) if nab is even, and g1^((nab+1)/2)
     if nab is odd */

  mpz_powm_ui (v, F->coeff[1], (nab + 1) / 2, Np);
#pragma omp critical
  {
    fprintf (stderr, "Rat(%d): computed g1^(nab/2) mod n at %.2fs (wct %.2fs)\n",
	     numdep, seconds (), wct_seconds () - wct0);
    fflush (stderr);
  }
  resfile = fopen_maybe_compressed_lock (sidename, "wb");

  mpz_invert (v, v, Np);
  mpz_mul (prod, prod, v);
  mpz_mod (prod, prod, Np);

  gmp_fprintf (resfile, "%Zd\n", (mpz_srcptr) prod);
  fclose_maybe_compressed_lock (resfile, sidename);
  free (sidename);

#pragma omp critical
  {
    gmp_fprintf (stderr, "Rat(%d): square root is %Zd\n", numdep, (mpz_srcptr) prod);
    fprintf (stderr, "Rat(%d): square root time: %.2fs (wct %.2fs)\n",
	     numdep, seconds (), wct_seconds () - wct0);
    fflush (stderr);
  }

  return 0;
}

typedef struct
{
  const char *prefix;
  int task;            /* 0:ratsqrt 1:algsqrt 2:gcd */
  int numdep;
  cado_poly_ptr pol;
  int side;
  mpz_ptr Np;
} __tab_struct;
typedef __tab_struct tab_t[1];

/********** ALGSQRT **********/
static cxx_mpz_polymod_scaled
cxx_mpz_polymod_scaled_from_ab (cxx_mpz const & a, cxx_mpz const & b)
{
    if (mpz_cmp_ui (b, 0) == 0) {
        cxx_mpz_polymod_scaled tmp(0);
        mpz_set (tmp.p->coeff[0], a);
        mpz_poly_cleandeg(tmp.p, 0);
        return tmp;
    } else {
        cxx_mpz_polymod_scaled tmp(1);
        mpz_neg (tmp.p->coeff[1], b);
        mpz_set (tmp.p->coeff[0], a);
        mpz_poly_cleandeg(tmp.p, 1);
        return tmp;
    }
}

/* On purpose, this does not free the resources. Doing so would be
 * premature optimization. In this file we knowingly call this function
 * when we do _not_ want reallocation to happen.
 */
void cxx_mpz_polymod_scaled_set_ui(cxx_mpz_polymod_scaled & P, unsigned long x)
{
    P.v = 0;
    mpz_poly_realloc(P.p, 1);
    mpz_set_ui (P.p->coeff[0], x);
    mpz_poly_cleandeg(P.p, 0);
}

void cxx_mpz_polymod_scaled_set(cxx_mpz_polymod_scaled & y, cxx_mpz_polymod_scaled const & x)
{
    y.v = x.v;
    mpz_poly_set(y.p, x.p);
}

/* This is the analogue of cxx_mpz_functions for the algebraic square
 * root. Here, the object must carry a reference to the field polynomial
 */
struct cxx_mpz_polymod_scaled_functions {
    typedef cxx_mpz_polymod_scaled T;
    cxx_mpz_poly const & F;
    cxx_mpz_polymod_scaled_functions(cxx_mpz_poly & F) : F(F) {}
    T from_ab(cxx_mpz const & a, cxx_mpz const & b) const {
        return cxx_mpz_polymod_scaled_from_ab(a, b);
    }
    bool is1(T & res) const {
        return res.p.degree() == 0 && res.v == 0 && mpz_cmp_ui(res.p->coeff[0], 1) == 0;
    }
    void set(T & y, T const & x) const {
        cxx_mpz_polymod_scaled_set(y, x);
    }
    void set1(T & res) const {
        cxx_mpz_polymod_scaled_set_ui(res, 1);
    }
    void operator()(T &res, T const & a, T const & b) const {
        cxx_mpz_polymod_scaled_mul(res, a, b, F);
    }
};


/* Reduce the coefficients of R in [-m/2, m/2) */
static void
mpz_poly_mod_center (mpz_poly R, const mpz_t m)
{
#pragma omp parallel for
  for (int i=0; i <= R->deg; i++)
    mpz_ndiv_r (R->coeff[i], R->coeff[i], m);
}

#if 0
/* Check whether the coefficients of R (that are given modulo m) are in
   fact genuine integers. We assume that x mod m is a genuine integer if
   x or |x-m| is less than m/10^6, i.e., the bit size of x or |x-m| is
   less than that of m minus 20.
   Assumes the coefficients x satisfy 0 <= x < m.
*/
static int
mpz_poly_integer_reconstruction (mpz_poly R, const mpz_t m)
{
  int i;
  size_t sizem = mpz_sizeinbase (m, 2), sizer;

  for (i=0; i <= R->deg; ++i)
    {
      sizer = mpz_sizeinbase (R->coeff[i], 2);
      if (sizer + 20 > sizem)
        {
          mpz_sub (R->coeff[i], R->coeff[i], m);
          sizer = mpz_sizeinbase (R->coeff[i], 2);
          if (sizer + 20 > sizem)
            return 0;
        }
    }
  return 1;
}
#endif

// compute res := sqrt(a) in Fp[x]/f(x)
static void
TonelliShanks (mpz_poly res, const mpz_poly a, const mpz_poly F, unsigned long p)
{
  int d = F->deg;
  mpz_t q;
  mpz_poly delta;  // a non quadratic residue
  mpz_poly auxpol;
  mpz_t aux;
  mpz_t t;
  int s;
  mpz_t myp;

  mpz_init_set_ui(myp, p);

  mpz_init(aux);
  mpz_init(q);
  mpz_poly_init(auxpol, d);
  mpz_ui_pow_ui(q, p, (unsigned long)d);

  // compute aux = (q-1)/2
  // and (s,t) s.t.  q-1 = 2^s*t
  mpz_sub_ui(aux, q, 1);
  mpz_divexact_ui(aux, aux, 2);
  mpz_init_set(t, aux);
  s = 1;
  while (mpz_divisible_2exp_p(t, 1)) {
    s++;
    mpz_divexact_ui(t, t, 2);
  }
  // find a non quadratic residue delta
  {
    mpz_poly_init(delta, d);
    gmp_randstate_t state;
    gmp_randinit_default(state);
    do {
      int i;
      // pick a random delta
      for (i = 0; i < d; ++i)
	mpz_urandomm(delta->coeff[i], state, myp);
      mpz_poly_cleandeg(delta, d-1);
      // raise it to power (q-1)/2
      mpz_poly_pow_mod_f_mod_ui(auxpol, delta, F, aux, p);
      /* Warning: the coefficients of auxpol might either be reduced in
	 [0, p) or in [-p/2, p/2). This code should work in both cases. */
    } while (auxpol->deg != 0 || (mpz_cmp_ui (auxpol->coeff[0], p-1) != 0 &&
				  mpz_cmp_si (auxpol->coeff[0], -1) != 0));
    gmp_randclear (state);
  }

  // follow the description of Crandall-Pomerance, page 94
  {
    mpz_poly A, D;
    mpz_t m;
    int i;
    mpz_poly_init(A, d);
    mpz_poly_init(D, d);
    mpz_init_set_ui(m, 0);
    mpz_poly_pow_mod_f_mod_ui(A, a, F, t, p);
    mpz_poly_pow_mod_f_mod_ui(D, delta, F, t, p);
    for (i = 0; i <= s-1; ++i) {
      mpz_poly_pow_mod_f_mod_ui(auxpol, D, F, m, p);
      mpz_poly_mul_mod_f_mod_mpz(auxpol, auxpol, A, F, myp, NULL, NULL);
      mpz_ui_pow_ui(aux, 2, (s-1-i));
      mpz_poly_pow_mod_f_mod_ui(auxpol, auxpol, F, aux, p);
      if ((auxpol->deg == 0) && (mpz_cmp_ui(auxpol->coeff[0], p-1)== 0))
    mpz_add_ui(m, m, 1UL<<i);
    }
    mpz_add_ui(t, t, 1);
    mpz_divexact_ui(t, t, 2);
    mpz_poly_pow_mod_f_mod_ui(res, a, F, t, p);
    mpz_divexact_ui(m, m, 2);
    mpz_poly_pow_mod_f_mod_ui(auxpol, D, F, m, p);

    mpz_poly_mul_mod_f_mod_mpz(res, res, auxpol, F, myp, NULL, NULL);
    mpz_poly_clear(D);
    mpz_poly_clear(A);
    mpz_clear(m);
  }

  mpz_poly_clear(auxpol);
  mpz_poly_clear(delta);
  mpz_clear(q);
  mpz_clear(aux);
  mpz_clear(myp);
  mpz_clear (t);
}

// res <- Sqrt(AA) mod F, using p-adic lifting, at prime p.
void
cxx_mpz_polymod_scaled_sqrt (cxx_mpz_polymod_scaled & res, cxx_mpz_polymod_scaled & AA, cxx_mpz_poly const & F, unsigned long p,
	       int numdep)
{
  mpz_poly A, *P;
  int v;
  int d = F->deg;
  unsigned long k, target_k;
  unsigned long K[65];
  int lk, logk, logk0;
  size_t target_size; /* target bit size for Hensel lifting */

  /* The size of the coefficients of the square root of A should be about half
     the size of the coefficients of A. Here is an heuristic argument: let
     K = Q[x]/(f(x)) where f(x) is the algebraic polynomial. The square root
     r(x) might be considered as a random element of K: it is smooth, not far
     from an integer, but except that has no relationship with the coefficients
     of f(x). When we square r(x), we obtain a polynomial with coefficients
     twice as large, before reduction by f(x). The reduction modulo f(x)
     produces A(x), however that reduction should not decrease the size of
     the coefficients. */
  target_size = mpz_poly_sizeinbase (AA.p, 2);
  target_size = target_size / 2;
  target_size += target_size / 10;
#pragma omp critical
  {
    fprintf (stderr, "Alg(%d): target_size=%lu\n", numdep,
	     (unsigned long int) target_size);
    fflush (stderr);
  }

  mpz_poly_init(A, d-1);
  // Clean up the mess with denominator: if it is an odd power of fd,
  // then multiply num and denom by fd to make it even.
  mpz_poly_swap(A, AA.p);
  if (((AA.v)&1) == 0) {
    v = AA.v / 2;
  } else {
    v = (1+AA.v) / 2;
    mpz_poly_mul_mpz(A, A, F->coeff[d]);
  }

  // Now, we just have to take the square root of A (without denom) and
  // divide by fd^v.

  // Variables for the lifted values
  mpz_poly invsqrtA;
  // variables for A and F modulo pk
  mpz_poly a;
  mpz_poly_init(invsqrtA, d-1);
  mpz_poly_init(a, d-1);
  // variable for the current pk
  mpz_t pk;
  mpz_init (pk);

  /* Jason Papadopoulos's trick: since we will lift the square root of A to at
     most target_size bits, we can reduce A accordingly */
  double st = seconds (), wct = wct_seconds ();
  target_k = (unsigned long) ((double) target_size * log ((double) 2) / log((double) p));
  mpz_ui_pow_ui (pk, p, target_k);
  while (mpz_sizeinbase (pk, 2) <= target_size)
    {
      mpz_mul_ui (pk, pk, p);
      target_k ++;
    }
  mpz_poly_mod_mpz (A, A, pk, NULL);
  for (k = target_k, logk = 0; k > 1; k = (k + 1) / 2, logk ++)
    K[logk] = k;
  K[logk] = 1;
#pragma omp critical
  {
    fprintf (stderr, "Alg(%d): reducing A mod p^%lu took %.2fs (wct %.2fs)\n",
	     numdep, target_k, seconds () - st, wct_seconds () - wct);
    fflush (stderr);
  }

  // Initialize things modulo p:
  mpz_set_ui (pk, p);
  k = 1; /* invariant: pk = p^k */
  lk = 0; /* k = 2^lk */
  st = seconds ();
  wct = wct_seconds ();
  P = mpz_poly_base_modp_init (A, p, K, logk0 = logk);
#pragma omp critical
  {
    fprintf (stderr, "Alg(%d): mpz_poly_base_modp_init took %.2fs (wct %.2fs)\n",
	     numdep, seconds () - st, wct_seconds () - wct);
    fflush (stderr);
  }

  /* A is not needed anymore, thus we can clear it now */
  mpz_poly_clear (A);

  mpz_poly_set (a, P[0]);

  // First compute the inverse square root modulo p
  {
    mpz_t q, aux;
    mpz_init(q);
    mpz_init(aux);
    mpz_ui_pow_ui(q, p, (unsigned long)d);

#if 0
    // compute (q-2)(q+1)/4   (assume q == 3 mod 4, here !!!!!)
    // where q = p^d, the size of the finite field extension.
    // since we work mod q-1, this gives (3*q-5)/4
    mpz_mul_ui(aux, q, 3);
    mpz_sub_ui(aux, aux, 5);
    mpz_divexact_ui(aux, aux, 4);               // aux := (3q-5)/4
    mpz_poly_pow_mod_f_mod_ui(invsqrtA, a, F, aux, p);
#else
    TonelliShanks(invsqrtA, a, F, p);
    mpz_sub_ui(aux, q, 2);
    mpz_poly_pow_mod_f_mod_ui(invsqrtA, invsqrtA, F, aux, p);
#endif

    mpz_clear(aux);
    mpz_clear(q);
  }

  // Now, the lift begins
  // When entering the loop, invsqrtA contains the inverse square root
  // of A computed modulo p.

  mpz_poly tmp;
  mpz_t invpk;
  mpz_init (invpk);
  mpz_poly_init (tmp, 2*d-1);
  do {
    double st;

    if (mpz_sizeinbase (pk, 2) > target_size)
      {
        fprintf (stderr, "Failed to reconstruct an integer polynomial\n");
        printf ("Failed\n");
        exit (1);
      }

    /* invariant: invsqrtA = 1/sqrt(A) bmod p^k */

    lk += 1;
    st = seconds ();
    wct = wct_seconds ();
    /* a <- a + pk*P[lk] */
    mpz_poly_base_modp_lift (a, P, lk, pk);
    /* free P[lk] which is no longer needed */
    mpz_poly_clear (P[lk]);
    if (verbose)
#pragma omp critical
      {
	fprintf (stderr, "Alg(%d):    mpz_poly_base_modp_lift took %.2fs (wct %.2fs, peak %luM)\n",
		 numdep, seconds () - st, wct_seconds () - wct,
		 PeakMemusage () >> 10);
	fflush (stderr);
      }

    /* invariant: k = K[logk] */
    ASSERT_ALWAYS(k == K[logk]);

    mpz_mul (pk, pk, pk);   // double the current precision
    logk --;
    if (K[logk] & 1)
      {
        mpz_div_ui (pk, pk, p);
        k --;
      }
    barrett_precompute_inverse (invpk, pk);
    k = K[logk];
#pragma omp critical
    {
      fprintf (stderr, "Alg(%d): start lifting mod p^%lu (%lu bits) at %.2fs (wct %.2fs)\n",
	       numdep, k, (unsigned long int) mpz_sizeinbase (pk, 2),
	       seconds (), wct_seconds () - wct0);
      fflush (stderr);
    }

    // now, do the Newton operation x <- 1/2(3*x-a*x^3)
    st = seconds ();
    wct = wct_seconds ();
    mpz_poly_sqr_mod_f_mod_mpz (tmp, invsqrtA, F, pk, NULL, invpk); /* tmp = invsqrtA^2 */
    if (verbose)
#pragma omp critical
      {
        fprintf (stderr, "Alg(%d):    mpz_poly_sqr_mod_f_mod_mpz took %.2fs (wct %.2fs, peak %luM)\n",
		 numdep, seconds () - st, wct_seconds () - wct,
		 PeakMemusage () >> 10);
        fflush (stderr);
      }

    /* Faster version which computes x <- x + x/2*(1-a*x^2).
       However I don't see how to use the fact that the coefficients
       if 1-a*x^2 are divisible by p^(k/2). */
    st = seconds ();
    wct = wct_seconds ();
    mpz_poly_mul_mod_f_mod_mpz (tmp, tmp, a, F, pk, NULL, invpk); /* tmp=a*invsqrtA^2 */
    if (verbose)
#pragma omp critical
      {
        fprintf (stderr, "Alg(%d):    mpz_poly_mul_mod_f_mod_mpz took %.2fs (wct %.2fs, peak %luM)\n",
		 numdep, seconds () - st, wct_seconds () - wct,
		 PeakMemusage () >> 10);
        fflush (stderr);
      }
    mpz_poly_sub_ui (tmp, tmp, 1); /* a*invsqrtA^2-1 */
    mpz_poly_div_2_mod_mpz (tmp, tmp, pk); /* (a*invsqrtA^2-1)/2 */
    st = seconds ();
    wct = wct_seconds ();
    mpz_poly_mul_mod_f_mod_mpz (tmp, tmp, invsqrtA, F, pk, NULL, invpk);
    if (verbose)
#pragma omp critical
      {
        fprintf (stderr, "Alg(%d):    mpz_poly_mul_mod_f_mod_mpz took %.2fs (wct %.2fs, peak %luM)\n",
		 numdep, seconds () - st, wct_seconds () - wct,
		 PeakMemusage () >> 10);
        fflush (stderr);
      }
    /* tmp = invsqrtA/2 * (a*invsqrtA^2-1) */
    mpz_poly_sub_mod_mpz (invsqrtA, invsqrtA, tmp, pk);


  } while (k < target_k);

  /* multiply by a to get an approximation of the square root */
  st = seconds ();
  wct = wct_seconds ();
  mpz_poly_mul_mod_f_mod_mpz (tmp, invsqrtA, a, F, pk, NULL, invpk);
  mpz_clear (invpk);
  if (verbose)
#pragma omp critical
    {
      fprintf (stderr, "Alg(%d):    final mpz_poly_mul_mod_f_mod_mpz took %.2fs (wct %.2fs, peak %luM)\n",
	       numdep, seconds () - st, wct_seconds () - wct,
	       PeakMemusage () >> 10);
      fflush (stderr);
    }
  mpz_poly_mod_center (tmp, pk);

  mpz_poly_base_modp_clear (P, logk0);

  mpz_poly_set(res.p, tmp);
  res.v = v;

  mpz_clear (pk);
  mpz_poly_clear(tmp);
  mpz_poly_clear (invsqrtA);
  mpz_poly_clear (a);

  size_t sqrt_size = mpz_poly_sizeinbase (res.p, 2);
#pragma omp critical
  {
    fprintf (stderr, "Alg(%d): maximal sqrt bit-size = %zu (%.0f%% of target size)\n",
	     numdep, sqrt_size, 100.0 * (double) sqrt_size / target_size);
    fflush (stderr);
  }
}

static unsigned long
FindSuitableModP (mpz_poly F, mpz_t N)
{
  unsigned long p = 2;
  int dF = F->deg;

  modul_poly_t fp;

  modul_poly_init (fp, dF);
  prime_info pi;
  prime_info_init (pi);
  while (1)
    {
    int d;

    p = getprime_mt (pi);
    if (mpz_gcd_ui(NULL, N, p) != 1)
      continue;

    d = modul_poly_set_mod (fp, F, &p);
    if (d != dF)
      continue;
    if (modul_poly_is_irreducible (fp, &p))
      break;
    }
  modul_poly_clear (fp);
  prime_info_clear (pi);

  return p;
}

/*
   Process dependencies numdep to numdep + nthreads - 1.
*/
int
calculateSqrtAlg (const char *prefix, int numdep,
                  cado_poly_ptr pol, int side, mpz_t Np)
{
  FILE *resfile;
  unsigned long p;
  unsigned long nab = 0, nfree = 0;

  ASSERT_ALWAYS(side == 0 || side == 1);

  char * sidename = get_depsidename (prefix, numdep, side);

  // Init F to be the corresponding polynomial
  cxx_mpz_poly F(pol->pols[side]);
  cxx_mpz_polymod_scaled prod;

  // Accumulate product with a subproduct tree
  {
      cxx_mpz_polymod_scaled_functions M(F);

      std::string message = fmt::format("Alg({})", numdep);
      char * depname = get_depname (prefix, "", numdep);
      std::vector<cxx_mpz_polymod_scaled> prd = read_ab_pairs_from_depfile(depname, M, message, nab, nfree);
      free(depname);

      ASSERT_ALWAYS ((nab & 1) == 0);
      ASSERT_ALWAYS ((nfree & 1) == 0);
      /* nfree being even is forced by a specific character column added
       * by character.c. The correspond assert should not fail.
       *
       * nab being even is kind of a mystery. There is a character column
       * that gives the sign of the rational side. It could well be that
       * with the parameters we usually use, it is negative for all
       * relations; that would force the overall number of relations to
       * be even. Another possibility is when f_d contains a big prime
       * number that does not occur anywhere else, so that the power of
       * this prime is controlled by the usual characters, and since f_d
       * is always present...
       *
       * But: I wouldn't be surprised if the assert(even(nab)) fails.
       * Then, a patch would be:
       *    - remove the assert (!)
       *    - in the numerator of the big product, eliminate powers of
       *       f_d that divides all coefficients.
       *    - this should finally give an even power of f_d in the
       *      denominator, and the algorithm can continue.
       */

      prod = accumulate(prd, M, message);
  }

    p = FindSuitableModP(F, Np);
#pragma omp critical
    {
      fprintf (stderr, "Alg(%d): finished accumulating product at %.2fs (wct %.2fs)\n",
	       numdep, seconds(), wct_seconds () - wct0);
      fprintf (stderr, "Alg(%d): nab = %lu, nfree = %lu, v = %d\n", numdep,
	       nab, nfree, prod.v);
      fprintf (stderr, "Alg(%d): maximal polynomial bit-size = %lu\n", numdep,
	       (unsigned long) mpz_poly_sizeinbase (prod.p, 2));
      fprintf (stderr, "Alg(%d): using p=%lu for lifting\n", numdep, p);
      fflush (stderr);
    }

    cxx_mpz_polymod_scaled_sqrt (prod, prod, F, p, numdep);
#pragma omp critical
    {
      fprintf (stderr, "Alg(%d): square root lifted at %.2fs (wct %.2fs)\n",
	       numdep, seconds(), wct_seconds () - wct0);
      fflush (stderr);
    }

    mpz_t algsqrt, aux;
    mpz_init(algsqrt);
    mpz_init(aux);
    mpz_t m;
    int ret;
    mpz_init(m);
    do {
        ret = cado_poly_getm(m, pol, Np);
        if (!ret) {
            gmp_fprintf(stderr, "When trying to compute m, got the factor %Zd\n", m);
            mpz_divexact(Np, Np, m);
        }
    } while (!ret);
    mpz_poly_eval_mod_mpz(algsqrt, prod.p, m, Np);
    mpz_clear(m);
    mpz_invert(aux, F->coeff[F->deg], Np);  // 1/fd mod n
    mpz_powm_ui(aux, aux, prod.v, Np);      // 1/fd^v mod n
    mpz_mul(algsqrt, algsqrt, aux);
    mpz_mod(algsqrt, algsqrt, Np);

    resfile = fopen_maybe_compressed_lock (sidename, "wb");
    gmp_fprintf (resfile, "%Zd\n", algsqrt);
    fclose_maybe_compressed_lock (resfile, sidename);

#pragma omp critical
    {
      gmp_fprintf (stderr, "Alg(%d): square root is: %Zd\n",
		   numdep, algsqrt);
      fprintf (stderr, "Alg(%d): square root completed at %.2fs (wct %.2fs)\n",
	       numdep, seconds(), wct_seconds () - wct0);
      fflush (stderr);
    }
    free (sidename);
    mpz_clear(aux);
    mpz_clear(algsqrt);
    return 0;
}

/*
 * Try to factor input using trial division up to bound B.
 * Found factors are printed (one per line).
 * Returns 1 if input is completely factored, otherwise, returns
 * remaining factor.
 */
unsigned long
trialdivide_print(unsigned long N, unsigned long B)
{
    ASSERT(N != 0);
    if (N == 1) return 1;
    unsigned long p;
    prime_info pi;
    prime_info_init (pi);
    for (p = 2; p <= B; p = getprime_mt (pi)) {
        while ((N%p) == 0) {
            N /= p;
            printf("%ld\n", p);
            if (N == 1) {
                prime_info_clear (pi);
                return N;
            }
        }
    }
    prime_info_clear (pi);
    return N;
}

void print_nonsmall(mpz_t zx)
{
    if (mpz_probab_prime_p(zx, 10))
        gmp_printf("%Zd\n", zx);
    else {
        int pp = mpz_perfect_power_p(zx);
        if (pp) {
            pp = mpz_sizeinbase(zx, 2);
            mpz_t roo;
            mpz_init(roo);
            while (!mpz_root(roo, zx, pp))
                pp--;
            int i;
            for (i = 0; i < pp; ++i)
                gmp_printf("%Zd\n", roo);
            mpz_clear(roo);
        } else
            gmp_printf("%Zd\n", zx);
    }
    fflush (stdout);
}

void print_factor(mpz_t N)
{
    unsigned long xx = mpz_get_ui(N);
    if (mpz_cmp_ui(N, xx) == 0) {
        xx = trialdivide_print(xx, 1000000);
        if (xx != 1) {
            mpz_t zx;
            mpz_init(zx);
            mpz_set_ui(zx, xx);
            print_nonsmall(zx);
            mpz_clear(zx);
        }
    } else
        print_nonsmall(N);
}


/********** GCD **********/
int
calculateGcd (const char *prefix, int numdep, mpz_t Np)
{
    char *sidename[2];
    FILE *sidefile[2] = {NULL, NULL};
    mpz_t sidesqrt[2];
    int found = 0;

    for (int side = 0; side < 2; ++side) {
        sidename[side] = get_depsidename (prefix, numdep, side);
        sidefile[side] = fopen_maybe_compressed_lock (sidename[side], "rb");
        mpz_init(sidesqrt[side]);
        if (sidefile[side] == NULL) {
            std::lock_guard<std::mutex> dummy(stdio_guard);
            fprintf(stderr, "Error, cannot open file %s for reading\n",
                    sidename[side]);
            exit(EXIT_FAILURE);
        }
        gmp_fscanf (sidefile[side], "%Zd", sidesqrt[side]);
        fclose_maybe_compressed_lock (sidefile[side], sidename[side]);
        free(sidename[side]);
    }

    mpz_t g1, g2;
    mpz_init(g1);
    mpz_init(g2);

    // reduce mod Np
    mpz_mod(sidesqrt[0], sidesqrt[0], Np);
    mpz_mod(sidesqrt[1], sidesqrt[1], Np);

    // First check that the squares agree
    mpz_mul(g1, sidesqrt[0], sidesqrt[0]);
    mpz_mod(g1, g1, Np);

    mpz_mul(g2, sidesqrt[1], sidesqrt[1]);
    mpz_mod(g2, g2, Np);

    if (mpz_cmp(g1, g2)!=0) {
      std::lock_guard<std::mutex> dummy(stdio_guard);
      fprintf(stderr, "Bug: the squares do not agree modulo n!\n");
      ASSERT_ALWAYS(0);
      //      gmp_printf("g1:=%Zd;\ng2:=%Zd;\n", g1, g2);
    }

    mpz_sub(g1, sidesqrt[0], sidesqrt[1]);
    mpz_gcd(g1, g1, Np);
    if (mpz_cmp(g1,Np)) {
      if (mpz_cmp_ui(g1,1)) {
        found = 1;
        std::lock_guard<std::mutex> dummy(stdio_guard);
        print_factor(g1);
      }
    }

    mpz_add(g2, sidesqrt[0], sidesqrt[1]);
    mpz_gcd(g2, g2, Np);
    if (mpz_cmp(g2,Np)) {
      if (mpz_cmp_ui(g2,1)) {
        found = 1;
        std::lock_guard<std::mutex> dummy(stdio_guard);
        print_factor(g2);
      }
    }
    mpz_clear(g1);
    mpz_clear(g2);

    if (!found) {
      std::lock_guard<std::mutex> dummy(stdio_guard);
      printf ("Failed\n");
    }

    mpz_clear(sidesqrt[0]);
    mpz_clear(sidesqrt[1]);

    return 0;
}

typedef struct
{
  uint64_t *abs;
  uint64_t *dep_masks;
  unsigned int *dep_counts;
  unsigned int nonzero_deps;
  FILE **dep_files;
} sqrt_data_t;

void *
thread_sqrt (void * context_data, earlyparsed_relation_ptr rel)
{
  sqrt_data_t *data = (sqrt_data_t *) context_data;
  for(unsigned int j = 0 ; j < data->nonzero_deps ; j++)
  {
    if (data->abs[rel->num] & data->dep_masks[j])
    {
      fprintf(data->dep_files[j], "%" PRId64 " %" PRIu64 "\n", rel->a, rel->b);
      data->dep_counts[j]++;
    }
  }
  return NULL;
}

void create_dependencies(const char * prefix, const char * indexname, const char * purgedname, const char * kername)
{
    FILE * ix = fopen_maybe_compressed(indexname, "r");
    uint64_t small_nrows;
    int ret;

    ret = fscanf(ix, "%" SCNu64 "\n", &small_nrows);
    ASSERT(ret == 1);

    FILE * ker;
    size_t ker_stride;
    /* Check that kername has consistent size */
    {
        ker = fopen(kername, "rb");
        if (ker == NULL) { perror(kername); exit(errno); }
        struct stat sbuf[1];
        ret = fstat(fileno(ker), sbuf);
        if (ret < 0) { perror(kername); exit(errno); }
        ASSERT_ALWAYS(sbuf->st_size % small_nrows == 0);
        unsigned int ndepbytes = sbuf->st_size / small_nrows;
        fprintf(stderr, "%s contains %u dependencies (including padding)\n",
                kername, 8 * ndepbytes);
        ker_stride = ndepbytes - sizeof(uint64_t);
        if (ker_stride)
            fprintf(stderr, "Considering only the first 64 dependencies\n");
    }

    /* Read the number of (a,b) pairs */
    uint64_t nrows, ncols;
    purgedfile_read_firstline (purgedname, &nrows, &ncols);

    uint64_t * abs = (uint64_t *) malloc(nrows * sizeof(uint64_t));
    ASSERT_ALWAYS(abs != NULL);
    memset(abs, 0, nrows * sizeof(uint64_t));

    for(uint64_t i = 0 ; i < small_nrows ; i++) {
        uint64_t v;
        ret = fread(&v, sizeof(uint64_t), 1, ker);
        if (ker_stride) fseek(ker, ker_stride, SEEK_CUR);

        /* read the index row */
        int nc;
        ret = fscanf(ix, "%d", &nc); ASSERT_ALWAYS(ret == 1);
        for(int k = 0 ; k < nc ; k++) {
            uint64_t col;
            ret = fscanf(ix, "%" SCNx64 "", &col); ASSERT_ALWAYS(ret == 1);
            ASSERT_ALWAYS(col < nrows);
            abs[col] ^= v;
        }
    }
    fclose_maybe_compressed(ix, indexname);
    fclose(ker);

    unsigned int nonzero_deps = 0;
    uint64_t sanity = 0;
    for(uint64_t i = 0 ; i < nrows ; i++) {
        sanity |= abs[i];
    }
    uint64_t dep_masks[64]={0,};
    char * dep_names[64];
    FILE * dep_files[64];
    unsigned int dep_counts[64]={0,};

    for(int i = 0 ; i < 64 ; i++) {
        uint64_t m = UINT64_C(1) << i;
        if (sanity & m)
            dep_masks[nonzero_deps++] = m;
    }
    fprintf(stderr, "Total: %u non-zero dependencies\n", nonzero_deps);
    for(unsigned int i = 0 ; i < nonzero_deps ; i++) {
        dep_names[i] = get_depname (prefix, "", i);
        dep_files[i] = fopen_maybe_compressed (dep_names[i], "wb");
        ASSERT_ALWAYS(dep_files[i] != NULL);
    }

    sqrt_data_t data = {.abs = abs, .dep_masks = dep_masks,
                        .dep_counts = dep_counts, .nonzero_deps = nonzero_deps,
                        .dep_files = dep_files};
    char *fic[2] = {(char *) purgedname, NULL};
    filter_rels (fic, (filter_rels_callback_t) thread_sqrt, &data,
          EARLYPARSE_NEED_AB_HEXA, NULL, NULL);


    fprintf(stderr, "Written %u dependencies files\n", nonzero_deps);
    for(unsigned int i = 0 ; i < nonzero_deps ; i++) {
        fprintf(stderr, "%s : %u (a,b) pairs\n", dep_names[i], dep_counts[i]);
        fclose_maybe_compressed (dep_files[i], dep_names[i]);
        free (dep_names[i]);
    }
    free (abs);
}

#define TASK_SQRT 0
#define TASK_GCD  2
/* perform one task (rat or alg or gcd) on one dependency */
void*
one_thread (void* args)
{
  tab_t *tab = (tab_t*) args;
  if (tab[0]->task == TASK_SQRT) {
      if (tab[0]->pol->pols[tab[0]->side]->deg == 1) {
          calculateSqrtRat (tab[0]->prefix, tab[0]->numdep, tab[0]->pol,
                  tab[0]->side, tab[0]->Np);
      } else {
          calculateSqrtAlg (tab[0]->prefix, tab[0]->numdep, tab[0]->pol,
                  tab[0]->side, tab[0]->Np);
      }
  } else /* gcd */
    calculateGcd (tab[0]->prefix, tab[0]->numdep, tab[0]->Np);
  return NULL;
}

/* process task (0=sqrt, 2=gcd) in parallel for
   dependencies numdep to numdep + nthreads - 1 */
void
calculateTaskN (int task, const char *prefix, int numdep, int nthreads,
                cado_poly pol, int side, mpz_t Np)
{
  pthread_t *tid;
  tab_t *T;
  int j;

  omp_set_num_threads(iceildiv(omp_get_max_threads(), nthreads));

  tid = (pthread_t*) malloc (nthreads * sizeof (pthread_t));
  ASSERT_ALWAYS(tid != NULL);
  T = (tab_t*) malloc (nthreads * sizeof (tab_t));
  ASSERT_ALWAYS(T != NULL);
  for (j = 0; j < nthreads; j++)
    {
      T[j]->prefix = prefix;
      T[j]->task = task;
      T[j]->numdep = numdep + j;
      T[j]->pol = pol;
      T[j]->side = side;
      T[j]->Np = Np;
    }
#ifdef __OpenBSD__
  /* On openbsd, we have obscure failures that seem to be triggered
   * by multithreading. So let's play it simple.
   */
  for (j = 0; j < nthreads; j++)
      (*one_thread)((void*)(T+j));
#else
  for (j = 0; j < nthreads; j++)
      pthread_create (&tid[j], NULL, one_thread, (void *) (T+j));
  while (j > 0)
      pthread_join (tid[--j], NULL);
#endif
  free (tid);
  free (T);
}

void declare_usage(param_list pl)
{
    param_list_decl_usage(pl, "poly", "Polynomial file");
    param_list_decl_usage(pl, "purged", "Purged relations file, as produced by 'purge'");
    param_list_decl_usage(pl, "index", "Index file, as produced by 'merge'");
    param_list_decl_usage(pl, "ker", "Kernel file, as produced by 'characters'");
    param_list_decl_usage(pl, "prefix", "File name prefix used for output files");
    param_list_decl_usage(pl, "ab", "For each dependency, create file with the a,b-values of the relations used in that dependency");
    param_list_decl_usage(pl, "side0", "Compute square root for side 0 and store in file");
    param_list_decl_usage(pl, "side1", "Compute square root for side 1 and store in file");
    param_list_decl_usage(pl, "gcd", "Compute gcd of the two square roots. Requires square roots on both sides");
    param_list_decl_usage(pl, "dep", "The initial dependency for which to compute square roots");
    param_list_decl_usage(pl, "t",   "The number of dependencies to process (default 1)");
    param_list_decl_usage(pl, "v", "More verbose output");
    param_list_decl_usage(pl, "force-posix-threads", "force the use of posix threads, do not rely on platform memory semantics");
}

void usage(param_list pl, const char * argv0, FILE *f)
{
    param_list_print_usage(pl, argv0, f);
    fprintf(f, "Usage: %s [-ab || -side0 || -side1 || -gcd] -poly polyname -prefix prefix -dep numdep -t ndep", argv0);
    fprintf(f, " -purged purgedname -index indexname -ker kername\n");
    fprintf(f, "or %s (-side0 || -side1 || -gcd) -poly polyname -prefix prefix -dep numdep -t ndep\n\n", argv0);
    fprintf(f, "(a,b) pairs of dependency relation 'numdep' will be r/w in file 'prefix.numdep',");
    fprintf(f, " side0 sqrt in 'prefix.side0.numdep' ...\n");
    exit(EXIT_FAILURE);
}

int main(int argc, char *argv[])
{
    cado_poly pol;
    int numdep = -1, nthreads = 1, ret MAYBE_UNUSED, i;

    char * me = *argv;
    /* print the command line */
    fprintf (stderr, "%s.r%s", argv[0], cado_revision_string);
    for (i = 1; i < argc; i++)
      fprintf (stderr, " %s", argv[i]);
    fprintf (stderr, "\n");

    param_list pl;
    param_list_init(pl);
    declare_usage(pl);

    int opt_ab = 0;    /* create dependency files */
    int opt_side0 = 0; /* compute square root on side 0 */
    int opt_side1 = 0; /* compute square root on side 1 */
    int opt_gcd = 0;   /* compute gcd */
    param_list_configure_switch(pl, "ab", &opt_ab);
    param_list_configure_switch(pl, "side0", &opt_side0);
    param_list_configure_switch(pl, "side1", &opt_side1);
    param_list_configure_switch(pl, "gcd", &opt_gcd);
    param_list_configure_switch(pl, "-v", &verbose);
    param_list_configure_switch(pl, "force-posix-threads", &filter_rels_force_posix_threads);
    argc--,argv++;
    for( ; argc ; ) {
        if (param_list_update_cmdline(pl, &argc, &argv)) continue;
        if (strcmp(*argv, "--help") == 0) {
            usage(pl, me, stderr);
            exit(0);
        } else {
            fprintf(stderr, "unexpected argument: %s\n", *argv);
            usage(pl, me, stderr);
            exit(1);
        }
    }
    const char * tmp;
    if((tmp = param_list_lookup_string(pl, "poly")) == NULL) {
        fprintf(stderr, "Parameter -poly is missing\n");
        usage(pl, me, stderr);
        exit(1);
    }
    cado_poly_init(pol);
    ret = cado_poly_read(pol, tmp);
    if (ret == 0) {
        fprintf(stderr, "Could not read polynomial file\n");
        exit(1);
    }

    param_list_parse_int (pl, "dep", &numdep);
    param_list_parse_int (pl, "t", &nthreads);
    const char * purgedname = param_list_lookup_string(pl, "purged");
    const char * indexname = param_list_lookup_string(pl, "index");
    const char * kername = param_list_lookup_string(pl, "ker");
    const char * prefix = param_list_lookup_string(pl, "prefix");
    if (prefix == NULL) {
        fprintf(stderr, "Parameter -prefix is missing\n");
        exit(1);
    }
    if (param_list_warn_unused(pl))
        exit(1);

    /* if no options then -ab -side0 -side1 -gcd */
    if (!(opt_ab || opt_side0 || opt_side1 || opt_gcd))
        opt_ab = opt_side0 = opt_side1 = opt_gcd = 1;

    double cpu0 = seconds ();
    wct0 = wct_seconds();

    /*
     * In the case where the number N to factor has a prime factor that
     * divides the leading coefficient of f or g, the reduction modulo N
     * will fail. Let's compute N', the factor of N that is coprime to
     * those leading coefficients.
     */
    mpz_t Np;
    mpz_init(Np);
    {
        mpz_t gg;
        mpz_init(gg);
        mpz_set(Np, pol->n);
        for (int side = 0; side < 2; ++side) {
            do {
                mpz_gcd(gg, Np, pol->pols[side]->coeff[pol->pols[side]->deg]);
                if (mpz_cmp_ui(gg, 1) != 0) {
                    gmp_fprintf(stderr, "Warning: found the following factor of N as a factor of g: %Zd\n", gg);
                    print_factor(gg);
                    mpz_divexact(Np, Np, gg);
                }
            } while (mpz_cmp_ui(gg, 1) != 0);
        }
        mpz_clear(gg);
        /* Trial divide Np, to avoid bug if a stupid input is given */
        {
            unsigned long p;
            prime_info pi;
            prime_info_init (pi);
            for (p = 2; p <= 1000000; p = getprime_mt (pi)) {
                while (mpz_tdiv_ui(Np, p) == 0) {
                    printf("%lu\n", p);
                    mpz_divexact_ui(Np, Np, p);
                }
            }
            prime_info_clear (pi);
        }
        if (mpz_cmp(pol->n, Np) != 0)
            gmp_fprintf(stderr, "Now factoring N' = %Zd\n", Np);
        if (mpz_cmp_ui(Np, 1) == 0) {
            gmp_fprintf(stderr, "Hey N' is 1! Stopping\n");
            cado_poly_clear (pol);
            param_list_clear(pl);
            mpz_clear(Np);
            return 0;
        }
        if (mpz_probab_prime_p(Np, 10) || mpz_perfect_power_p(Np)) {
            gmp_fprintf(stderr, "Hey N' is (power of) prime! Stopping\n");
            print_factor(Np);
            cado_poly_clear (pol);
            param_list_clear(pl);
            mpz_clear(Np);
            return 0;
        }
    }

    if (opt_ab) {
        /* Computing (a,b) pairs is now done in batch for 64 dependencies
         * together -- should be enough for our purposes, even if we do
         * have more dependencies !
         */
        if (indexname == NULL) {
            fprintf(stderr, "Parameter -index is missing\n");
            exit(1);
        }
        if (purgedname == NULL) {
            fprintf(stderr, "Parameter -purged is missing\n");
            exit(1);
        }
        if (kername == NULL) {
            fprintf(stderr, "Parameter -ker is missing\n");
            exit(1);
        }
        create_dependencies(prefix, indexname, purgedname, kername);
    }

#ifdef __OpenBSD__
    if (nthreads > 1) {
        fprintf(stderr, "Warning: reducing number of threads to 1 for openbsd ; unexplained failure https://ci.inria.fr/cado/job/compile-openbsd-59-amd64-random-integer/2775/console\n");
        /* We'll still process everything we've been told to. But in a
         * single-threaded fashion */
    }
#endif

    if (opt_side0 || opt_side1 || opt_gcd)
      {
        int i;

        for (i = 0; i < nthreads; i++)
          if (check_dep (prefix, numdep + i) == 0)
            {
              fprintf (stderr, "Warning: dependency %d does not exist, reducing the number of threads to %d\n",
                       numdep + i, i);
              nthreads = i;
              break;
            }
      }

    if (nthreads == 0)
      {
        fprintf (stderr, "Error, no more dependency\n");
        cado_poly_clear (pol);
        param_list_clear (pl);
        mpz_clear (Np);
        return 1;
      }

    if (opt_side0) {
        ASSERT_ALWAYS(numdep != -1);
        calculateTaskN(TASK_SQRT, prefix, numdep, nthreads, pol, 0, Np);
    }

    if (opt_side1) {
        ASSERT_ALWAYS(numdep != -1);
        calculateTaskN(TASK_SQRT, prefix, numdep, nthreads, pol, 1, Np);
    }

    if (opt_gcd) {
        ASSERT_ALWAYS(numdep != -1);
        calculateTaskN(TASK_GCD, prefix, numdep, nthreads, pol, 0, Np);
    }

    cado_poly_clear (pol);
    param_list_clear (pl);
    mpz_clear (Np);
    print_timing_and_memory (stderr, cpu0, wct0);
    return 0;
}<|MERGE_RESOLUTION|>--- conflicted
+++ resolved
@@ -29,11 +29,7 @@
 #include <mutex>
 #include <string>
 #include <vector>
-<<<<<<< HEAD
-#include "omp_proxy.h"
-=======
 #include <utility> // pair
->>>>>>> 81893df8
 #include "cado_poly.h"  // cado_poly
 #include "cxx_mpz.hpp"   // for cxx_mpz
 #include "filter_io.h"  // filter_rels
@@ -46,6 +42,7 @@
 #include "memusage.h"   // PeakMemusage
 #include "modul_poly.h" // modul_poly
 #include "mpz_poly.h"   // mpz_poly
+#include "omp_proxy.h"
 #include "purgedfile.h" // purgedfile_read_firstline
 #include "version_info.h" // cado_revision_string
 #include "portability.h" // strndup // IWYU pragma: keep
