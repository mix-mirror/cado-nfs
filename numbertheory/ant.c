--- conflicted
+++ resolved
@@ -1847,13 +1847,8 @@
         
         // Computing theta (in the basis of alpha)^ * w[i] mod g, without the common denominators.
         // We divide at the end
-<<<<<<< HEAD
         mpz_poly res;
         mpz_poly_init(res,n-1);
-=======
-        mpz_poly_t res;
-        mpz_poly_init(res,n-1);        
->>>>>>> 097a56c0
         mpz_poly_mul_mod_f(res,theta_poly,w_poly,g);
         mpz_poly_cleandeg(res,n-1);
         
