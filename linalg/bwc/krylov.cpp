#include "cado.h" // IWYU pragma: keep
#include <cstdio>
#include <cstdlib>
#include <cstdint>              // for uint32_t
#include <memory>
#include <string>                // for string, operator+
#include <gmp.h>                 // for gmp_randclear, gmp_randinit_default
#include "matmul.hpp"              // for matmul_public_s
#include "parallelizing_info.hpp"
#include "matmul_top.hpp"
#include "select_mpi.h"
#include "params.h"
#include "xvectors.hpp"
#include "bw-common.h"
#include "async.hpp"
#include "xdotprod.hpp"
#include "rolling.h"
#include "arith-generic.hpp"
#include "arith-cross.hpp"
#include "fmt/core.h"            // for check_format_string
#include "fmt/printf.h" // fmt::fprintf // IWYU pragma: keep
#include "fmt/format.h"
#include "macros.h"
#include "mmt_vector_pair.hpp"
#include "utils_cxx.hpp"
using namespace fmt::literals;

struct check_data {
    matmul_top_data & mmt;
    parallelizing_info_ptr pi;
    int nchecks;
    arith_generic * A;
    std::unique_ptr<arith_generic> Ac;
    pi_datatype_ptr Ac_pi;
    std::unique_ptr<arith_cross_generic> AxAc;
    mmt_vec check_vector;
    arith_generic::elt * Tdata = NULL;
    arith_generic::elt * ahead = NULL;

    int legacy_check_mode = 0;

    int tcan_print = 0;

    bool leader() const {
        return pi->m->trank == 0 && pi->m->jrank == 0;
    }

    check_data(matmul_top_data & mmt, arith_generic * A)
        : mmt(mmt)
        , pi(mmt.pi)
        , nchecks(mpz_cmp_ui(bw->p, 2) > 0 ? NCHECKS_CHECK_VECTOR_GFp : NCHECKS_CHECK_VECTOR_GF2)
        , A(A)
        , Ac(arith_generic::instance(bw->p, nchecks))
        , Ac_pi(pi_alloc_arith_datatype(pi, Ac.get()))
        , AxAc(arith_cross_generic::instance(A, Ac.get()))
        , check_vector(mmt, Ac.get(), Ac_pi,
                  bw->dir, THREAD_SHARED_VECTOR, mmt.n[bw->dir])
      {
          tcan_print = bw->can_print && pi->m->trank == 0;
      }

    void load() {
        /* We do the dot product by working on the local vector chunks.
         * Therefore, we must really understand the check vector as
         * playing a role in the very same direction of the y vector!
         */
        std::string Cv_filename = fmt::format(FMT_STRING("Cv%u-%u.{}"), bw->interval);
        int ok = mmt_vec_load(check_vector, Cv_filename, mmt.n0[bw->dir], 0);
        if (!ok) {
            if (tcan_print)
                fmt::fprintf(stderr, "check file %s not found, trying legacy check mode\n", Cv_filename);
            std::string C_filename = fmt::format(FMT_STRING("C%u-%u.{}"), bw->interval);
            ok = mmt_vec_load(check_vector, C_filename, mmt.n0[bw->dir], 0);
            if (!ok) {
                if (tcan_print)
                    fmt::fprintf(stderr, "check file %s not found either\n", C_filename);
                pi_abort(EXIT_FAILURE, pi->m);
            }
            legacy_check_mode = 1;
        }
        if (!legacy_check_mode) {
            std::string Ct_filename = fmt::format(FMT_STRING("Ct0-{}.0-{}"), nchecks, bw->m);
            Tdata = Ac->alloc(bw->m, ALIGNMENT_ON_ALL_BWC_VECTORS);
            if (pi->m->trank == 0 && pi->m->jrank == 0) {
                FILE * Tfile = fopen(Ct_filename.c_str(), "rb");
                int rc = fread(Tdata, Ac->vec_elt_stride(bw->m), 1, Tfile);
                ASSERT_ALWAYS(rc == 1);
                fclose(Tfile);
            }
            if (tcan_print) fmt::printf("loaded %s\n", Ct_filename);
            pi_bcast(Tdata, bw->m, Ac_pi, 0, 0, pi->m);
        }

        ahead = A->alloc(nchecks, ALIGNMENT_ON_ALL_BWC_VECTORS);
    }
    ~check_data() {
        A->free(ahead);
        if (!legacy_check_mode)
            Ac->free(Tdata);
        pi_free_arith_datatype(pi, Ac_pi);
    }

    void plan_ahead(mmt_vec const & y) {
        // Plan ahead. The check vector is here to predict the final A matrix.
        // Note that our share of the dot product is determined by the
        // intersections of the i0..i1 intervals on both sides.

        /* Note that the check vector is always stored untwisted in
         * memory */

        /* create a matrix of size nchecks * nbys with the dot
         * product with Cv -- in the case where nbys != nchecks,
         * dealing with that data will require some care.
         *
         */
        A->vec_set_zero(ahead, nchecks);
        /* The syntax of ->dotprod is a bit weird. We compute
         * transpose(data-operand-0)*data-operand1, but data-operand0
         * (check_vector here) actually refers to field-operand1 (Ac
         * here).
         */
        AxAc->add_dotprod(ahead,
                mmt_my_own_subvec(y),
                mmt_my_own_subvec(check_vector),
                mmt_my_own_size_in_items(y));
    }


    bool verify(mmt_vec const & y, uint32_t * gxvecs, int nx)
    {
        /* Last dot product. This must cancel ! */
        if (legacy_check_mode) {
            x_dotprod(ahead, gxvecs, nchecks, nx, y, -1);
        } else {
            arith_generic::elt * tmp1 = NULL;
            tmp1 = A->alloc(nchecks, ALIGNMENT_ON_ALL_BWC_VECTORS);
            for(int c = 0 ; c < bw->m ; c += nchecks) {
                /* First zero out the matrix of size nchecks * nbys.  */
                A->vec_set_zero(tmp1, nchecks);
                x_dotprod(tmp1, gxvecs + c * nx, nchecks, nx, y, -1);
                /* And now compute the product transpose(part of
                 * T)*ahead_tmp, and subtract that from our check value
                 */
                AxAc->add_dotprod(
                        ahead,
                        tmp1,
                        Ac->vec_subvec(Tdata, c),
                        nchecks);
            }
            A->free(tmp1);
        }

        pi_allreduce(NULL, ahead, nchecks, mmt.pitype, BWC_PI_SUM, pi->m);
        return A->vec_is_zero(ahead, nchecks);
    }
};

void * krylov_prog(parallelizing_info_ptr pi, param_list pl, void * arg MAYBE_UNUSED)
{
    int legacy_check_mode = 0;
    int fake = param_list_lookup_string(pl, "random_matrix") != NULL;
    fake = fake || param_list_lookup_string(pl, "static_random_matrix") != NULL;
    if (fake) bw->skip_online_checks = 1;
    int tcan_print = bw->can_print && pi->m->trank == 0;
    struct timing_data timing[1];

    int ys[2] = { bw->ys[0], bw->ys[1], };
    if (pi->interleaved) {
        ASSERT_ALWAYS((bw->ys[1]-bw->ys[0]) % 2 == 0);
        ys[0] = bw->ys[0] + pi->interleaved->idx * (bw->ys[1]-bw->ys[0])/2;
        ys[1] = ys[0] + (bw->ys[1]-bw->ys[0])/2;
    }

<<<<<<< HEAD
    int withcoeffs = mpz_cmp_ui(bw->p, 2) > 0;
    int nchecks = withcoeffs ? NCHECKS_CHECK_VECTOR_GFp : NCHECKS_CHECK_VECTOR_GF2;
    mpfq_vbase A;
    mpfq_vbase_oo_field_init_byfeatures(A, 
            MPFQ_PRIME_MPZ, bw->p,
            MPFQ_SIMD_GROUPSIZE, ys[1]-ys[0],
            MPFQ_DONE);
    auto clean_A = call_dtor([&]() { A->oo_field_clear(A); });

    matmul_top_init(mmt, A, pi, pl, bw->dir);
    auto clean_mmt = call_dtor([&]() { matmul_top_clear(mmt); });

    /* Hmmm. This would deserve better thought. Surely we don't need 64
     * in the prime case. Anything which makes checks relevant will do.
     * For the binary case, we used to work with 64 as a constant, but
     * for the prime case we want to make this tunable (or maybe 1 ?)
     */
    mpfq_vbase Ac;
    mpfq_vbase_oo_field_init_byfeatures(Ac,
            MPFQ_PRIME_MPZ, bw->p,
            MPFQ_SIMD_GROUPSIZE, nchecks,
            MPFQ_DONE);
    auto clean_Ac = call_dtor([&]() { Ac->oo_field_clear(Ac); });

    pi_datatype_ptr Ac_pi = pi_alloc_mpfq_datatype(pi, Ac);
    auto clean_Ac_pi = call_dtor([&]() { pi_free_mpfq_datatype(pi, Ac_pi); });

    block_control_signals();

    mmt_vector_pair ymy(mmt, bw->dir);

    unsigned int unpadded = MAX(mmt->n0[0], mmt->n0[1]);
=======

    block_control_signals();

    std::unique_ptr<arith_generic> A(arith_generic::instance(bw->p, ys[1]-ys[0]));
    matmul_top_data mmt(A.get(), pi, pl, bw->dir);

    std::shared_ptr<check_data> C;
    if (!bw->skip_online_checks)
        C = std::make_shared<check_data>(mmt, A.get());

    mmt_vector_pair ymy(mmt, bw->dir);

    unsigned int unpadded = MAX(mmt.n0[0], mmt.n0[1]);
>>>>>>> c33e5e67

    serialize(pi->m);
    
    uint32_t * gxvecs = NULL;
    unsigned int nx = 0;
    if (!fake) {
        load_x(&gxvecs, bw->m, &nx, pi);
    } else {
        set_x_fake(&gxvecs, bw->m, &nx, pi);
    }
    indices_twist(mmt, gxvecs, nx * bw->m, bw->dir);
    auto clear_gxvecs = call_dtor([&]() { free(gxvecs); });

    /* let's be generous with interleaving protection. I don't want to be
     * bothered, really */
    pi_interleaving_flip(pi);
    pi_interleaving_flip(pi);
    matmul_top_comm_bench(mmt, bw->dir);
    pi_interleaving_flip(pi);
    pi_interleaving_flip(pi);

    /* I have absolutely no idea why, but the two --apparently useless--
     * serializing calls around the next block seem to have a beneficial
     * impact on the SEGv's we see every now and then with --mca
     * mpi_leave_pinned 1
     */
    serialize(pi->m);
    char * v_name = NULL;
    if (!fake) {
        int ok = mmt_vec_load(ymy[0], fmt::format(FMT_STRING("V%u-%u.{}"), bw->start), unpadded, ys[0]);
        ASSERT_ALWAYS(ok);
        free(v_name);
    } else {
        gmp_randstate_t rstate;
        gmp_randinit_default(rstate);
#if 0
        /* This is for setting the source vector to something consistent
         * across mappings, so that given a fixed (fake, here) matrix, any
         * splitting will give the same source vector. This is just a
         * copy of the mechanism which exists in prep for doing exactly
         * this. Alas, in what we denote as a fake situation, there is
         * no chance of course that two different splittings lesad to
         * identical matrices ! Hence, we'd rather not bother with
         * generating something consistent.
         */
        if (pi->m->trank == 0 && !bw->seed) {
            bw->seed = time(NULL);
            MPI_Bcast(&bw->seed, 1, MPI_INT, 0, pi->m->pals);
        }
        serialize_threads(pi->m);
        gmp_randseed_ui(rstate, bw->seed);
        if (tcan_print) {
            printf("// Random generator seeded with %d\n", bw->seed);
        }
        if (tcan_print) { printf("Creating fake %s...", v_name); fflush(stdout); }
        mmt_vec_set_random_through_file(mmt, NULL, v_name, bw->dir, bw->start, unpadded, rstate);
        if (tcan_print) { printf("done\n"); }
#else
        unsigned long g = pi->m->jrank * pi->m->ncores + pi->m->trank;
        gmp_randseed_ui(rstate, bw->seed + g);
        mmt_vec_set_random_inconsistent(ymy[0], rstate);
        mmt_vec_truncate(mmt, ymy[0]);
#endif
        gmp_randclear(rstate);
    }
    serialize(pi->m);

    serialize_threads(pi->m);
    if (pi->m->trank == 0) {
        /* the bw object is global ! */
        bw_set_length_and_interval_krylov(bw, mmt.n0);
    }
    serialize_threads(pi->m);
    if (tcan_print) {
        printf ("Target iteration is %u\n", bw->end);
    }
    ASSERT_ALWAYS(bw->end % bw->interval == 0);


<<<<<<< HEAD
    mpfq_vbase_tmpl AxAc;
    mpfq_vbase_oo_init_templates(AxAc, A, Ac);

    if (!bw->skip_online_checks) {
        /* We do the dot product by working on the local vector chunks.
         * Therefore, we must really understand the check vector as
         * playing a role in the very same direction of the y vector!
         */
        mmt_vec_init(mmt, Ac, Ac_pi,
                check_vector, bw->dir, THREAD_SHARED_VECTOR, mmt->n[bw->dir]);
        std::string Cv_filename = fmt::format(FMT_STRING("Cv%u-%u.{}"), bw->interval);
        int ok = mmt_vec_load(check_vector, Cv_filename, mmt->n0[bw->dir], 0);
        if (!ok) {
            fmt::fprintf(stderr, "check file %s not found, trying legacy check mode\n", Cv_filename);
            std::string C_filename = fmt::format(FMT_STRING("C%u-%u.{}"), bw->interval);
            ok = mmt_vec_load(check_vector, C_filename, mmt->n0[bw->dir], 0);
            if (!ok) {

                fmt::fprintf(stderr, "check file %s not found either\n", C_filename);
                pi_abort(EXIT_FAILURE, pi->m);
            }
            legacy_check_mode = 1;
        }
        if (!legacy_check_mode) {
            std::string Ct_filename = fmt::format(FMT_STRING("Ct0-{}.0-{}"), nchecks, bw->m);
            cheating_vec_init(Ac, &Tdata, bw->m);
            if (pi->m->trank == 0 && pi->m->jrank == 0) {
                FILE * Tfile = fopen(Ct_filename.c_str(), "rb");
                int rc = fread(Tdata, Ac->vec_elt_stride(Ac, bw->m), 1, Tfile);
                ASSERT_ALWAYS(rc == 1);
                fclose(Tfile);
            }
            if (tcan_print) fmt::printf("loaded %s\n", Ct_filename);
            pi_bcast(Tdata, bw->m, Ac_pi, 0, 0, pi->m);
        }

        cheating_vec_init(A, &ahead, nchecks);
    }
    auto clean_checks = call_dtor([&] {
        if (!bw->skip_online_checks) {
            mmt_vec_clear(mmt, check_vector);
            cheating_vec_clear(A, &ahead, nchecks);
            cheating_vec_clear(Ac, &Tdata, bw->m);
        }
        });

=======
    if (C) C->load();
>>>>>>> c33e5e67

    /* We'll store all xy matrices locally before doing reductions. Given
     * the small footprint of these matrices, it's rather innocuous.
     */
<<<<<<< HEAD
    void * xymats;
=======
    arith_generic::elt * xymats;

>>>>>>> c33e5e67
    if (tcan_print) {
        printf("Each thread allocates %zd kb for the A matrices\n",
                A->vec_elt_stride(bw->m*bw->interval) >> 10);
    }
<<<<<<< HEAD
    cheating_vec_init(A, &xymats, bw->m*bw->interval);
    auto clear_xy = call_dtor([&]() { cheating_vec_clear(A, &xymats, bw->m*bw->interval); });

=======
    xymats = A->alloc(bw->m*bw->interval, ALIGNMENT_ON_ALL_BWC_VECTORS);
   
>>>>>>> c33e5e67
#if 0
    /* FIXME -- that's temporary ! only for debugging */
    pi_log_init(pi->m);
    pi_log_init(pi->wr[0]);
    pi_log_init(pi->wr[1]);
#endif

<<<<<<< HEAD
    timing_init(timing, 4 * mmt->nmatrices, bw->start, bw->end);
    auto clean_timing = call_dtor([&]() { timing_clear(timing); });

    for(int i = 0 ; i < mmt->nmatrices; i++) {
        timing_set_timer_name(timing, 4*i, "CPU%d", i);
        timing_set_timer_items(timing, 4*i, mmt->matrices[i]->mm->ncoeffs);
        timing_set_timer_name(timing, 4*i+1, "cpu-wait%d", i);
        timing_set_timer_name(timing, 4*i+2, "COMM%d", i);
        timing_set_timer_name(timing, 4*i+3, "comm-wait%d", i);
=======
    timing_init(timing, 4 * mmt.matrices.size(), bw->start, bw->end);
    auto clean_timing = call_dtor([&]() { timing_clear(timing); });

    for(size_t i = 0 ; i < mmt.matrices.size(); i++) {
        timing_set_timer_name(timing, 4*i, "CPU%zu", i);
        timing_set_timer_items(timing, 4*i, mmt.matrices[i].mm->ncoeffs);
        timing_set_timer_name(timing, 4*i+1, "cpu-wait%zu", i);
        timing_set_timer_name(timing, 4*i+2, "COMM%zu", i);
        timing_set_timer_name(timing, 4*i+3, "comm-wait%zu", i);
>>>>>>> c33e5e67
    }

    pi_interleaving_flip(pi);
    pi_interleaving_flip(pi);

    for(int s = bw->start ; s < bw->end ; s += bw->interval ) {

        if (C) C->plan_ahead(ymy[0]);

        /* Create an empty slot in program execution, so that we don't
         * impose strong constraints on twist/untwist_vector being free of
         * MPI calls (well, it's *not* free of MPI calls, to start
         * with...).
         */
        pi_interleaving_flip(pi);
        pi_interleaving_flip(pi);
        mmt_vec_twist(mmt, ymy[0]);

        A->vec_set_zero(xymats, bw->m*bw->interval);
        serialize(pi->m);
        pi_interleaving_flip(pi);
        for(int i = 0 ; i < bw->interval ; i++) {
            /* Compute the product by x */
            x_dotprod(A->vec_subvec(xymats, i * bw->m),
                    gxvecs, bw->m, nx, ymy[0], 1);

            matmul_top_mul(mmt, ymy.vectors(), timing);

            timing_check(pi, timing, s+i+1, tcan_print);
        }
        serialize(pi->m);

        /* See remark above. */
        pi_interleaving_flip(pi);
        pi_interleaving_flip(pi);

        if (C && !C->verify(ymy[0], gxvecs, nx)) {
            printf("Failed %scheck at iteration %d\n", legacy_check_mode ? "(legacy) " : "", s + bw->interval);
            exit(1);
        }


        mmt_vec_untwist(mmt, ymy[0]);

        /* Now (and only now) collect the xy matrices */
        pi_allreduce(NULL, xymats,
                bw->m * bw->interval,
                mmt.pitype, BWC_PI_SUM, pi->m);

        if (pi->m->trank == 0 && pi->m->jrank == 0 && !fake) {
            std::string tmp = fmt::format(FMT_STRING("A{}-{}.{}-{}"), ys[0], ys[1], s, s+bw->interval);
            std::string tmptmp = tmp + ".tmp";
            FILE * f = fopen(tmptmp.c_str(), "wb");
            int rc = fwrite(xymats, A->elt_stride(), bw->m*bw->interval, f);
            fclose(f);
            if (rc != bw->m*bw->interval) {
                fprintf(stderr, "Ayee -- short write\n");
                // make sure our input data won't be deleted -- this
                // chunk will have to be redone later, maybe the disk
                // failure is temporary (?)
                // 
                // anyway, better not rename the file immediately in this
                // case.
            } else {
                rc = rename(tmptmp.c_str(), tmp.c_str());
                ASSERT_ALWAYS(rc == 0);
            }
        }

        if (!fake) {
            mmt_vec_save(ymy[0], fmt::format(FMT_STRING("V%u-%u.{}"), s + bw->interval), unpadded, ys[0]);
        }

        if (pi->m->trank == 0 && pi->m->jrank == 0) {
            keep_rolling_checkpoints(fmt::format(FMT_STRING("V{}-{}"), ys[0], ys[1]), s + bw->interval);
        }

        serialize(pi->m);

        // reached s + bw->interval. Count our time on cpu, and compute the sum.
        timing_disp_collective_oneline(pi, timing, s + bw->interval, tcan_print, "krylov");
    }

    timing_final_tally(pi, timing, tcan_print, "krylov");

#if 0
    pi_log_clear(pi->m);
    pi_log_clear(pi->wr[0]);
    pi_log_clear(pi->wr[1]);
#endif

    if (tcan_print) {
        printf("Done krylov.\n");
    }
    serialize(pi->m);

<<<<<<< HEAD
=======
    A->free(xymats);

>>>>>>> c33e5e67
    int want_full_report = 0;
    param_list_parse_int(pl, "full_report", &want_full_report);
    matmul_top_report(mmt, 1.0, want_full_report);

    return NULL;
}

// coverity[root_function]
int main(int argc, char * argv[])
{
    param_list pl;

    bw_common_init(bw, &argc, &argv);
    param_list_init(pl);
    parallelizing_info_init();

    bw_common_decl_usage(pl);
    parallelizing_info_decl_usage(pl);
    matmul_top_decl_usage(pl);
    /* declare local parameters and switches: none here (so far). */

    bw_common_parse_cmdline(bw, pl, &argc, &argv);

    bw_common_interpret_parameters(bw, pl);
    parallelizing_info_lookup_parameters(pl);
    matmul_top_lookup_parameters(pl);
    /* interpret our parameters */
    if (bw->ys[0] < 0) { fprintf(stderr, "no ys value set\n"); exit(1); }

    ASSERT_ALWAYS(param_list_lookup_string(pl, "ys"));
    ASSERT_ALWAYS(!param_list_lookup_string(pl, "solutions"));

    catch_control_signals();

    if (param_list_warn_unused(pl)) {
        int rank;
        MPI_Comm_rank(MPI_COMM_WORLD, &rank);
        if (!rank) param_list_print_usage(pl, bw->original_argv[0], stderr);
        MPI_Abort(MPI_COMM_WORLD, EXIT_FAILURE);
    }

    pi_go(krylov_prog, pl, 0);

    parallelizing_info_finish();
    param_list_clear(pl);
    bw_common_clear(bw);

    return 0;
}
<|MERGE_RESOLUTION|>--- conflicted
+++ resolved
@@ -171,40 +171,6 @@
         ys[1] = ys[0] + (bw->ys[1]-bw->ys[0])/2;
     }
 
-<<<<<<< HEAD
-    int withcoeffs = mpz_cmp_ui(bw->p, 2) > 0;
-    int nchecks = withcoeffs ? NCHECKS_CHECK_VECTOR_GFp : NCHECKS_CHECK_VECTOR_GF2;
-    mpfq_vbase A;
-    mpfq_vbase_oo_field_init_byfeatures(A, 
-            MPFQ_PRIME_MPZ, bw->p,
-            MPFQ_SIMD_GROUPSIZE, ys[1]-ys[0],
-            MPFQ_DONE);
-    auto clean_A = call_dtor([&]() { A->oo_field_clear(A); });
-
-    matmul_top_init(mmt, A, pi, pl, bw->dir);
-    auto clean_mmt = call_dtor([&]() { matmul_top_clear(mmt); });
-
-    /* Hmmm. This would deserve better thought. Surely we don't need 64
-     * in the prime case. Anything which makes checks relevant will do.
-     * For the binary case, we used to work with 64 as a constant, but
-     * for the prime case we want to make this tunable (or maybe 1 ?)
-     */
-    mpfq_vbase Ac;
-    mpfq_vbase_oo_field_init_byfeatures(Ac,
-            MPFQ_PRIME_MPZ, bw->p,
-            MPFQ_SIMD_GROUPSIZE, nchecks,
-            MPFQ_DONE);
-    auto clean_Ac = call_dtor([&]() { Ac->oo_field_clear(Ac); });
-
-    pi_datatype_ptr Ac_pi = pi_alloc_mpfq_datatype(pi, Ac);
-    auto clean_Ac_pi = call_dtor([&]() { pi_free_mpfq_datatype(pi, Ac_pi); });
-
-    block_control_signals();
-
-    mmt_vector_pair ymy(mmt, bw->dir);
-
-    unsigned int unpadded = MAX(mmt->n0[0], mmt->n0[1]);
-=======
 
     block_control_signals();
 
@@ -218,7 +184,6 @@
     mmt_vector_pair ymy(mmt, bw->dir);
 
     unsigned int unpadded = MAX(mmt.n0[0], mmt.n0[1]);
->>>>>>> c33e5e67
 
     serialize(pi->m);
     
@@ -298,78 +263,19 @@
     ASSERT_ALWAYS(bw->end % bw->interval == 0);
 
 
-<<<<<<< HEAD
-    mpfq_vbase_tmpl AxAc;
-    mpfq_vbase_oo_init_templates(AxAc, A, Ac);
-
-    if (!bw->skip_online_checks) {
-        /* We do the dot product by working on the local vector chunks.
-         * Therefore, we must really understand the check vector as
-         * playing a role in the very same direction of the y vector!
-         */
-        mmt_vec_init(mmt, Ac, Ac_pi,
-                check_vector, bw->dir, THREAD_SHARED_VECTOR, mmt->n[bw->dir]);
-        std::string Cv_filename = fmt::format(FMT_STRING("Cv%u-%u.{}"), bw->interval);
-        int ok = mmt_vec_load(check_vector, Cv_filename, mmt->n0[bw->dir], 0);
-        if (!ok) {
-            fmt::fprintf(stderr, "check file %s not found, trying legacy check mode\n", Cv_filename);
-            std::string C_filename = fmt::format(FMT_STRING("C%u-%u.{}"), bw->interval);
-            ok = mmt_vec_load(check_vector, C_filename, mmt->n0[bw->dir], 0);
-            if (!ok) {
-
-                fmt::fprintf(stderr, "check file %s not found either\n", C_filename);
-                pi_abort(EXIT_FAILURE, pi->m);
-            }
-            legacy_check_mode = 1;
-        }
-        if (!legacy_check_mode) {
-            std::string Ct_filename = fmt::format(FMT_STRING("Ct0-{}.0-{}"), nchecks, bw->m);
-            cheating_vec_init(Ac, &Tdata, bw->m);
-            if (pi->m->trank == 0 && pi->m->jrank == 0) {
-                FILE * Tfile = fopen(Ct_filename.c_str(), "rb");
-                int rc = fread(Tdata, Ac->vec_elt_stride(Ac, bw->m), 1, Tfile);
-                ASSERT_ALWAYS(rc == 1);
-                fclose(Tfile);
-            }
-            if (tcan_print) fmt::printf("loaded %s\n", Ct_filename);
-            pi_bcast(Tdata, bw->m, Ac_pi, 0, 0, pi->m);
-        }
-
-        cheating_vec_init(A, &ahead, nchecks);
-    }
-    auto clean_checks = call_dtor([&] {
-        if (!bw->skip_online_checks) {
-            mmt_vec_clear(mmt, check_vector);
-            cheating_vec_clear(A, &ahead, nchecks);
-            cheating_vec_clear(Ac, &Tdata, bw->m);
-        }
-        });
-
-=======
     if (C) C->load();
->>>>>>> c33e5e67
 
     /* We'll store all xy matrices locally before doing reductions. Given
      * the small footprint of these matrices, it's rather innocuous.
      */
-<<<<<<< HEAD
-    void * xymats;
-=======
     arith_generic::elt * xymats;
 
->>>>>>> c33e5e67
     if (tcan_print) {
         printf("Each thread allocates %zd kb for the A matrices\n",
                 A->vec_elt_stride(bw->m*bw->interval) >> 10);
     }
-<<<<<<< HEAD
-    cheating_vec_init(A, &xymats, bw->m*bw->interval);
-    auto clear_xy = call_dtor([&]() { cheating_vec_clear(A, &xymats, bw->m*bw->interval); });
-
-=======
     xymats = A->alloc(bw->m*bw->interval, ALIGNMENT_ON_ALL_BWC_VECTORS);
    
->>>>>>> c33e5e67
 #if 0
     /* FIXME -- that's temporary ! only for debugging */
     pi_log_init(pi->m);
@@ -377,17 +283,6 @@
     pi_log_init(pi->wr[1]);
 #endif
 
-<<<<<<< HEAD
-    timing_init(timing, 4 * mmt->nmatrices, bw->start, bw->end);
-    auto clean_timing = call_dtor([&]() { timing_clear(timing); });
-
-    for(int i = 0 ; i < mmt->nmatrices; i++) {
-        timing_set_timer_name(timing, 4*i, "CPU%d", i);
-        timing_set_timer_items(timing, 4*i, mmt->matrices[i]->mm->ncoeffs);
-        timing_set_timer_name(timing, 4*i+1, "cpu-wait%d", i);
-        timing_set_timer_name(timing, 4*i+2, "COMM%d", i);
-        timing_set_timer_name(timing, 4*i+3, "comm-wait%d", i);
-=======
     timing_init(timing, 4 * mmt.matrices.size(), bw->start, bw->end);
     auto clean_timing = call_dtor([&]() { timing_clear(timing); });
 
@@ -397,7 +292,6 @@
         timing_set_timer_name(timing, 4*i+1, "cpu-wait%zu", i);
         timing_set_timer_name(timing, 4*i+2, "COMM%zu", i);
         timing_set_timer_name(timing, 4*i+3, "comm-wait%zu", i);
->>>>>>> c33e5e67
     }
 
     pi_interleaving_flip(pi);
@@ -494,11 +388,8 @@
     }
     serialize(pi->m);
 
-<<<<<<< HEAD
-=======
     A->free(xymats);
 
->>>>>>> c33e5e67
     int want_full_report = 0;
     param_list_parse_int(pl, "full_report", &want_full_report);
     matmul_top_report(mmt, 1.0, want_full_report);
