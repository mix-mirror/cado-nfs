--- conflicted
+++ resolved
@@ -294,13 +294,8 @@
 
     /* Do that in the opposite direction compared to ymy */
     mmt_vector_pair zmz(mmt, !bw->dir);
-<<<<<<< HEAD
-    mmt_vec_ptr z = zmz[0];
-    mmt_vec_ptr mz = zmz[zmz.size()-1];
-=======
     mmt_vec & z = zmz[0];
     mmt_vec & mz = zmz[zmz.size()-1];
->>>>>>> c33e5e67
 
 
     mmt_vec_set_random_inconsistent(z, rstate);
@@ -605,11 +600,7 @@
     return std::make_tuple(input_is_zero, pad_is_zero);
 }/*}}}*/
 
-<<<<<<< HEAD
-std::tuple<int, int, int> test_one_vector(matmul_top_data_ptr mmt, mmt_vector_pair & ymy, rhs const & R)
-=======
 std::tuple<int, int, int> test_one_vector(matmul_top_data & mmt, mmt_vector_pair & ymy, rhs const & R)
->>>>>>> c33e5e67
 {
     arith_generic * A = mmt.abase;
     parallelizing_info_ptr pi = mmt.pi;
@@ -651,19 +642,11 @@
 
 /* Use y_saved as input (and leave it untouched). Store result in both y
  * and my */
-<<<<<<< HEAD
-std::tuple<int, int, int> expanded_test(matmul_top_data_ptr mmt, mmt_vector_pair & ymy, mmt_vec_ptr y_saved, rhs const& R)
-{
-    parallelizing_info_ptr pi = mmt->pi;
-    mmt_vec_ptr y = ymy[0];
-    mmt_vec_ptr my = ymy[ymy.size()-1];
-=======
 std::tuple<int, int, int> expanded_test(matmul_top_data & mmt, mmt_vector_pair & ymy, mmt_vec const & y_saved, rhs const& R)
 {
     parallelizing_info_ptr pi = mmt.pi;
     mmt_vec & y = ymy[0];
     mmt_vec & my = ymy[ymy.size()-1];
->>>>>>> c33e5e67
     mmt_full_vec_set(y, y_saved);
     auto res = test_one_vector(mmt, ymy, R);
 
@@ -863,13 +846,8 @@
 
         /* code is similar to row_coordinates_of_nonzero_cols() */
         mmt_vector_pair ymy(mmt, bw->dir);
-<<<<<<< HEAD
-        mmt_vec_ptr y = ymy[0];
-        mmt_vec_ptr my = ymy[ymy.size()-1];
-=======
         mmt_vec & y = ymy[0];
         mmt_vec & my = ymy[ymy.size()-1];
->>>>>>> c33e5e67
 
         /* 1, -1: coeff is 1 or -1.
          * 2: coeff is something else, and lookup is needed (char!=2
@@ -1020,15 +998,9 @@
             A->free(matrix);
     }/*}}}*/
 
-<<<<<<< HEAD
-    std::tuple<int, int, int> attempt(matmul_top_data_ptr mmt, mmt_vector_pair & ymy, mmt_vec_ptr y_saved, rhs const& R)/*{{{*/
-    {
-        mmt_vec_ptr my = ymy[ymy.size()-1];
-=======
     std::tuple<int, int, int> attempt(matmul_top_data & mmt, mmt_vector_pair & ymy, mmt_vec & y_saved, rhs const& R)/*{{{*/
     {
         mmt_vec & my = ymy[ymy.size()-1];
->>>>>>> c33e5e67
         int tcan_print = bw->can_print && pi->m->trank == 0;
         int leader = pi->m->jrank == 0 && pi->m->trank == 0;
 
@@ -1170,26 +1142,14 @@
 
     /* }}} */
 
-<<<<<<< HEAD
-    matmul_top_init(mmt, A, pi, pl, bw->dir);
-    auto clean_mmt = call_dtor([&]() { matmul_top_clear(mmt); });
-=======
     matmul_top_data mmt(A, pi, pl, bw->dir);
->>>>>>> c33e5e67
 
     parasite_fixer pfixer(mmt);
 
     mmt_vector_pair ymy(mmt, bw->dir);
-<<<<<<< HEAD
-    mmt_vec_ptr y = ymy[0];
-
-    mmt_vec y_saved;
-    mmt_vec_init(mmt,0,0, y_saved,   bw->dir, mmt_vec_is_shared(y), mmt->n[bw->dir]);
-=======
     mmt_vec & y = ymy[0];
 
     mmt_vec y_saved(mmt,0,0, bw->dir, mmt_vec_is_shared(y), mmt.n[bw->dir]);
->>>>>>> c33e5e67
 
     /* this is really a misnomer, because in the typical case, M is
      * rectangular, and then the square matrix does induce some padding.
@@ -1478,11 +1438,6 @@
 
     serialize(pi->m);
 
-<<<<<<< HEAD
-    mmt_vec_clear(mmt, y_saved);
-
-=======
->>>>>>> c33e5e67
     return NULL;
 }
 
