--- conflicted
+++ resolved
@@ -694,11 +694,7 @@
         punched_interval_ptr pool = NULL;
         for(unsigned long i = 0 ; i < F->nrows ; i++) {
             // long v = 0;
-<<<<<<< HEAD
-            uint32_t const c = generate_row(rstate, F, ptr, range, & pool);
-=======
-            uint32_t c = generate_row(rstate, F, ptr, & pool);
->>>>>>> ba847c7c
+            uint32_t const c = generate_row(rstate, F, ptr, & pool);
             PUSH_P(c);
             for(unsigned long j = 0 ; j < c ; j++) {
                 PUSH_P(ptr[j]);
@@ -997,26 +993,15 @@
     uint64_t total_coeffs = 0;
     double tot_sq = 0;
     punched_interval_ptr pool = NULL;
-<<<<<<< HEAD
-    punched_interval_ptr range = punched_interval_alloc(&pool, 0, 1);
     for(unsigned long i = 0 ; i < r.nrows ; i++) {
-=======
-    for(unsigned long i = 0 ; i < r->nrows ; i++) {
->>>>>>> ba847c7c
         long v = 0;
         uint32_t c;
         if (i >= F->nrows)
             c = 0;
         else
-<<<<<<< HEAD
-            c = generate_row(rstate, F, ptr.get(), range, &pool);
+            c = generate_row(rstate, F, ptr.get(), &pool);
         if (avoid_zero_columns && i >= 0.9 * r.ncols) {
             for( ; next_priority_col < r.ncols ; next_priority_col++)
-=======
-            c = generate_row(rstate, F, ptr, &pool);
-        if (avoid_zero_columns && i >= 0.9 * r->ncols) {
-            for( ; next_priority_col < r->ncols ; next_priority_col++)
->>>>>>> ba847c7c
                 if (!colweights[next_priority_col]) break;
             if (next_priority_col < r.ncols) {
                 // don't print anything, because stdout might be our data
@@ -1078,11 +1063,6 @@
             fwrite(colweights.get(), sizeof(uint32_t), r.ncols, r.cw.get());
         }
     }
-<<<<<<< HEAD
-    punched_interval_free(range, &pool);
-=======
-    free(colweights);
->>>>>>> ba847c7c
     punched_interval_free_pool(&pool);
     F->total_coeffs = total_coeffs;
     double const e = (double) total_coeffs / r.nrows;
