#include "cado.h" // IWYU pragma: keep
#include <cerrno>               // for ENOENT, errno
#include <climits>              // for INT_MIN
#include <cstdint>              // for uint32_t
#include <cstdlib>
#include <cstdio>
#include <string>                // for string
#include <memory>
#include <algorithm>
#include <vector>
#include <sys/stat.h>
#include <gmp.h>                 // for gmp_randclear, gmp_randinit_default
#include "async.hpp"
#include "bw-common.h"
#include "fmt/core.h"            // for check_format_string
#include "fmt/format.h"
#include "fmt/printf.h" // IWYU pragma: keep
#include "macros.h"
#include "matmul.hpp"              // for matmul_public_s
#include "matmul_top.hpp"
#include "arith-generic.hpp"
#include "arith-cross.hpp"
#include "parallelizing_info.hpp"
#include "params.h"
#include "select_mpi.h"
#include "xvectors.hpp"
using namespace fmt::literals;

int legacy_check_mode = 0;

/* We create the check data based on:
 *
 *  - the random seed
 *  - the X vector that was created by the prep program.
 *
 * The check data is made of four distinct sets of files.
 *
 * The first two are singletons, and depend on the random seed only.
 *
 * Ct0-$nchecks.0-$m (also referred to as T): a random matrix of size bw->m*nchecks (yes it's named like this because the data is written row-major, and the first interval in the name customarily denotes the number of items in a major division).
 *
 * Cr0-$nchecks.0-$nchecks (also referred to as R): a sequence of random matrices of size nchecks * nchecks
 *
 * Multiple instances of the other two can exist, depending on various
 * check distances.
 *
 * Cv0-$nchecks.$s (also referred to as C) : check vector for distance $s. Depends on X.
 * Cd0-$nchecks.$s (also referred to as D) : check vector for distance $s. Depends on X, T, and R.
 */

void * sec_prog(parallelizing_info_ptr pi, param_list pl, void * arg MAYBE_UNUSED)
{

    int fake = param_list_lookup_string(pl, "random_matrix") != NULL;

    ASSERT_ALWAYS(!pi->interleaved);

    int tcan_print = bw->can_print && pi->m->trank == 0;
    matmul_top_data mmt;

    int withcoeffs = mpz_cmp_ui(bw->p, 2) > 0;
    int nchecks = withcoeffs ? NCHECKS_CHECK_VECTOR_GFp : NCHECKS_CHECK_VECTOR_GF2;

    std::unique_ptr<arith_generic> A(arith_generic::instance(bw->p, nchecks));

    /* We need that in order to do matrix products */
    std::unique_ptr<arith_cross_generic> AxA(arith_cross_generic::instance(A.get(), A.get()));

    matmul_top_init(mmt, A.get(), pi, pl, bw->dir);
    pi_datatype_ptr A_pi = mmt->pitype;

    mmt_vec myy[2];
    mmt_vec_ptr my = myy[0];
    mmt_vec_ptr y = myy[1];
    mmt_vec dvec;

    /* we work in the opposite direction compared to other programs */
    mmt_vec_init(mmt,0,0, y,   bw->dir,                0, mmt->n[bw->dir]);
    mmt_vec_init(mmt,0,0, my, !bw->dir, /* shared ! */ 1, mmt->n[!bw->dir]);
    mmt_vec_init(mmt,0,0, dvec,!bw->dir, /* shared ! */ 1, mmt->n[!bw->dir]);

    unsigned int unpadded = MAX(mmt->n0[0], mmt->n0[1]);

    /* Because we're a special case, we _expect_ to work opposite to
     * optimized direction. So we pass bw->dir even though _we_ are going
     * to call mmt_mul with !bw->dir.
     */

    serialize(pi->m);

    int rc;

    /* To fill Cr and Ct, we need a random state */
    gmp_randstate_t rstate;
    gmp_randinit_default(rstate);
#if 0
    /* After all, a zero seed is fine, too */
    if (pi->m->trank == 0 && !bw->seed) {
        /* note that bw is shared between threads, thus only thread 0 should
         * test and update it here.
         * at pi->m->jrank > 0, we don't care about the seed anyway
         */
        bw->seed = time(NULL);
        MPI_Bcast(&bw->seed, 1, MPI_INT, 0, pi->m->pals);
    }
#endif
    gmp_randseed_ui(rstate, bw->seed);
    if (tcan_print) {
        printf("// Random generator seeded with %d\n", bw->seed);
    }

    /* Ct is a constant projection matrix of size bw->m * nchecks */
    /* It depends only on the random seed. We create it if start==0, or
     * reload it otherwise. */
    std::string Tfilename = fmt::format(FMT_STRING("Ct0-{}.0-{}"), nchecks, bw->m);
    size_t T_coeff_size = A->vec_elt_stride(bw->m);
    arith_generic::elt * Tdata;
    Tdata = A->alloc(bw->m);

    /* Cr is a list of matrices of size nchecks * nchecks */
    /* It depends only on the random seed */
    std::string Rfilename = fmt::format(FMT_STRING("Cr0-{}.0-{}"), nchecks, nchecks);
    FILE * Rfile = NULL;
    size_t R_coeff_size = A->vec_elt_stride(nchecks);


    if (!legacy_check_mode) {
        /* {{{ First check consistency of existing files with the bw->start
         * value. We wish to abort early (and not touch any existing file!)
         * if an inconsistency is detected.
         */
        int consistency = 1;
        if (pi->m->jrank == 0 && pi->m->trank == 0) {
            /* a temporary structure to avoid TOCTOU *//*{{{*/
            struct file_guard {
                FILE * f;
                struct stat sbuf[1];
                FILE * steal_file_pointer() {
                    /* Note that this breaks the conversion to bool */
                    FILE * rf = f;
                    f = NULL;
                    return rf;
                }
                ~file_guard() { if (f) fclose(f); }
                file_guard(const char * filename, const char * mode) {
                    f = fopen(filename, mode);
                    memset(sbuf, 0, sizeof(struct stat));
                    if (!f) return;
                    int rc = fstat(fileno(f), sbuf);
                    if (rc != 0) {
                        fclose(f);
                        f = NULL;
                    }
                    /* f != NULL implies rc == 0 at this point */
                }
                operator bool() const { return f; }
            };/*}}}*/

            file_guard R(Rfilename.c_str(), "ab");

            if (bw->start == 0) {
                if (R && R.sbuf->st_size) {
                    fmt::fprintf(stderr, "Refusing to overwrite %s with new random data\n", Rfilename);
                    consistency = 0;
                }
            } else {
                if (!R) {
                    fmt::fprintf(stderr, "Cannot expand non-existing %s with new random data\n", Rfilename);
                    consistency = 0;
                } else if ((size_t) R.sbuf->st_size != (size_t) bw->start * R_coeff_size) {
                    fmt::fprintf(stderr, "Cannot expand %s (%u entries) starting at position %u\n", Rfilename, (unsigned int) (R.sbuf->st_size / R_coeff_size), bw->start);
                    consistency = 0;
                }
            }
            if (consistency) Rfile = R.steal_file_pointer();

            /* Non-destructively open for writing */
            file_guard T(Tfilename.c_str(), bw->start == 0 ? "wb" : "rb");
            if (bw->start == 0) {
                if (T && T.sbuf->st_size) {
                    fmt::fprintf(stderr, "Refusing to overwrite %s with new random data\n", Tfilename);
                    consistency = 0;
                }
            } else {
                if (!T) {
                    fmt::fprintf(stderr, "File %s not found, cannot expand check data\n", Tfilename);
                    consistency = 0;
                } else if ((size_t) T.sbuf->st_size != T_coeff_size) {
                    fmt::fprintf(stderr, "File %s has wrong size (%zu != %zu), cannot expand check data\n", Tfilename, (size_t) T.sbuf->st_size, T_coeff_size);
                    consistency = 0;
                }
            }

            /* The non-master branch does exactly the same! */
            pi_bcast(&consistency, 1, BWC_PI_INT, 0, 0, pi->m);
            if (!consistency) pi_abort(EXIT_FAILURE, pi->m);

            /* {{{ create or load T, based on the random seed. */

            /* When start > 0, the call below does not care about the data it
             * generates, it only cares about the side effect to the random
             * state. We do it just in order to keep the random state
             * synchronized compared to what would have happened if we
             * started with start=0. It's cheap enough anyway.
             *
             * (also, random generation matters only at the leader node)
             */
            A->vec_set_random(Tdata, bw->m, rstate);
            if (bw->start == 0) {
                rc = fwrite(Tdata, A->vec_elt_stride(bw->m), 1, T.f);
                ASSERT_ALWAYS(rc == 1);
                if (tcan_print) fmt::printf("Saved %s\n", Tfilename);
            } else {
<<<<<<< HEAD
                rc = fread(Tdata, A->vec_elt_stride(bw->m), 1, T.f);
=======
                /* We should be reading the same data, unless we changed
                 * the seed.
                 */
                rc = fread(Tdata, A->vec_elt_stride(A, bw->m), 1, T.f);
>>>>>>> 367a8da7
                ASSERT_ALWAYS(rc == 1);
                if (tcan_print) fmt::printf("Loaded %s\n", Tfilename);
            }
            /* }}} */

            ASSERT_ALWAYS(Rfile != NULL);

            pi_bcast(Tdata, bw->m, A_pi, 0, 0, pi->m);
        } else {
            pi_bcast(&consistency, 1, BWC_PI_INT, 0, 0, pi->m);
            if (!consistency) pi_abort(EXIT_FAILURE, pi->m);
            pi_bcast(Tdata, bw->m, A_pi, 0, 0, pi->m);
        }
        /* }}} */

<<<<<<< HEAD
    } else {
        arith_generic::elt * Rdata = A->alloc(nchecks, ALIGNMENT_ON_ALL_BWC_VECTORS);
        for(int k = 0 ; k < bw->start ; k++) {
            /* same remark as above */
            A->vec_set_random(Rdata, nchecks, rstate);
=======
    }
    if (bw->start) {
        /* same remark as above. We want the random state to be in sync
         * even if bw->start>0 and we don't _really_ have stuff to
         * generate for this data that's already there.
         */
        void * Rdata;
        cheating_vec_init(A, &Rdata, nchecks);
        for(int k = 0 ; k < bw->start ; k++) {
            A->vec_random(A, Rdata, nchecks, rstate);
>>>>>>> 367a8da7
        }
        A->free(Rdata);
    }

    /* {{{ create initial Cv and Cd, or load them if start>0 */
    if (bw->start == 0) {
        if (tcan_print)
            printf("We have start=0: creating Cv0-%u.0 as an expanded copy of X*T\n", nchecks);
        uint32_t * gxvecs = NULL;
        unsigned int nx = 0;

        if (!fake) {
            load_x(&gxvecs, bw->m, &nx, pi);
        } else {
            set_x_fake(&gxvecs, bw->m, &nx, pi);
        }

        mmt_full_vec_set_zero(my);
        ASSERT_ALWAYS(bw->m % nchecks == 0);

        if (legacy_check_mode) {
            mmt_vec_set_x_indices(my, gxvecs, MIN(nchecks, bw->m), nx);
            mmt_vec_save(my, "C%u-%u.0", unpadded, 0);
        } else {
            for(int c = 0 ; c < bw->m ; c += nchecks) {
                mmt_vec_set_x_indices(dvec, gxvecs + c * nx, nchecks, nx);
                AxA->addmul_tiny(
                        mmt_my_own_subvec(my),
                        mmt_my_own_subvec(dvec),
                        A->vec_subvec(Tdata, c),
                        mmt_my_own_size_in_items(my));
            }
            /* addmul_tiny degrades consistency ! */
            my->consistency = 1;
            mmt_vec_broadcast(my);
            mmt_vec_save(my, "Cv%u-%u.0", unpadded, 0);
        }

        free(gxvecs);

        mmt_full_vec_set_zero(dvec);
    } else {
        int ok;

        if (legacy_check_mode) {
            ok = mmt_vec_load(my,   fmt::format(FMT_STRING("C%u-%u.{}"), bw->start), unpadded, 0);
            ASSERT_ALWAYS(ok);
        } else {
            ok = mmt_vec_load(my,   fmt::format(FMT_STRING("Cv%u-%u.{}"), bw->start), unpadded, 0);
            ASSERT_ALWAYS(ok);
            ok = mmt_vec_load(dvec, fmt::format(FMT_STRING("Cd%u-%u.{}"), bw->start), unpadded, 0);
            ASSERT_ALWAYS(ok);
        }
    }
    /* }}} */

    /* {{{ adjust the list of check stops according to the check_stops
     * and interval parameters
     */
    serialize_threads(pi->m);
    if (pi->m->trank == 0) {
        /* the bw object is global ! */
        bw_set_length_and_interval_krylov(bw, mmt->n0);
    }
    serialize_threads(pi->m);
    ASSERT_ALWAYS(bw->end % bw->interval == 0);

    /* easier to deal with a copy on the stack */
    std::vector<int> check_stops(bw->check_stops, bw->check_stops + bw->number_of_check_stops);

    /* see #30025 -- we want a sensible default */
    if (check_stops.empty()) {
        check_stops.push_back(0);
        check_stops.push_back(bw->interval);
        int a = std::min(16, bw->interval / 2);
        if (a) {
            /* if interval == 1, don't bother */
            check_stops.push_back(a);
            check_stops.push_back(bw->interval + a);
        }
    }

    /* if something was provided, make really sure that at least the
     * interval value is within the list of check stops */
    if (std::find(check_stops.begin(), check_stops.end(), bw->interval) == check_stops.end()) {
        check_stops.push_back(bw->interval);
    }
    std::sort(check_stops.begin(), check_stops.end());
    serialize_threads(pi->m);

    if (tcan_print) {
        printf("Computing trsp(x)*M^k for check stops k=");
        for(unsigned int s = 0 ; s < check_stops.size() ; s++) {
            int next = check_stops[s];
            if (s) printf(",");
            printf("%d", next);
        }
        printf("\n");
    }
    serialize(pi->m);
    /* }}} */

    // {{{ kill the warning about wrong spmv direction
    for(int i = 0 ; i < mmt->nmatrices ; i++) {
        mmt->matrices[i]->mm->iteration[!bw->dir] = INT_MIN;
    }
    // }}}

    int k = bw->start;
    for(int next : check_stops) {
        serialize(pi->m);
        if (next == 0) {
            /* if 0 is in check_stops, we don't want to create files such
             * as Cd0-64.0 */
            continue;
        }
        if (next < k) {
            /* This may happen when start is passed and is beyond the
             * first check stop.
             */
            continue;
        }
        mmt_vec_twist(mmt, my);
        mmt_vec_twist(mmt, dvec);

        /* Allocate an area in memory where we store the random
         * coefficient. We do so in order to avoid the situation where an
         * interrupted execution of the binary has already committed to
         * disk the random coefficients (possibly cut halfway because of
         * stdio buffering), while no Cd file has been written yet.
         * Therefore this is mostly a matter of consistency.
         */
        arith_generic::elt * Rdata_stream = NULL;
        int k0 = k;
        if (!legacy_check_mode && (next - k0)) {
            Rdata_stream = A->alloc(nchecks * (next - k0), ALIGNMENT_ON_ALL_BWC_VECTORS);
            A->vec_set_zero(Rdata_stream, nchecks * (next - k0));
            A->vec_set_random(Rdata_stream, nchecks * (next - k0), rstate);
            pi_bcast(Rdata_stream, nchecks * (next - k0), A_pi, 0, 0, pi->m);
        }
    
        for( ; k < next ; k++) {
            /* new random coefficient in R */
            if (!legacy_check_mode) {
                arith_generic::elt * Rdata = A->vec_subvec(Rdata_stream, (k-k0) * nchecks);
                /* At this point Rdata should be consistent across all
                 * threads */
                AxA->addmul_tiny(
                        mmt_my_own_subvec(dvec),
                        mmt_my_own_subvec(my),
                        Rdata,
                        mmt_my_own_size_in_items(my));
            }
            /* addmul_tiny degrades consistency ! */
            dvec->consistency = 1;
            mmt_vec_broadcast(dvec);
            pi_log_op(mmt->pi->m, "iteration %d", k);
            matmul_top_mul(mmt, myy, NULL);

            if (tcan_print) {
                putchar('.');
                fflush(stdout);
            }
        }
        serialize(pi->m);
        serialize_threads(mmt->pi->m);
        mmt_vec_untwist(mmt, my);
        mmt_vec_untwist(mmt, dvec);

        if (legacy_check_mode) {
            mmt_vec_save(my,   fmt::format(FMT_STRING("C%u-%u.{}"), k), unpadded, 0);
        } else {
            mmt_vec_save(my,   fmt::format(FMT_STRING("Cv%u-%u.{}"), k), unpadded, 0);
            mmt_vec_save(dvec, fmt::format(FMT_STRING("Cd%u-%u.{}"), k), unpadded, 0);
            if (pi->m->trank == 0 && pi->m->jrank == 0 && (next - k0)) {
                rc = fwrite(Rdata_stream, A->vec_elt_stride(nchecks), next - k0, Rfile);
                ASSERT_ALWAYS(rc == (next - k0));
                rc = fflush(Rfile);
                ASSERT_ALWAYS(rc == 0);
            }
            A->free(Rdata_stream);
        }
    }

    if (!legacy_check_mode && pi->m->jrank == 0 && pi->m->trank == 0) {
        fclose(Rfile);
    }

    A->free(Tdata);

    gmp_randclear(rstate);

    mmt_vec_clear(mmt, dvec);
    mmt_vec_clear(mmt, y);
    mmt_vec_clear(mmt, my);
    matmul_top_clear(mmt);

    return NULL;
}

// coverity[root_function]
int main(int argc, char * argv[])
{
    param_list pl;

    bw_common_init(bw, &argc, &argv);
    param_list_init(pl);
    parallelizing_info_init();

    bw_common_decl_usage(pl);
    parallelizing_info_decl_usage(pl);
    matmul_top_decl_usage(pl);
    /* declare local parameters and switches: none here (so far). */
    param_list_decl_usage(pl, "legacy_check_mode", "generate check data for legacy mode");

    bw_common_parse_cmdline(bw, pl, &argc, &argv);

    param_list_remove_key(pl, "interleaving");

    bw_common_interpret_parameters(bw, pl);
    parallelizing_info_lookup_parameters(pl);
    matmul_top_lookup_parameters(pl);
    /* interpret our parameters */
    param_list_parse_int(pl, "legacy_check_mode", &legacy_check_mode);

    catch_control_signals();

    if (param_list_warn_unused(pl)) {
        int rank;
        MPI_Comm_rank(MPI_COMM_WORLD, &rank);
        if (!rank) param_list_print_usage(pl, bw->original_argv[0], stderr);
        MPI_Abort(MPI_COMM_WORLD, EXIT_FAILURE);
    }

    pi_go(sec_prog, pl, 0);

    parallelizing_info_finish();
    param_list_clear(pl);
    bw_common_clear(bw);
    return 0;
}
<|MERGE_RESOLUTION|>--- conflicted
+++ resolved
@@ -211,14 +211,10 @@
                 ASSERT_ALWAYS(rc == 1);
                 if (tcan_print) fmt::printf("Saved %s\n", Tfilename);
             } else {
-<<<<<<< HEAD
-                rc = fread(Tdata, A->vec_elt_stride(bw->m), 1, T.f);
-=======
                 /* We should be reading the same data, unless we changed
                  * the seed.
                  */
-                rc = fread(Tdata, A->vec_elt_stride(A, bw->m), 1, T.f);
->>>>>>> 367a8da7
+                rc = fread(Tdata, A->vec_elt_stride(bw->m), 1, T.f);
                 ASSERT_ALWAYS(rc == 1);
                 if (tcan_print) fmt::printf("Loaded %s\n", Tfilename);
             }
@@ -233,27 +229,19 @@
             pi_bcast(Tdata, bw->m, A_pi, 0, 0, pi->m);
         }
         /* }}} */
-
-<<<<<<< HEAD
-    } else {
+    }
+
+    /* same remark as above. We want the random state to be in sync even
+     * if bw->start>0 and we don't _really_ have stuff to generate for
+     * this data that's already there.
+     */
+
+    if (bw->start) {
         arith_generic::elt * Rdata = A->alloc(nchecks, ALIGNMENT_ON_ALL_BWC_VECTORS);
         for(int k = 0 ; k < bw->start ; k++) {
             /* same remark as above */
             A->vec_set_random(Rdata, nchecks, rstate);
-=======
-    }
-    if (bw->start) {
-        /* same remark as above. We want the random state to be in sync
-         * even if bw->start>0 and we don't _really_ have stuff to
-         * generate for this data that's already there.
-         */
-        void * Rdata;
-        cheating_vec_init(A, &Rdata, nchecks);
-        for(int k = 0 ; k < bw->start ; k++) {
-            A->vec_random(A, Rdata, nchecks, rstate);
->>>>>>> 367a8da7
-        }
-        A->free(Rdata);
+        }
     }
 
     /* {{{ create initial Cv and Cd, or load them if start>0 */
