#include "cado.h" // IWYU pragma: keep
// IWYU pragma: no_include <ext/alloc_traits.h>
// IWYU pragma: no_include <memory>
#include <cstddef>              // for ptrdiff_t
#include <cstdint>
#include <cstdio>
#include <cstdlib>
#include <cstring>
#include <cinttypes>

#include <vector>
#include <mutex>
#include <algorithm>
#include <string>                // for string
#include <utility>               // for move
#include <sys/stat.h>
#include <unistd.h>

#include "balancing.hpp"
#include "balancing_workhorse.hpp"
#include "fmt/core.h"            // for check_format_string
#include "fmt/format.h"          // for basic_buffer::append, basic_parse_co...
#include "fmt/printf.h" // IWYU pragma: keep
#include "macros.h"              // for ASSERT_ALWAYS, ASSERT
#include "misc.h"                // for size_disp, derived_filename
#include "parallelizing_info.hpp"
#include "params.h"     // param_list
#include "select_mpi.h"
#include "timing.h" // wct_seconds
#include "verbose.h" // verbose_enabled

#define xxxRELY_ON_MPI_THREAD_MULTIPLE

/* The entry point of this code is balancing_get_matrix_u32 ; called in a
 * parallel context, it fills the provided matrix_u32 parameter with the
 * sub-matrix that is relevant for the required balancing (also passed
 * from the matrix_u32_ptr parameter.
 *
 */
void balancing_decl_usage(param_list_ptr pl)
{
    param_list_decl_usage(pl, "sanity_check_vector",
            "while dispatching the matrix, store a fixed matrix times vector product in the given file");
}

void balancing_lookup_parameters(param_list_ptr pl)
{
    param_list_lookup_string(pl, "sanity_check_vector");
}

bool has_mpi_thread_multiple()
{
    int prov;
    MPI_Query_thread(&prov);
    return prov >= MPI_THREAD_MULTIPLE;
}

struct dispatcher {/*{{{*/
    parallelizing_info_ptr pi;
    std::string mfile;
    std::string bfile;
    std::string check_vector_filename;
    int withcoeffs;
    int transpose;
    /* one matrix_u32_ptr per thread of this endpoint */
    matrix_u32_ptr * args_per_thread;
    std::vector<int> is_reader_map;
    std::vector<int> readers_index;
    int nreaders;
    balancing bal;
    unsigned int nhjobs;
    unsigned int nvjobs;
    uint32_t rows_chunk_big;
    uint32_t cols_chunk_big;
    uint32_t rows_chunk_small;
    uint32_t cols_chunk_small;

    MPI_Comm reader_comm;

    bool is_reader() const { return is_reader_map[pi->m->jrank]; }
    bool is_reader(int i) const { return is_reader_map[i]; }

    template<typename T> T integrate(std::vector<T> & v) const/*{{{*/
    {
        T s = 0;
        for(T & x : v) {
            T y = x;
            x = s;
            s += y;
        }
        return s;
    }/*}}}*/
    dispatcher(parallelizing_info_ptr pi,/*{{{*/
            param_list_ptr pl,
            matrix_u32_ptr * args_per_thread)
        : pi(pi)
        , mfile(args_per_thread[0]->mfile)
        , bfile(args_per_thread[0]->bfile)
        , withcoeffs(args_per_thread[0]->withcoeffs)
        , transpose(args_per_thread[0]->transpose)
        , args_per_thread(args_per_thread)
        , is_reader_map(pi->m->njobs, 0)
    {
        const char * tmp = param_list_lookup_string(pl, "sanity_check_vector");
        if (tmp) check_vector_filename = tmp;
        // Assume we are reading an N-rows matrix.  Assume we have n0*n1
        // nodes, t0*t1 threads.
        //
        // Determine the number of readers by finding out which of the n0*n1
        // nodes have read access from the matrix.

        is_reader_map[pi->m->jrank] = access(mfile.c_str(), R_OK) == 0;
#ifdef RELY_ON_MPI_THREAD_MULTIPLE
        if (!has_mpi_thread_multiple()) {
            if (pi->m->jrank > 0)
                is_reader_map[pi->m->jrank] = 0;
            else
                ASSERT_ALWAYS(is_reader_map[pi->m->jrank]);
        }
#endif

        MPI_Allgather(MPI_IN_PLACE, 0, 0, is_reader_map.data(), 1, MPI_INT, pi->m->pals);
        readers_index = is_reader_map;
        nreaders = integrate(readers_index);

        if (pi->m->jrank == 0) {
            printf("Beginning balancing with %d readers for file %s\n",
                    nreaders, mfile.c_str());
            for(unsigned int i = 0 ; i < pi->m->njobs ; i++) {
                if (is_reader(i))
                    printf("Job %d is reader number %d\n", i, readers_index[i]);
            }
        }
        ASSERT_ALWAYS(nreaders);
        MPI_Comm_split(MPI_COMM_WORLD, is_reader(), pi->m->jrank, &reader_comm);

        balancing_init(bal);

        /* Reading the _full_ bfile is not useful. Readers do need the
         * colperm. As for the row perm, we only need a fraction of it,
         * but cuting hair might well end up costing more memory (if we
         * have FLAG_REPLICATE for instance).
         */
        if (pi->m->jrank == 0)
            balancing_read_header(bal, bfile.c_str());
        MPI_Bcast(&bal, sizeof(balancing), MPI_BYTE, 0, pi->m->pals);

        nhjobs = pi->wr[1]->njobs;
        nvjobs = pi->wr[0]->njobs;
        rows_chunk_big = bal.trows / nhjobs;
        cols_chunk_big = bal.tcols / nvjobs;
        rows_chunk_small = bal.trows / bal.nh;
        cols_chunk_small = bal.tcols / bal.nv;

        /* these are set in other member functions. The values here are
         * just silly placeholders
         */
        pass_number = -1;
        row0 = row1 = UINT_MAX;
    }/*}}}*/
    ~dispatcher() {/*{{{*/
        MPI_Comm_free(&reader_comm);
        balancing_clear(bal);
    }/*}}}*/

    void main();
    void stats();

    int pass_number;

    /* reader stuff */
    std::vector<size_t> bytes_per_reader;
    std::vector<size_t> offset_per_reader;
    std::vector<uint32_t> row0_per_reader;
    std::vector<uint32_t> fw_rowperm; // fragmented among all readers.
    std::vector<uint32_t> fw_colperm; // identical at all nodes
    void reader_compute_offsets();
    unsigned int row0, row1;
    void reader_fill_index_maps();
    void reader_thread();

    /* MPI send from readers to endpoints */
    std::vector<MPI_Request> outstanding;
    std::vector<std::vector<uint32_t>> outstanding_queues;
    std::vector<std::vector<uint32_t>> avail_queues;
    std::vector<int> indices;
    // std::vector<MPI_Status> statuses;
    void post_send(std::vector<uint32_t> &, unsigned int);
    void progress(bool wait = false);
    void post_semaphore_blocking(unsigned int k);
    void post_semaphore_nonblocking(unsigned int k);

    /* endpoint stuff */

    /* used in pass 1 for the weights per row */
    std::vector<std::vector<uint32_t>> thread_row_weights;

    /* used on pass 2 to give the row-beginning pointers. */
    std::vector<std::vector<size_t>> thread_row_positions;

    void prepare_pass();
    std::mutex incoming_mutex;
    void endpoint_handle_incoming(std::vector<uint32_t> & Q);
    void watch_incoming_on_reader(int & active_peers);
    void endpoint_thread();
};/*}}}*/

/* balancing_get_matrix_u32 -- This is our entry point. {{{
 * arg is thread private
 * We read:
 *      arg->mfile
 *      arg->bfile
 *      arg->withcoeffs
 *      arg->transpose  (abide by the preference of the inner mm layer)
 * On output, we set:
 *      arg->size
 *      arg->p
 */
void balancing_get_matrix_u32(parallelizing_info_ptr pi, param_list pl,
        matrix_u32_ptr arg)
{
    // REQUIRED: arg->mfile      -- URLs no longer supported.
    ASSERT_ALWAYS(arg->mfile);
    ASSERT_ALWAYS(arg->bfile);
    ASSERT_ALWAYS(!arg->p);
    ASSERT_ALWAYS(!arg->size);

    matrix_u32_ptr * args_per_thread = (matrix_u32_ptr *) shared_malloc_set_zero(pi->m, pi->m->ncores * sizeof(matrix_u32_ptr));
    args_per_thread[pi->m->trank] = arg;
    serialize_threads(pi->m);

    if (pi->m->trank == 0) {
        dispatcher D(pi, pl, args_per_thread);
        D.main();
        D.stats();
    }

    serialize_threads(pi->m);

    shared_free(pi->m, args_per_thread);
}
/* }}} */

/* This sends the data in vector Q, and replaces Q with a fresh vector of
 * size zero, which might be drawn from a pool of queues that were
 * attached to recently completed sends.
 */
void dispatcher::post_send(std::vector<uint32_t> & Q, unsigned int k)/*{{{*/
{
    if (k == pi->m->jrank) {
        endpoint_handle_incoming(Q);
        Q.clear();
        return;
    }
    MPI_Request req;
    MPI_Isend(Q.data(), Q.size(), CADO_MPI_UINT32_T, k, 0, pi->m->pals, &req);
    outstanding.push_back(req);
    outstanding_queues.emplace_back(std::move(Q));
    if (!avail_queues.empty()) {
        /* Do this to allow re-use of queues that we used recently, and
         * that might have useful allocation to re-use */
        Q = std::move(avail_queues.back());
        avail_queues.pop_back();
    }
}/*}}}*/

void dispatcher::post_semaphore_blocking(unsigned int k)/*{{{*/
{
    if (k != pi->m->jrank) {
        /* we might as well do it in a blocking way */
        uint32_t z = UINT32_MAX;
        MPI_Send(&z, 1, CADO_MPI_UINT32_T, k, 0, pi->m->pals);
    }
}/*}}}*/
void dispatcher::post_semaphore_nonblocking(unsigned int k)/*{{{*/
{
    if (k == pi->m->jrank) return;
    /* do it non-blocking */
    uint32_t z = UINT32_MAX;
    MPI_Request req;
    MPI_Isend(&z, 1, CADO_MPI_UINT32_T, k, 0, pi->m->pals, &req);
    outstanding.push_back(req);
    /* just for the show. We need progress() to find data that is
     * compatible with what it expects */
    outstanding_queues.emplace_back();
}/*}}}*/

void dispatcher::progress(bool wait)/*{{{*/
{
    int n_in, n_out;
    n_in = n_out = outstanding.size();
    if (!n_in) return;
#ifndef RELY_ON_MPI_THREAD_MULTIPLE
    /* If we're supposed to deal with progress by ourselves, then it's
     * handled in the caller */
    ASSERT_ALWAYS(!wait);
#else
    if (wait) {
        MPI_Waitall(n_in, outstanding.data(), MPI_STATUSES_IGNORE);
        outstanding.clear();
        outstanding_queues.clear();
        avail_queues.clear();
        return;
    }
#endif
    indices.assign(n_in, 0);
    // statuses.assign(n_in, 0);
    int err = MPI_Testsome(n_in, outstanding.data(),
            &n_out, indices.data(),
            MPI_STATUSES_IGNORE);
    ASSERT_ALWAYS(!err);
    ASSERT_ALWAYS(n_out != MPI_UNDEFINED);
    indices.erase(indices.begin()+n_out, indices.end());
    std::sort(indices.begin(), indices.end());
    for(int i = 0, j = 0 ; i < n_in ; i++) {
        if (j >= (int) indices.size() || i < indices[j]) {
            /* request has not completed */
            if (j == 0) continue;
            outstanding[i-j] = outstanding[i];
            std::swap(outstanding_queues[i-j], outstanding_queues[i]);
        } else {
            ASSERT_ALWAYS(i == indices[j]);
            /* request *has* completed. Do nothing, then. We'll keep the
             * completed request and associated queues at the end, and
             * trim then in one go when we're done */
            j++;
        }
    }
    for(int j = n_in - n_out ; j < n_in ; j++) {
        auto & Q = outstanding_queues[j];
        Q.clear();
        avail_queues.emplace_back(std::move(Q));
    }
    outstanding.erase(outstanding.begin() + n_in-n_out, outstanding.end());
    outstanding_queues.erase(outstanding_queues.begin() + n_in-n_out, outstanding_queues.end());
}/*}}}*/

void dispatcher::reader_compute_offsets()/*{{{*/
{
    ASSERT_ALWAYS(is_reader());
    unsigned int ridx = readers_index[pi->m->jrank];

    // Let R == nreaders.
    // All R nodes read from the rw file and deduce the byte size of the
    // orginal submatrix that has 1/R-th of the rows.
    std::string rwfile;
    {
        char * tmp = derived_filename(mfile.c_str(), "rw", ".bin");
        rwfile = tmp;
        free(tmp);
    }

    bytes_per_reader.assign(nreaders, 0);

#if 0
    /* This the naive-optimistic approach where we expect all row
     * fragments in the matrix to have equal size */
    subdivision readers_rows(bal.nrows, nreaders);
    unsigned int row0 = readers_rows.nth_block_start(ridx);
    unsigned int row1 = readers_rows.nth_block_end(ridx);
    ASSERT_ALWAYS(!is_reader());
    FILE * frw = fopen(rwfile.c_str(), "rb");
    ASSERT_ALWAYS(frw);
    fseek(frw, row0 * sizeof(uint32_t), SEEK_SET);
    std::vector<uint32_t> rw(row1-row0,0);
    int r = fread(&rw[0], sizeof(uint32_t), row1-row0, frw);
    ASSERT_ALWAYS(r == (int) (row1 - row0));
    fclose(frw);
    for(unsigned int i = row0 ; i < row1 ; i++) {
        bytes_per_reader[ridx] += sizeof(uint32_t) * (1 + rw[i - row0] * (1 + withcoeffs));
    }
    // This data is then allgathered into an array of R integers. Each
    // node thus determines at which offset it should read from the main
    // matrix.
    //
    MPI_Allgather(MPI_IN_PLACE, 0, 0,
            bytes_per_reader.data(), 1, CADO_MPI_SIZE_T,
            reader_comm);
#else

    row0_per_reader.assign(nreaders, 0);
    row0_per_reader.push_back(bal.nrows);

    if (ridx == 0) {
        int rc;
        struct stat sbuf[1];
        rc = stat(mfile.c_str(), sbuf);
        ASSERT_ALWAYS(rc == 0);
        size_t matsize = sbuf->st_size;
        FILE * frw = fopen(rwfile.c_str(), "rb");
        ASSERT_ALWAYS(frw);
        rc = fseek(frw, 0, SEEK_END);
        ASSERT_ALWAYS(rc == 0);
        long endpos = ftell(frw);
        ASSERT_ALWAYS(endpos >= 0);
        ASSERT_ALWAYS((size_t) endpos == bal.nrows * sizeof(uint32_t));
        rc = fseek(frw, 0, SEEK_SET);
        ASSERT_ALWAYS(rc == 0);
        std::vector<uint32_t> rw(bal.nrows,0);
        rc = fread(rw.data(), sizeof(uint32_t), bal.nrows, frw);
        ASSERT_ALWAYS(rc == (int) bal.nrows);
        fclose(frw);

        uint32_t r = 0;
        size_t s = 0;
        size_t last_s = 0;
        size_t qsize = matsize / nreaders;
        int rsize = matsize % nreaders;
        for(int i = 1 ; i < nreaders ; i++) {
            /* want to find first row for reader i */
            size_t want = i * qsize + (i < rsize);
            for( ; r < bal.nrows && s < want ; )
                s += sizeof(uint32_t) * (1 + rw[r++] * (1 + withcoeffs));
            /* start it at row r */
            row0_per_reader[i] = r;
            bytes_per_reader[i-1] = s-last_s;
            last_s = s;
        }
        /* finish the table for consistency */
        for( ; r < bal.nrows ; )
            s += sizeof(uint32_t) * (1 + rw[r++] * (1 + withcoeffs));
        ASSERT_ALWAYS(s == matsize);
        bytes_per_reader[nreaders-1] = matsize-last_s;

        for(unsigned int i = 0 ; i < pi->m->njobs ; i++) {
            if (!is_reader(i)) continue;
            int r = readers_index[i];
            fmt::printf("Job %d (reader number %d) reads rows %" PRIu32 " to %" PRIu32 " and expects %s\n",
                    i, r,
                    row0_per_reader[r],
                    row0_per_reader[r+1],
                    size_disp(bytes_per_reader[r]));
        }
    }
    MPI_Bcast(row0_per_reader.data(), row0_per_reader.size(), CADO_MPI_UINT32_T, 0, reader_comm);
    MPI_Bcast(bytes_per_reader.data(), bytes_per_reader.size(), CADO_MPI_SIZE_T, 0, reader_comm);
    row0 = row0_per_reader[ridx];
    row1 = row0_per_reader[ridx+1];
#endif

    offset_per_reader = bytes_per_reader;
    integrate(offset_per_reader);
}/*}}}*/

void dispatcher::reader_thread()/*{{{*/
{
    if (!is_reader()) return;

    unsigned int ridx = readers_index[pi->m->jrank];

    FILE * f = fopen(mfile.c_str(), "rb");
    ASSERT_ALWAYS(f);
    int rc = fseek(f, offset_per_reader[ridx], SEEK_SET);
    ASSERT_ALWAYS(rc == 0);

    std::vector<uint32_t> row;
    std::vector<std::vector<uint32_t>> nodedata(nvjobs);
    std::vector<std::vector<uint32_t>> queues(pi->m->njobs);

    size_t queue_size_per_peer = 1 << 16;

    std::vector<uint64_t> check_vector;
    if (pass_number == 2 && !check_vector_filename.empty())
        check_vector.assign(row1 - row0, 0);

    /* display logarithmically-spaced reports until 1/100-th, and then
     * split that evenly so that we print at most 20+log_2(size/nreaders/2^14)
     * lines
     */
    size_t z = 0;
    size_t last_z = 0;
    size_t disp_z = 1 << 14;
    for( ; disp_z * 20 < bytes_per_reader[0] ; disp_z <<= 1);
    size_t disp_zx = 1 << 14;

    double t0 = wct_seconds();

#ifndef RELY_ON_MPI_THREAD_MULTIPLE
    int active_peers = nreaders-1;
#endif

    for(unsigned int i = row0 ; i < row1 ; i++) {
#ifndef RELY_ON_MPI_THREAD_MULTIPLE
        watch_incoming_on_reader(active_peers);
#endif
        uint32_t rr = fw_rowperm[i - row0];
        // Readers read full lines from the matrix.
        uint32_t w;
        rc = fread(&w, sizeof(uint32_t), 1, f);
        ASSERT_ALWAYS(w <= (1 + withcoeffs) * fw_colperm.size());
        if (rc != 1) {
            fprintf(stderr, "%s: short read\n", mfile.c_str());
            exit(EXIT_FAILURE);
        }
        z += rc * sizeof(uint32_t);
        row.assign(w * (1 + withcoeffs), 0);
        int ww = w * (1 + withcoeffs);
        rc = fread(row.data(), sizeof(uint32_t), ww, f);
        if (rc != ww) {
            fprintf(stderr, "%s: short read\n", mfile.c_str());
            exit(EXIT_FAILURE);
        }
        z += ww * sizeof(uint32_t);
        // Column indices are transformed.
        for(int j = 0 ; j < ww ; j += 1 + withcoeffs) {
            uint32_t cc = fw_colperm[row[j]];
            unsigned int k = cc / cols_chunk_big;
            ASSERT_ALWAYS(k < nodedata.size());
            nodedata[k].push_back(cc);
            if (pass_number == 2 && withcoeffs)
                nodedata[k].push_back(row[j+1]);
            if (pass_number == 2 && !check_vector_filename.empty()) {
                uint32_t q = balancing_pre_shuffle(bal, row[j]);
                check_vector[i - row0] ^= DUMMY_VECTOR_COORD_VALUE(q);
            }
        }

        // Queues to all nodes are filled
        for(unsigned int k = 0 ; k < nodedata.size() ; k++) {
            auto & C = nodedata[k];
            if (C.empty()) continue;

            unsigned int group = rr / rows_chunk_big * nvjobs + k;
            auto & Q = queues[group];
            Q.push_back(rr);
            Q.push_back(C.size());
            Q.insert(Q.end(), C.begin(), C.end());

            /* very important */
            C.clear();

            // and sends are posted every once in a while.
            if (Q.size() >= queue_size_per_peer)
                post_send(Q, group);
        }
        if ((z - last_z) > disp_zx && ridx == 0) {
            double dt = wct_seconds()-t0;
            if (dt <= 0) dt = 1e-9;
            fmt::printf("pass %d, J%u (reader 0/%d): %s in %.1fs, %s/s\n",
                    pass_number, pi->m->jrank, nreaders,
                    size_disp(z), dt, size_disp(z / dt));
            fflush(stdout);
            if (disp_zx < disp_z) {
                disp_zx <<= 1;
            } else {
                last_z = z;
            }
        }
        progress();
    }
    {
        double dt = wct_seconds()-t0;
        fmt::printf("pass %d, J%u (reader 0/%d): %s in %.1fs, %s/s (done)\n",
                pass_number, pi->m->jrank, nreaders,
                size_disp(z), dt, size_disp(z / dt));
        fflush(stdout);
    }
    for(unsigned int kk = 0 ; kk < pi->m->njobs ; kk++) {
        auto & Q = queues[kk];
        if (!Q.empty())
            post_send(Q, kk);
    }
#ifdef RELY_ON_MPI_THREAD_MULTIPLE
    progress(true);
    for(unsigned int kk = 0 ; kk < pi->m->njobs ; kk++) {
        post_semaphore_blocking(kk);
    }
#else   /* RELY_ON_MPI_THREAD_MULTIPLE */
    for( ; outstanding.size() ; ) {
        watch_incoming_on_reader(active_peers);
        progress();
    }
    for(unsigned int kk = 0 ; kk < pi->m->njobs ; kk++) {
        post_semaphore_nonblocking(kk);
    }
    for( ; outstanding.size() || active_peers ; )  {
        watch_incoming_on_reader(active_peers);
        progress();
    }
#endif  /* RELY_ON_MPI_THREAD_MULTIPLE */
    fclose(f);
    if (pass_number == 2 && !check_vector_filename.empty()) {
        /* Allocate a full vector on the leader node */
        std::vector<uint64_t> full;
        full.assign(bal.trows, 0);
        std::vector<int> sizes(nreaders, 0);
        std::vector<int> displs(nreaders, 0);
        for(int ridx = 0, d = 0 ; ridx < nreaders ; ridx++) {
            sizes[ridx] = row0_per_reader[ridx+1]-row0_per_reader[ridx];
            displs[ridx] = d;
            d += sizes[ridx];
        }
        std::copy(check_vector.begin(), check_vector.end(),
                full.begin() + displs[readers_index[pi->m->jrank]]);
        MPI_Allgatherv(MPI_IN_PLACE, 0, MPI_DATATYPE_NULL,
                full.data(), sizes.data(), displs.data(),
                CADO_MPI_UINT64_T, reader_comm);

        if (readers_index[pi->m->jrank] == 0) {
            FILE * f = fopen(check_vector_filename.c_str(), "wb");
            int rc = fwrite(full.data(), sizeof(uint64_t), bal.nrows, f);
            ASSERT_ALWAYS(rc == (int) bal.nrows);
            fclose(f);
        }
    }
}/*}}}*/

void dispatcher::reader_fill_index_maps()/*{{{*/
{
    balancing xbal;
    balancing_init(xbal);
    balancing_read(xbal, bfile.c_str());
    uint32_t quo_r = xbal.trows / xbal.nh;
    ASSERT_ALWAYS(xbal.trows % xbal.nh == 0);

    fw_colperm.assign(xbal.tcols, -1);
    fw_rowperm.assign(xbal.trows, -1);

<<<<<<< HEAD
    if (!(xbal->h->flags & (FLAG_ROWPERM | FLAG_COLPERM))) {
        for (uint32_t i = 0; i < xbal->tcols; i++)
            fw_colperm[i] = i;
        for (uint32_t i = 0; i < xbal->trows; i++)
            fw_rowperm[i] = i;
    } else if (xbal->h->flags & FLAG_REPLICATE) {
        uint32_t * xc = xbal->colperm;
        uint32_t * xr = xbal->rowperm;
        ASSERT_ALWAYS(xbal->tcols == xbal->trows);
=======
    if (xbal.flags & FLAG_REPLICATE) {
        uint32_t * xc = xbal.colperm;
        uint32_t * xr = xbal.rowperm;
        ASSERT_ALWAYS(xbal.tcols == xbal.trows);
>>>>>>> c33e5e67
        /* since we check that we don't simultaenously have FLAG_COLPERM,
         * FLAG_ROWPERM, and FLAG_REPLICATE, then we should not have (xc
         * && xr) here
         */
        ASSERT_ALWAYS(!(xc && xr));
        ASSERT_ALWAYS(xbal.trows == xbal.tcols);

        if (xc && !xr) {
            /* This block is written with the case xc && !xr in mind.
             * We want to populate fw_rowperm and fw_colperm suitably.
             *
             * While it would be ok to replace "xr = xc" below by "xc =
             * xr" in order to address the case xr && !xc, it would not
             * have the intended effect, since behind the scenes the
             * permutation that is induced by nv and nh would have the
             * effect that the rows would actually _not_ be permuted as
             * we expect.
             *
             * TODO: I think that some text describing how this all works
             * should appear here, or maybe it appears elsewhere and we
             * need a pointer. (there is some stuff in balancing.h)
             */
            xr = xc;
            for (uint32_t i = 0; i < xbal.tcols; i++) {
                ASSERT_ALWAYS(xc[i] < xbal.tcols);
                uint32_t q = balancing_pre_unshuffle(bal, xc[i]);
                ASSERT_ALWAYS(fw_colperm[q] == UINT32_MAX);
                fw_colperm[q] = i;
            }
            /* In this case we arrange so that the replicated permutation is so
             * that eventually, we are still computing iterates of a matrix
             * which is conjugate to the one we're interested in */

            uint32_t nh = xbal.nh;
            uint32_t nv = xbal.nv;
            ASSERT_ALWAYS(xbal.trows % (nh * nv) == 0);
            uint32_t elem = xbal.trows / (nh * nv);
            uint32_t ix = 0;
            uint32_t iy = 0;
            for(uint32_t i = 0 ; i < nh ; i++) {
                for(uint32_t j = 0 ; j < nv ; j++) {
                    ix = (i * nv + j) * elem;
                    iy = (j * nh + i) * elem;
                    for(uint32_t k = 0 ; k < elem ; k++) {
                        ASSERT_ALWAYS(iy + k < xbal.trows);
                        uint32_t r = xr[iy+k];
                        ASSERT_ALWAYS(r < xbal.trows);
                        ASSERT_ALWAYS(fw_rowperm[r] == UINT32_MAX);
                        fw_rowperm[r] = ix+k;
                    }
                }
            }
        } else {
            fprintf(stderr, "The current code expects a column permutation replicated on rows, not the converse. There is little adaptation work, but yet to be done. Maybe you could pass \"--reorder columns\" to mf_bal ?\n");
            abort();
        }
    } else {
        /* In this case, because the row and column permutations depend
         * on the splitting, if we happen to be in block Wiedemann
         * context, and compute iterates of the form M^i, then we will
         * compute something which depends on the splitting. There is no
         * way we can reconcile what we're doing in a consistent way.
         * Therefore we don't bother trying to undo the effect of the
         * shuffled product.
         */

        uint32_t * xc = xbal.colperm;
        for (uint32_t i = 0; i < xbal.tcols; i++) {
            uint32_t j = xc ? xc[i] : i;
            ASSERT_ALWAYS(j < xbal.tcols);
            ASSERT_ALWAYS(fw_colperm[j] == UINT32_MAX);
            fw_colperm[j] = i;
        }

        uint32_t * xr = xbal.rowperm;
        for (uint32_t i = 0; i < xbal.trows; i++) {
            uint32_t j = xr ? xr[i] : i;
            ASSERT_ALWAYS(j < xbal.trows);
            ASSERT(fw_rowperm[j] == UINT32_MAX);
            fw_rowperm[j] = i;
        }
    }
    /* one more check. The cost is tiny compared to what we do in other
     * parts of the code. This does not deserve output. */
    std::vector<uint32_t> ttab(xbal.nh, 0);
    for (uint32_t j = 0; j < xbal.trows; j++) {
        ttab[fw_rowperm[j] / rows_chunk_small]++;
    }
    ASSERT_ALWAYS(xbal.nh == pi->wr[1]->totalsize);
    for (uint32_t k = 0; k < xbal.nh; k++) {
        ASSERT_ALWAYS(ttab[k] == quo_r);
    }

    fw_rowperm.erase(fw_rowperm.begin() + row1, fw_rowperm.end());
    fw_rowperm.erase(fw_rowperm.begin(), fw_rowperm.begin() + row0);


#if 0
    char buf[16];
    size_t sz = xbal.ncols * sizeof(*colmap);
    printf("Creating column map of size %s ...", size_disp(sz, buf));
    fflush(stdout);
    colmap = malloc(sz);
    for(uint32_t i = 0 ; i < xbal.ncols ; i++) {
        uint32_t q = balancing_pre_shuffle(xbal, i);
        ASSERT_ALWAYS(q < xbal.ncols);
        uint32_t c = fw_colperm[q];
        colmap[i].w = DUMMY_VECTOR_COORD_VALUE(q);
        colmap[i].c = fw_colperm[q];
        colmap[i].n = who_has_col(m, c);
    }
    printf(" done\n");
#endif
#if 0
    free(m->colmap);
#endif

    balancing_clear(xbal);
}/*}}}*/

void dispatcher::prepare_pass()/*{{{*/
{
    for(unsigned int i = 0 ; i < pi->m->ncores ; i++) {
        ASSERT_ALWAYS(args_per_thread[i]->p == NULL);
        ASSERT_ALWAYS(args_per_thread[i]->size == 0);
    }
    if (pass_number == 1) {
        // Each node allocates a local row weight info for each of its
        // theads.
        decltype(thread_row_weights)::value_type v;
        v.assign(transpose ? cols_chunk_small : rows_chunk_small, 0);
        thread_row_weights = { pi->m->ncores, v };
    } else if (pass_number == 2) {
        for(unsigned int i = 0 ; i < pi->m->ncores ; i++) {
            auto & C = thread_row_weights[i];

            decltype(thread_row_positions)::value_type Cint(C.begin(), C.end());

            /* take into account the subrow length before taking the
             * integral */
            if (withcoeffs)
                for(auto & x : Cint) x = 1 + x * 2;
            else
                for(auto & x : Cint) x++;
            uint32_t w = integrate(Cint);

            args_per_thread[i]->size = w;
            args_per_thread[i]->p = (uint32_t *) malloc(w * sizeof(uint32_t));
            memset(args_per_thread[i]->p, 0, w * sizeof(uint32_t));
            /* place markers for the row weights.  */
            for(unsigned int j = 0 ; j < C.size() ; j++) {
                args_per_thread[i]->p[Cint[j]] = C[j];
                Cint[j]++;
            }

            thread_row_positions.emplace_back(std::move(Cint));
            C.clear();
        }
        thread_row_weights.clear();
    }
}/*}}}*/

void dispatcher::endpoint_handle_incoming(std::vector<uint32_t> & Q)/*{{{*/
{
    std::lock_guard<std::mutex> dummy(incoming_mutex);

    for(auto next = Q.begin() ; next != Q.end() ; ) {
        ASSERT_ALWAYS(next < Q.end());
        uint32_t rr = *next++;
        uint32_t rs = *next++;
        if (pass_number == 2 && withcoeffs) rs/=2;

        unsigned int n_row_groups = pi->wr[1]->ncores;
        unsigned int n_col_groups = pi->wr[0]->ncores;
        unsigned int row_group = (rr / rows_chunk_small) % n_row_groups;
        unsigned int row_index = rr % rows_chunk_small;

        /* Does it make sense anyway ? In the transposed case we
         * don't do this...
         * When transposing, we're receiving fragments of columns,
         * which begin with a _column_ index. No real point in sorting
         * what we put in the rows (if done, it must be at the end).
         */

        if (!transpose && pass_number == 2) {
            if (!withcoeffs) {
                std::sort(next, next + rs);
            } else {
                /* ugly */
                struct cv {
                    uint32_t c;
                    int32_t v;
                    bool operator<(cv const & a) const { return c < a.c; }
                };
                cv * Q0 = (cv *) &next[0];
                cv * Q1 = (cv *) (&next[0] + 2*rs);
                std::sort(Q0, Q1);
            }
        }

        if (pass_number == 1) {
            for(unsigned int j = 0 ; j < rs ; j ++) {
                uint32_t cc = *next++;
                unsigned int col_group = (cc / cols_chunk_small) % n_col_groups;
                unsigned int col_index = cc % cols_chunk_small;
                unsigned int group = row_group * n_col_groups + col_group;
                if (!transpose)
                    thread_row_weights[group][row_index]++;
                else
                    thread_row_weights[group][col_index]++;
                /* on pass 1 we don't do next++ */
            }
        } else if (pass_number == 2) {
            if (!transpose) {
                std::vector<uint32_t *> pointers;
                pointers.reserve(n_col_groups);
                for(unsigned int i = 0 ; i < n_col_groups ; i++) {
                    unsigned int col_group = i;
                    uint32_t group = row_group * n_col_groups + col_group;
                    uint32_t * matrix = args_per_thread[group]->p;
                    size_t pos0 = thread_row_positions[group][row_index];
                    uint32_t * p0 = matrix + pos0;
                    pointers.push_back(p0);
                }
                for(unsigned int j = 0 ; j < rs ; j ++) {
                    uint32_t cc = *next++;
                    unsigned int col_group = (cc / cols_chunk_small) % n_col_groups;
                    uint32_t * & p = pointers[col_group];
                    ASSERT(*p == 0);
                    *p++ = cc % cols_chunk_small;
                    if (withcoeffs) {
                        ASSERT(*p == 0);
                        *p++ = *next++;
                    }
                }
                for(unsigned int i = 0 ; i < n_col_groups ; i++) {
                    unsigned int col_group = i;
                    uint32_t group = row_group * n_col_groups + col_group;
                    uint32_t * matrix = args_per_thread[group]->p;
                    size_t pos0 = thread_row_positions[group][row_index];
                    uint32_t * p0 = matrix + pos0;
                    /* verify consistency with the first pass */
                    ASSERT_ALWAYS((pointers[col_group] - p0) == (ptrdiff_t) ((1 + withcoeffs) * p0[-1]));
                }
            } else {
                /* It's slightly harder than in the non-transposed case.
                 * We'll adjust the thread_row_positions each time we
                 * receive new stuff, and there's little sanity checking
                 * that we can effectively do.
                 */
                /* for clarity -- we might as well do a swap() */
                for(unsigned int j = 0 ; j < rs ; j ++) {
                    uint32_t cc = *next++;
                    unsigned int col_group = (cc / cols_chunk_small) % n_col_groups;
                    unsigned int col_index = cc % cols_chunk_small;
                    unsigned int group = row_group * n_col_groups + col_group;
                    uint32_t * matrix = args_per_thread[group]->p;
                    size_t & x = thread_row_positions[group][col_index];
                    ASSERT(matrix[x] == 0);
                    matrix[x++] = row_index;
                    if (withcoeffs) {
                        ASSERT(matrix[x] == 0);
                        matrix[x++] = *next++;
                    }
                }
            }
        }
    }
}/*}}}*/

void dispatcher::endpoint_thread()/*{{{*/
{
    int Qs;
    std::vector<uint32_t> Q;

    /* We must loop as long as there are active readers that want to talk
     * to us. */
    int active_peers = nreaders;
    if (is_reader())
        active_peers--;
    for(;active_peers;) {
        // On pass 1, endpoint threads do Recv from any source, and update the
        // local row weight for all threads.
        MPI_Status status;
        MPI_Probe(MPI_ANY_SOURCE, 0, pi->m->pals, &status);
        MPI_Get_count(&status, CADO_MPI_UINT32_T, &Qs);
        Q.assign(Qs, 0);
        MPI_Recv(Q.data(), Qs, CADO_MPI_UINT32_T, status.MPI_SOURCE, 0, pi->m->pals, MPI_STATUS_IGNORE);
        if (Qs == 1 && Q[0] == UINT32_MAX) {
            active_peers--;
            continue;
        }
        endpoint_handle_incoming(Q);
    }
}/*}}}*/

void dispatcher::watch_incoming_on_reader(int &active_peers)
{
    if (!active_peers) return;

    MPI_Status status;
    int flag = 0;
    MPI_Iprobe(MPI_ANY_SOURCE, 0, pi->m->pals, &flag, &status);
    if (!flag) return;

    int Qs;
    std::vector<uint32_t> Q;

    // On pass 1, endpoint threads do Recv from any source, and update the
    // local row weight for all threads.
    MPI_Get_count(&status, CADO_MPI_UINT32_T, &Qs);
    Q.assign(Qs, 0);
    MPI_Recv(Q.data(), Qs, CADO_MPI_UINT32_T, status.MPI_SOURCE, 0, pi->m->pals, MPI_STATUS_IGNORE);
    if (Qs == 1 && Q[0] == UINT32_MAX) {
        active_peers--;
        return;
    }
    endpoint_handle_incoming(Q);
}


void dispatcher::stats()
{
    if (!verbose_enabled(CADO_VERBOSE_PRINT_BWC_DISPATCH_OUTER)) return;
    uint32_t quo_r = bal.trows / bal.nh;
    for(unsigned int k = 0 ; k < pi->m->ncores ; k++) {
        printf("[J%uT%u] N=%" PRIu32 " W=%zu\n",
                pi->m->jrank, k,
                quo_r,
                (args_per_thread[k]->size-quo_r)/(1+withcoeffs));
    }
    /*
    uint32_t * row_weights = s->row_weights;
    uint32_t my_nrows = s->s->my_nrows;
    uint32_t * col_weights = s->col_weights;
    uint32_t my_ncols = s->s->my_ncols;
    // some stats
    double s1 = 0;
    double s2 = 0;
    uint64_t tw = 0;
    uint32_t row_min = UINT32_MAX, row_max = 0;
    double row_avg, row_dev;
    s1 = s2 = 0;
    for (uint32_t i = 0; i < my_nrows; i++) {
       double d = row_weights[i];
       if (row_weights[i] > row_max)
           row_max = row_weights[i];
       if (row_weights[i] < row_min)
           row_min = row_weights[i];
       s1 += d;
       s2 += d * d;
       tw += row_weights[i];
    }
    row_avg = s1 / my_nrows;
    row_dev = sqrt(s2 / my_nrows - row_avg * row_avg);

    uint32_t col_min = UINT32_MAX, col_max = 0;
    double col_avg, col_dev;
    s1 = s2 = 0;
    for (uint32_t j = 0; j < my_ncols; j++) {
       double d = col_weights[j];
       if (col_weights[j] > col_max)
           col_max = col_weights[j];
       if (col_weights[j] < col_min)
           col_min = col_weights[j];
       s1 += d;
       s2 += d * d;
    }
    col_avg = s1 / my_ncols;
    col_dev = sqrt(s2 / my_ncols - col_avg * col_avg);

    printf("[J%uT%u] N=%" PRIu32 " W=%" PRIu64 " "
          "R[%" PRIu32 "..%" PRIu32 "],%.1f~%.1f "
          "C[%" PRIu32 "..%" PRIu32 "],%.1f~%.1f.\n",
          s->s->pi->m->jrank, s->s->pi->m->trank,
           my_nrows, tw,
          row_min, row_max, row_avg, row_dev,
          col_min, col_max, col_avg, col_dev);
    */
}


//
// Once this is all done, the reading threads adjust pointers for the
// row beginnings of each local matrix.
//
// A second pass is then done.
//
// The hard question is how we deal with MPI. What do we post in a
// blocking way, what do we post in a non-blockiing way, etc. It
// seems non trivial.
//

void dispatcher::main() {
    if (is_reader()) {
        reader_compute_offsets();
        // Each reader reads a fragment of N/R row index transformations.
        // Each reader reads the full set if N col index transformations.
        reader_fill_index_maps();
    }

    for(pass_number = 1 ; pass_number <= 2 ; pass_number++) {
        prepare_pass();
#ifdef RELY_ON_MPI_THREAD_MULTIPLE
        /* Note that if we don't have MPI_THREAD_MULTIPLE, then we always
         * have nreaders==1 no matter what
         */
        if (nreaders == 1) {
            if (is_reader())
                reader_thread();
            else
                endpoint_thread();
        } else {
            // Each reader spawns a writing (to MPI) thread (reading from disk).
            // (non-readers exit immediately)
            std::thread reader([this] { reader_thread(); });

            // Each node spawns a reading (from MPI) thread.
            std::thread endpoint([this] { endpoint_thread(); });

            reader.join();
            endpoint.join();
        }
#else   /* RELY_ON_MPI_THREAD_MULTIPLE */
        /* then the reader thread has to incorporate special code so as
         * to play both roles
         */
            if (is_reader())
                reader_thread();
            else
                endpoint_thread();
#endif  /* RELY_ON_MPI_THREAD_MULTIPLE */
    }
}<|MERGE_RESOLUTION|>--- conflicted
+++ resolved
@@ -616,22 +616,15 @@
     fw_colperm.assign(xbal.tcols, -1);
     fw_rowperm.assign(xbal.trows, -1);
 
-<<<<<<< HEAD
-    if (!(xbal->h->flags & (FLAG_ROWPERM | FLAG_COLPERM))) {
-        for (uint32_t i = 0; i < xbal->tcols; i++)
+    if (!(xbal.flags & (FLAG_ROWPERM | FLAG_COLPERM))) {
+        for (uint32_t i = 0; i < xbal.tcols; i++)
             fw_colperm[i] = i;
-        for (uint32_t i = 0; i < xbal->trows; i++)
+        for (uint32_t i = 0; i < xbal.trows; i++)
             fw_rowperm[i] = i;
-    } else if (xbal->h->flags & FLAG_REPLICATE) {
-        uint32_t * xc = xbal->colperm;
-        uint32_t * xr = xbal->rowperm;
-        ASSERT_ALWAYS(xbal->tcols == xbal->trows);
-=======
-    if (xbal.flags & FLAG_REPLICATE) {
+    } else if (xbal.flags & FLAG_REPLICATE) {
         uint32_t * xc = xbal.colperm;
         uint32_t * xr = xbal.rowperm;
         ASSERT_ALWAYS(xbal.tcols == xbal.trows);
->>>>>>> c33e5e67
         /* since we check that we don't simultaenously have FLAG_COLPERM,
          * FLAG_ROWPERM, and FLAG_REPLICATE, then we should not have (xc
          * && xr) here
