--- conflicted
+++ resolved
@@ -2403,11 +2403,7 @@
 static inline void matmul_sub_large_asb_tr(arith_hard * ab MAYBE_UNUSED, const arith_hard::elt * src, arith_hard::elt * z, const uint8_t * q, const unsigned int * ql)
 {
 #ifdef MATMUL_SUB_LARGE_ASB_TR_H_
-<<<<<<< HEAD
-    matmul_sub_large_asb(cvt(src), cvt(z), q, ql);
-=======
     matmul_sub_large_asb_tr(cvt(src), cvt(z), q, ql);
->>>>>>> 48ab3004
 #else
     /* converse of the above */
     for(int k = 0 ; k < LSL_NBUCKETS_MAX ; k++) {
@@ -2417,11 +2413,7 @@
              * we choose a row not equal to (0,0) -- first in
              * the first bucket.
              */
-<<<<<<< HEAD
-            ab->set(*z++, ab->vec_item(src, *q++));
-=======
             ab->set(*z, ab->vec_item(src, *q++));
->>>>>>> 48ab3004
             z = ab->vec_subvec(z, 1);
         }
         src += 256;
