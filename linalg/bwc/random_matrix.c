#include "cado.h"
#include <stdio.h>
#include <stdlib.h>
#include <string.h>
#include <math.h>
#include <time.h>
#include <gmp.h>
#include "bwc_config.h"
#include "portability.h"
#include "macros.h"
#include "utils.h"
#include "parallelizing_info.h"

/* the files below are not useful for the standalone program */
#ifndef WANT_MAIN
#include "random_matrix.h"
#include "balancing.h"
#endif

/* The random generation works as follows.
 *
 * We consider that for each coefficient of the matrix, the probability
 * of being non-zero is independent from the others, and given by a
 * probability distribution function which is scale/(i+offset)^alpha.
 *
 * In order to sample this, we approximate as follows.
 * For each row, the expectation of the row weight follows a binomial
 * distribution. We approximate it as a poisson distribution. Then, given
 * the count for the number of non-zero coefficients in the row, and
 * knowing the cumulative distribution function from above, we do inverse
 * transform sampling to find the location of the non-zero coefficients.
 *
 */

/*{{{ random picking */
double random_uniform(gmp_randstate_t rstate)
{
    /* the constant is 2^-53 */
    // return gmp_urandomm_ui(rstate, 1UL<<53) * 1.11022302462515654042363166809E-16;
    return gmp_urandomm_ui(rstate, ULONG_MAX) / (double) ULONG_MAX;
    /*
    mpf_t x;
    mpf_init2(x, 53);
    mpf_urandomb(x, rstate, 53);
    double y = mpf_get_d(x);
    mpf_clear(x);
    return y;
    */
}

double random_normal_standard(gmp_randstate_t rstate)
{
    /* Box-Muller transform */
#ifdef  ALLOW_NON_REENTRANT_random_normal_standard
    static int last = 0;
    static double vlast = 0;
    if (last) { --last; return vlast; }
#endif
    double u = random_uniform(rstate);
    double v = random_uniform(rstate);
    double rho = sqrt(-2*log(u));
    double theta = 2*M_PI*v;
    double x = rho*cos(theta);
#ifdef ALLOW_NON_REENTRANT_random_normal_standard
    double y = rho*sin(theta);
    vlast=y;
    last++;
#endif
    return x;
}

double random_normal(gmp_randstate_t rstate, double mean, double sdev)
{
    return mean + sdev * random_normal_standard(rstate);
}

/* return the expected maximum among n picks for a normal low with given
 * mean and sdev */
double extreme_normal(double n, double mean, double sdev)
{
    /* See Cramer, Mathematical methods of statistics, p. 575 (7th printing). */
    double x = sqrt(2*log(n))+(log(log(n))+log(4*M_PI)-2*0.5772)/(2*sqrt(2*log(n)));
    return mean + x * sdev;
}

double random_normal_constrained(gmp_randstate_t rstate, double mean, double sdev, double a, double b)
{
    /* By cutting the tail, we're doing a real heresy. This increases the
     * average and standard deviation significantly. See the function
     * below. In fact, the normal approximation will never be useful in
     * our case.
     */
    for(;;) {
        double x = round(random_normal(rstate, mean, sdev));
        if (x >= a && x < b) return x;
    }
}

/* given a probability mass function which gives the gaussian with mean
 * and sdev given my mx[0] and mx[1], but truncated to the interval
 * [a,b[, return the mean and sdev of the resulting distribution.
 *
 * This is just an illustration, which can be used to witness how the
 * normal approximation can end up being catastrophic if we're more
 * Poisson-like.
 */
void accuracy_of_normal_approximation_to_binomial(double * my, double *mx, unsigned long a, unsigned long b)
{
    /* Let e(x) = 1/sqrt(2*pi)*exp(-x^2/2).
     * We have:
     *  e'(x) = -x e(x).
     * \int_{-\infty}^{+\infty} e(x) = 1
     * \int_{-\infty}^{+\infty} xe(x) = 0
     * \int_{-\infty}^{+\infty} x^2e(x) = 1
     *
     * and more generally:
     * \int_a^b e(x) = 1/2*(erf(b/sqrt(2))-erf(a/sqrt(2))) = S0(a,b)
     * \int_a^b xe(x) = e(a) - e(b)                        = S1(a,b)
     * \int_a^b x^2e(x) = a*e(a)-b*e(b)+S0(a,b)            = S2(a,b)
     *
     * Let now e*(x) = 1/s*e((x-m)/s), pdf of a gaussian with mean and sdev
     * equal to m and s. Let x*=(x-m)/s, a*=(a-m)/s, and b*=(b-m)/s.
     * So that dx = s d{x*} ; note that e*(x)dx = e(x*)d{x*}.
     *
     * We have:
     * M0(a,b) = \int_a^b e*(x) dx
     *         = \int_{a*}^{b*}e(x*)d{x*}
     *         = S0(a*,b*)
     * M1(a,b) = \int_a^b x e*(x) dx
     *         = \int_{a*}^{b*} (m+s*x*) e(x*)d{x*}
     *         = m*S0(a*,b*) + s*S1(a*,b*)
     * M2(a,b) = \int_a^b x^2 e*(x) dx
     *         = \int_{a*}^{b*} (m+s*x*)^2 e(x*) d{x*}
     *         = m^2*S0(a*,b*) + 2*m*s*S1(a*,b*) + s^2*S2(a*,b*)
     * 
     * when scaled, we get:
     *
     * M0 = 1
     * M1 = m + s * (S1/S0)(a*,b*)
     * M2 = m^2 + 2*m*s * (S1/S0)(a*,b*) + s^2 * (S2/S0)(a*,b*)
     * sdev = s * sqrt(((S2-S1^2)/S0)(a*,b*))
     */
    double m = mx[0];
    double s = mx[1];
    double as = (a-m)/s;
    double bs = (b-m)/s;
    double eas = exp(-as*as/2)/sqrt(2*M_PI);
    double ebs = exp(-bs*bs/2)/sqrt(2*M_PI);
    double S0 = (erf(bs/sqrt(2))-erf(as/sqrt(2)))/2;
    double S1 = eas - ebs;
    double S2 = as*eas - bs*ebs + S0;
    /*
       double M0 = s * S0;
       double M1 = s * (m*S0 + s*S1);
       double M2 = s * (m^2*S0 + 2*m*s*S1 + s^2*S2);
       */
    // double M0 = 1;
    // double M1 = (m + s*S1/S0);
    // double M2 = (m^2 + 2*m*s*S1/S0 + s^2*S2/S0);
    my[0] = m + s * S1/S0;
    my[1] = s * sqrt((S2-S1*S1)/S0);
}

double random_poisson(gmp_randstate_t rstate, double lambda)
{
    /* "method PA" from "The Computer Generation of Poisson Random
     * Variables" by A. C. Atkinson, Journal of the Royal Statistical
     * Society Series C (Applied Statistics) Vol. 28, No. 1. (1979),
     * pages 29-35.
     */
    if (lambda < 10) {
        return random_uniform(rstate)*2*lambda;
    }
    double c = 0.767 - 3.36/lambda;
    double beta = M_PI/sqrt(3.0*lambda);
    double alpha = beta*lambda;
    double k = log(c) - lambda - log(beta);

    for(;;) {
        double u = random_uniform(rstate);
        double x = (alpha - log((1.0 - u)/u))/beta;
        int n = (int) floor(x + 0.5);
        if (n < 0)
            continue;
        double v = random_uniform(rstate);
        double y = alpha - beta*x;
        double temp = 1.0 + exp(y);
        double lhs = y + log(v/(temp*temp));
        double rhs = k + n*log(lambda) - lgamma(n-1);
        if (lhs <= rhs)
            return n;
    }
}

/* This is the random variable associated to the *size* of the sample */
double random_binomial(gmp_randstate_t rstate, unsigned long n, double p)
{
    /*
     * This first way of doing things is appropriate when mean \pm 3
     * times sdev is good.
     */
    double mean = n * p;
    double sdev = sqrt(n * p * (1-p));
    if (0 <= mean - 3 * sdev && mean + 3 * sdev <= n) {
        return random_normal_constrained(rstate, mean, sdev, 0, n);
    }
    /* otherwise we'll return the Poisson approximation, which does not
     * care much about the standard deviation, but matches relatively
     * well as far as our application is concerned. */

    double r;
    for( ; (r = random_poisson(rstate, mean)) >= n ; ) ;
    return r;
}
/*}}}*/

/* {{{ random_matrix_process_data */
/* This data type gathers the internal state of the random generation */
struct random_matrix_process_data_s {
    unsigned long nrows;
    unsigned long ncols;
    int density;
    unsigned long seed;
    int maxcoeff;
    int ascii;
    FILE * out;
    struct rhs_data {
        int n;
        mpz_t p;
        FILE * f;
    } rhs[1];
    struct freq_data {
        FILE * cw;
        FILE * rw;
    } freq[1];
};
typedef struct random_matrix_process_data_s random_matrix_process_data[1];
typedef struct random_matrix_process_data_s * random_matrix_process_data_ptr;
typedef const struct random_matrix_process_data_s * random_matrix_process_data_srcptr;

void random_matrix_process_data_init(random_matrix_process_data_ptr r)
{
    memset(r, 0, sizeof(*r));
}

void random_matrix_process_data_clear(random_matrix_process_data_ptr r)
{
    if (r->rhs->n) {
        fclose(r->rhs->f);
        mpz_clear(r->rhs->p);
    }
    if (r->freq->cw) fclose(r->freq->cw);
    if (r->freq->rw) fclose(r->freq->rw);
    if (r->out) fclose(r->out);
}

/* {{{ This reads the full parameter list -- not only the param_list
 * structure --, and fills r with all argument which has been found
 * relevant. This can primarily be seen as a function dedicated to the
 * standalone program, even though the random_matrix= mechanism uses it
 * too as a back-end.
 *
 * This function does *NOT* check that all arguments in pl have been
 * consumed.
 */
int random_matrix_process_data_set_from_args(random_matrix_process_data_ptr r,
        param_list_ptr pl, int argc, char ** argv)
{
    const char * tmp;
    int binary=0;
    int freq=0;
    param_list_configure_alias(pl, "output", "-o");
    param_list_configure_switch(pl, "--binary", &binary);
    param_list_configure_switch(pl, "--freq", &freq);
    int wild_args[3] = { 0, 0, 0 }; // nrows ncols coeffs_per_row
    int wild = 0;
    for( ; argc ; ) {
        if (param_list_update_cmdline(pl, &argc, &argv)) { continue; }
        if (argv[0][0] != '-' && wild < 3) {
            char * tmp;
            wild_args[wild] = strtoul(argv[0], &tmp, 0);
            if (*tmp != '\0') {
                fprintf(stderr, "Parse error for parameter %s\n", argv[0]);
                exit(1);
            }
            argv++, argc--;
            wild++;
            continue;
        }
        fprintf(stderr, "Unhandled parameter %s\n", argv[0]);
        return 0;
    }

    /* {{{ parse r->nrows, r->ncols, density */
    if ((r->nrows = wild_args[0]) == 0) {
        fprintf(stderr, "Please specify r->nrows\n");
        exit(1);
    }
    r->ncols = wild_args[1];
    if (!(r->ncols = wild_args[1])) r->ncols = r->nrows;
    if (param_list_parse_int(pl, "density", &r->density)) {
        if (wild_args[2] > 0) {
            fprintf(stderr, "density specified twice\n");
            exit(1);
        }
    } else {
        if ((r->density = wild_args[2]) == 0)
            r->density = MIN(100, MAX(r->ncols / 10, MIN(4, r->ncols)));
    }
    ASSERT_ALWAYS(r->ncols > 10 && r->nrows > 10);
    /* }}} */

    param_list_parse_ulong(pl, "seed", &r->seed);
    if (!r->seed) r->seed = time(NULL);
    param_list_parse_int(pl, "c", &r->maxcoeff);

    r->ascii = !binary;

    /* {{{ try to parse the rhs info */
    if ((tmp = param_list_lookup_string(pl, "rhs")) != NULL) {
        ASSERT_ALWAYS(r->maxcoeff > 0);
        char * rhsname = malloc(1 + strlen(tmp));
        mpz_init(r->rhs->p);
        int rc = gmp_sscanf(tmp, "%d,%Zd,%s", &r->rhs->n, r->rhs->p, rhsname);
        ASSERT_ALWAYS(rc == 3);
        if (r->rhs->n == 0) {
            fprintf(stderr, "--rhs argument requires setting more than 0 vectors !\n");
            exit(1);
        }
        r->rhs->f = fopen(rhsname, "w");
        DIE_ERRNO_DIAG(r->rhs->f == NULL, "fopen", rhsname);
        // rhs file is now always in ascii
        // if (r->ascii)
            gmp_fprintf(r->rhs->f, "%lu %d %Zd\n", r->nrows, r->rhs->n, r->rhs->p);
    }
    /* }}} */

    r->out = stdout;

    const char * ofilename = NULL;

    if ((ofilename = param_list_lookup_string(pl, "output")) != NULL) {
        r->out = fopen(ofilename, binary ? "wb" : "w");
        DIE_ERRNO_DIAG(r->out == NULL, "fopen", ofilename);
    } else {
        if (binary) {
            fprintf(stderr, "Error: --binary requires --output\n");
            exit(1);
        }
        if (freq) {
            fprintf(stderr, "Error: --freq requires --output\n");
            exit(1);
        }
    }

    if (freq) {
        char * cwname = derived_filename(ofilename, "cw", binary ? ".bin" : ".txt");
        r->freq->cw = fopen(cwname, binary ? "wb" : "w");
        DIE_ERRNO_DIAG(r->freq->cw == NULL, "fopen", cwname);
        free(cwname);

        char * rwname = derived_filename(ofilename, "rw", binary ? ".bin" : ".txt");
        r->freq->rw = fopen(rwname, binary ? "wb" : "w");
        DIE_ERRNO_DIAG(r->freq->rw == NULL, "fopen", rwname);
        free(rwname);
    }

    return 1;
}
/* }}} */
/* {{{ This is primarily used for the random_matrix= hack. The standalone
 * program does not follow this route. Here we check that all parts of
 * the provided string are understood as legitimate arguments to
 * random_matrix=
 */
int random_matrix_process_data_set_from_string(random_matrix_process_data_ptr r, const char * str)
{
    char * rmstring;
    char ** n_argv;
    char ** n_argv0;
    int n_argc;
    param_list pl2;

    /* Create a new param_list from the random_matrix argument {{{ */
    ASSERT_ALWAYS(str);
    rmstring = strdup(str);

    n_argv0 = n_argv = malloc(strlen(rmstring) * sizeof(char*));
    n_argc = 0;
    n_argv[n_argc++]="random_matrix";
    for(char * q = rmstring, * qq; q != NULL; q = qq) {
        qq = strchr(q, ',');
        if (qq) { *qq++='\0'; }
        n_argv[n_argc++]=q;
    }
    /* }}} */
    param_list_init(pl2);
    int ok = random_matrix_process_data_set_from_args(r, pl2, n_argc-1, n_argv+1);
    if (!ok || param_list_warn_unused(pl2)) {
        fprintf(stderr, "Bad argument list for parameter random_matrix: %s\n", rmstring);
        exit(1);
    }
    if (!param_list_lookup_string(pl2, "output")) {
        /* the default is then that r->out == stdout, but for this very
         * usage we want no output at all, so r->out should be NULL. */
        r->out = NULL;
    }

    param_list_clear(pl2);
    free(rmstring);
    free(n_argv0);
    return ok;
}
/* }}} */
/* }}} */

/* {{{ random_matrix_ddata type -- characteristics of the distribution */
struct random_matrix_ddata_s {
    double alpha;
    double offset;         /* this controls the peakedness for the leftmost
                           columns. It is difficult to make this much
                           smaller than 32 presently. Quite unsafe to
                           change. */
    double scale;       /* event function is scale/(x+offset)^alpha */
    unsigned int maxcoeff;      /* 0 for factorization matrices */
    double coeff_alpha; /* computed */
    double coeff_n0;    /* computed */
    double mean;        /* computed */
    double sdev;        /* computed */
    double spread;
    unsigned long ncols;        /* only for constraint correction */
    unsigned long nrows;        /* informational */
    unsigned long padcols;        /* only for constraint correction */
    unsigned long padrows;        /* informational */
    int print;  /* 1 if we should print */

    uint64_t total_coeffs;   /* informational, after generation */
    double row_avg;     /* informational, after generation */
    double row_sdev;    /* informational, after generation */
};
typedef struct random_matrix_ddata_s random_matrix_ddata[1];
typedef struct random_matrix_ddata_s * random_matrix_ddata_ptr;

void random_matrix_ddata_init(random_matrix_ddata_ptr d);
void random_matrix_ddata_set_default(random_matrix_ddata_ptr d);
void random_matrix_ddata_clear(random_matrix_ddata_ptr d);
void random_matrix_ddata_adjust(random_matrix_ddata_ptr f, random_matrix_process_data_srcptr r, parallelizing_info_srcptr pi, unsigned long padded_nrows, unsigned long padded_ncols);
void random_matrix_ddata_adjust_force_kernel(random_matrix_ddata_ptr f, random_matrix_process_data_srcptr r, parallelizing_info_srcptr pi, unsigned long padded_nrows, unsigned long padded_ncols, int kernel_left, int kernel_right);
void random_matrix_ddata_info(FILE * out, random_matrix_ddata_ptr f);
void random_matrix_ddata_init(random_matrix_ddata_ptr F);
void random_matrix_ddata_clear(random_matrix_ddata_ptr F);
/* }}} */

/* the probability mass function for value i is scale/(i+offset)^alpha.
 * the cumulative distribution function (sum on [0,j[ ) is thus:
 * we'll do inverse transform sampling for computing position of non-zero
 * coefficients.
 *
 * scale * ((j+offset)^beta - offset^beta)/beta
 *
 * with beta = 1-alpha
 *
 * the reverse cumulative function is:
 *
 * (x*beta/scale+offset^beta)^(1/beta)-offset
 *
 * the variance is \sum p(i) - \sum p(i)^2  [proof left to reader]
 *
 * and based on this, the last term is:
 *
 * scale^2*((j+offset)^gamma- offset^gamma)/gamma
 *
 * with gamma = 1-2*alpha
 */

/* {{{ direct queries on the random_matrix_ddata type */

/* probability mass function */
double dist_p(random_matrix_ddata_ptr f, double x)
{
    return f->alpha<=0 ? f->scale : f->scale*pow(x*f->spread+f->offset,-f->alpha);
}

/* cumulative distribution function */
double dist_q(random_matrix_ddata_ptr f, double x)
{
    if (f->alpha <= 0) {
        return x * f->scale;
    }
    double beta = 1 - f->alpha;
    double u = f->scale / beta / f->spread;
    return u * (pow(x*f->spread + f->offset, beta) - pow(f->offset, beta));
}

/* reciprocal of the cumulative distribution function */
double dist_qrev(random_matrix_ddata_ptr f, double y)
{
    if (f->alpha <= 0) {
        return y / f->scale;
    }
    double beta = 1 - f->alpha;
    double u = f->scale / beta / f->spread;
    double r = pow(y / u + pow(f->offset, beta), 1 / beta) - f->offset;
    return r;
}

/* variance for the count of successes */
double dist_qq(random_matrix_ddata_ptr f, double x)
{
    if (f->alpha < 0) {
        /* don't need it */
        abort();
    }
    double gamma = 1 - 2 * f->alpha;
    double v = f->scale * f->scale / gamma / f->spread;
    return v * (pow(x + f->offset, gamma) - pow(f->offset, gamma));
}
/* }}} */

/* {{{ more random_matrix_ddata things */
void random_matrix_ddata_init(random_matrix_ddata_ptr F)
{
    memset(F, 0, sizeof(*F));
    F->scale = 1;
    F->spread = 1;
}
void random_matrix_ddata_clear(random_matrix_ddata_ptr F MAYBE_UNUSED)
{
}

void random_matrix_ddata_set_default(random_matrix_ddata_ptr F)
{
    F->alpha = 0.94;
    F->offset = 32;
    F->scale = 1;
    F->spread = 1;
}

void random_matrix_ddata_info(FILE * out, random_matrix_ddata_ptr f)
{
    unsigned long nrows = f->nrows;
    unsigned long ncols = f->ncols;
    /* some checking and info */
    double p0 = dist_p(f, 0);
    double mean0 = nrows * p0;
    double sdev0 = sqrt(nrows * p0 * (1-p0));
    double pn = dist_p(f, ncols-1);
    double mean_n = nrows * pn;
    double sdev_n = sqrt(nrows * pn * (1-pn));
    fprintf(out, "Expected row weight: %.3f, sdev %.3f\n", f->mean, f->sdev);
    fprintf(out, "Expected weight for first column is %.3f (sdev %.3f, m/sdev=%.1f)\n",
            mean0, sdev0, mean0 / sdev0);
    fprintf(out, "Expected weight for last column is %.3f (sdev %.3f, m/sdev=%.1f)\n",
            mean_n, sdev_n, mean_n / sdev_n);
    fprintf(out, "Worst-case expectation for last column weight by normal approximation: %.3f\n",
            extreme_normal(nrows, mean_n, -sdev_n));
}

/* in the mmt structures, because of the balancing work, we promised that
 * matrices of size padded_nrows*padded_ncols would be generated on each
 * node. However, we know that the real matrix has to have one particular
 * shape, which means that on the current node, it might be that we'll
 * have some padding rows and columns to generate.
 *
 * Note that the on-the-fly random_matrix setup omits the balancing
 * permutations, so that all padding rows are on the last blocks.
 */
void random_matrix_ddata_adjust_force_kernel(random_matrix_ddata_ptr f, random_matrix_process_data_srcptr R, parallelizing_info_srcptr pi, unsigned long padded_nrows, unsigned long padded_ncols, int kernel_left, int kernel_right)
{
    f->print = pi ? pi->m->jrank == 0 && pi->m->trank == 0 : 1;
    /* Adapt to the parallelizing_info structure : divide */
    /* note that padding has to still be padding. */
    f->nrows = (R->nrows - kernel_right) / (pi ? pi->wr[1]->totalsize : 1);
    f->ncols = (R->ncols - kernel_left) / (pi ? pi->wr[0]->totalsize : 1);

#define ADJUST(items, comm) do {					\
    unsigned int rk = comm->jrank * comm->ncores + comm->trank;		\
    if (rk * padded_n ## items >= R->n ## items) {			\
        f->n ## items = 0;						\
    } else if ((rk+1) * padded_n ## items >= R->n ## items) {		\
        f->n ## items = R->n ## items - rk * padded_n ## items;		\
    } else {								\
        f->n ## items = padded_n ## items;	                        \
    }                                                                   \
    f->pad ## items = padded_n ## items - f->n ## items;		\
} while (0)

    if (pi) ADJUST(rows, pi->wr[1]); else f->nrows = R->nrows;
    if (pi) ADJUST(cols, pi->wr[1]); else f->ncols = R->ncols;

    // experimental: don't scale. Somehow it seems that I'm doing this scaling
    // twice. I shouldn't. Alas, I see no obvious place where this seems to
    // happen.
    //
    // double density = R->density / (pi ? pi->wr[0]->totalsize : 1);
    double density = R->density;

    /* sets the scale parameter so that the expected row weight matches
     * our desired density target */
    f->scale = density / dist_q(f, f->ncols);
    f->spread = pi ? pi->wr[0]->totalsize : 1;
    f->mean = dist_q(f, f->ncols);
    f->sdev = sqrt(f->mean * f->mean - dist_qq(f, f->ncols));
    f->maxcoeff = R->maxcoeff;
    if (f->maxcoeff) {
        /* Compute n0, which is used to generate coefficients. It
         * essentially counts, in the heaviest column, the number of
         * coefficients equal to 1 */
        double n0 = f->nrows / 2;
        double old_n0 = INFINITY;
        for(int spin = 0 ; n0 != old_n0 && spin < 100  ; spin++) {
            /* How many rows in total would be fit for that n0 ? */
            old_n0 = n0;
            double alpha = pow(n0, -1.0 / f->maxcoeff);
            double y = 2*(n0-1) / (1-alpha);
            n0 /= y/f->nrows;
        }
        f->coeff_n0 = n0;
        f->coeff_alpha = pow(n0, -1.0 / f->maxcoeff);
    }
    if (dist_p(f, 0) >= 1.0) {
        fprintf(stderr, "Error: this density is not acceptable for the current distribution equation. Please adjust the internal offset parameter to something larger.\nrows");
        exit(1);
    }
}

void random_matrix_ddata_adjust(random_matrix_ddata_ptr f, random_matrix_process_data_srcptr r, parallelizing_info_srcptr pi, unsigned long padded_nrows, unsigned long padded_ncols)
{
    random_matrix_ddata_adjust_force_kernel(f, r, pi, padded_nrows, padded_ncols, 0, 0);
}

/* }}} */

/* {{{ punch intervals */
struct punched_interval_s;
struct punched_interval_s {
    double b0, b1;
    double holes;
    int has_left, has_right;
    /* free blocks use the "left" pointer below for the next argument in
     * the free list */
    struct punched_interval_s * left;
    struct punched_interval_s * right;
};
typedef struct punched_interval_s * punched_interval_ptr;

void punched_interval_free(punched_interval_ptr c, punched_interval_ptr * pool)
{
    if (!c) return;
    /* enqueue both children to the free pool */
    punched_interval_free(c->left, pool);
    punched_interval_free(c->right, pool);
    c->left = *pool;
    /* also store the count */
    c->has_left = 1 + ((*pool) ? (*pool)->has_left : 0);
    *pool = c;
}

void punched_interval_set_full(punched_interval_ptr x, double b0, double b1)
{
    x->b0 = b0;
    x->b1 = b1;
    x->has_left = 0;
    x->has_right = 0;
    x->holes = 0;
}

punched_interval_ptr punched_interval_alloc(punched_interval_ptr * pool, double b0, double b1)
{
    punched_interval_ptr x;
    if (*pool) {
        x = *pool;
        *pool = x->left;
    } else {
        x = malloc(sizeof(struct punched_interval_s));
    }
    memset(x, 0, sizeof(struct punched_interval_s));
    punched_interval_set_full(x, b0, b1);
    return x;
}

void punched_interval_free_pool(punched_interval_ptr * pool)
{
    for(punched_interval_ptr q = *pool, v ; q ; q = v) {
        v = q->left;
        free(q);
    }
    *pool = NULL;
}

void punched_interval_pre_free_pool(punched_interval_ptr * pool, int max, int print)
{
    if (!*pool) return;
    if ((*pool)->has_left < 2 * max) return;
    if (print) {
        fprintf(stderr, "Reducing punched_interval pool from size %d to %d\n",
                (*pool)->has_left, max);
    }
    punched_interval_ptr q = * pool;
    int size = (*pool)->has_left;
    for(int i = 0 ; q->has_left >= max ; i++) {
        ASSERT_ALWAYS(q->left);
        ASSERT_ALWAYS(q->has_left == size - i);
        punched_interval_ptr nq = q->left;
        free(q);
        q = nq;
    }
    *pool = q;
}


void punched_interval_punch(punched_interval_ptr * pool, punched_interval_ptr c, double x0, double x1)
{
    c->holes += x1 - x0;
    if (!c->left) {
        c->left = punched_interval_alloc(pool, c->b0, x0);
    } else {
        punched_interval_set_full(c->left, c->b0, x0);
    }
    c->has_left=1;
    if (!c->right) {
        c->right = punched_interval_alloc(pool, x1, c->b1);
    } else {
        punched_interval_set_full(c->right, x1, c->b1);
    }
}


unsigned long pick_and_punch(random_matrix_ddata_ptr f, punched_interval_ptr * pool, punched_interval_ptr c, double x)
{
    /* x should be within [c->b0, c->b1 - c->holes] */
    ASSERT_ALWAYS(x >= c->b0);
    ASSERT_ALWAYS(x + c->holes < c->b1);
    if (!c->has_left) {
        /* no holes ! */
        double r = dist_qrev(f, x);
        unsigned long i;
        if (r < 0) {
            i = 0;
        } else if (r >= f->ncols) {
            i = f->ncols - 1;
        } else {
            i = floor(r);
        }
        double x0 = dist_q(f, i);
        double x1 = dist_q(f, i + 1);
        punched_interval_punch(pool, c, x0, x1);
        return i;
    }
    /* try to correct x with all left holes */
    double xc = x + c->left->holes;
    if (xc < c->left->b1) {
        double h = c->left->holes;
        unsigned long i = pick_and_punch(f, pool, c->left, x);
        c->holes += c->left->holes - h;
        return i;
    } else {
        /* modify x. It's more than just xc ! */
        xc += c->right->b0 - c->left->b1;
        double h = c->right->holes;
        unsigned long i = pick_and_punch(f, pool, c->right, xc);
        c->holes += c->right->holes - h;
        return i;
    }
}

/*
void punched_interval_print_rec(FILE * f, punched_interval_ptr c)
{
    if (!c->has_left) return;
    punched_interval_print_rec(f, c->left);
    fprintf(f, "(\e[31m%.2f...%.2f\e[0m)...", c->left->b1, c->right->b0);
    punched_interval_print_rec(f, c->right);
}

void punched_interval_print(FILE * f, punched_interval_ptr c)
{
    fprintf(f, "%.2f...", c->b0);
    punched_interval_print_rec(f, c);
    fprintf(f, "%.2f\n", c->b1);
}
   */

/* }}} */

typedef int (*sortfunc_t)(const void *, const void *);

int cmp_u32(uint32_t * a, uint32_t * b)
{
    return (*a > *b) - (*b > *a);
}

uint32_t generate_row(gmp_randstate_t rstate, random_matrix_ddata_ptr f, uint32_t * ptr, punched_interval_ptr range, punched_interval_ptr * pool)
{
    /* pick a row weight */
    /*
       unsigned long weight = random_normal_constrained(rstate, f->mean, f->sdev, 0, f->ncols);
       */
    uint32_t weight;
    for( ; (weight = random_poisson(rstate, f->mean)) >= f->ncols ; );
    // punched_interval_ptr range = punched_interval_alloc(0, f->mean);
    punched_interval_set_full(range, 0, f->mean);
    for(uint32_t i = 0 ; i < weight ; i++) {
        // punched_interval_print(stdout, range);
        double x = random_uniform(rstate) * (range->b1 - range->holes);
        uint32_t k = pick_and_punch(f, pool, range, x);
        ptr[i] = k;
    }
    qsort(ptr, weight, sizeof(uint32_t), (sortfunc_t) &cmp_u32);
    // punched_interval_free(range);
    return weight;
}


/* {{{ Some tests */
void test_random_normal_standard(gmp_randstate_t rstate)
{
    double s = 0, ss = 0;
    for(int i = 0, l = 10 ; l <= 10000000 ; l *= 10) {
        for(  ; i < l ; i++) {
            double x = random_normal_standard(rstate);
            s += x;
            ss += x * x;
        }
        double m = s / l;
        fprintf(stderr, "after %d picks, mean=%.3f sdev=%.3f\n",
                l, s / l, sqrt(ss/l - m*m));
    }
}

void test_random_normal(gmp_randstate_t rstate, double xm, double xs)
{
    double s = 0, ss = 0;
    for(int i = 0, l = 10 ; l <= 10000000 ; l *= 10) {
        for(  ; i < l ; i++) {
            double x = random_normal(rstate, xm, xs);
            s += x;
            ss += x * x;
        }
        double m = s / l;
        fprintf(stderr, "after %d picks, mean=%.3f sdev=%.3f\n",
                l, s / l, sqrt(ss/l - m*m));
    }
}

void test_random_normal_constrained(gmp_randstate_t rstate, double xm, double xs, unsigned long a, unsigned long b)
{
    double s = 0, ss = 0;
    double mmx[2]={xm, xs}, mmy[2];
    accuracy_of_normal_approximation_to_binomial(mmy, mmx, a, b);
    fprintf(stderr, "want (%.3f,%.3f), expect instead (%.3f,%.3f)\n",
            mmx[0], mmx[1],
            mmy[0], mmy[1]);
    for(int i = 0, l = 10 ; l <= 100000 ; l *= 10) {
        for(  ; i < l ; i++) {
            double x = random_normal_constrained(rstate, xm, xs, a, b);
            s += x;
            ss += x * x;
        }
        double m = s / l;
        fprintf(stderr, "after %d picks, mean=%.3f sdev=%.3f\n",
                l, s / l, sqrt(ss/l - m*m));
    }
}

void test_random_poisson(gmp_randstate_t rstate, double xm, unsigned long n)
{
    double s = 0, ss = 0;
    for(int i = 0, l = 10 ; l <= 100000 ; l *= 10) {
        for(  ; i < l ; i++) {
            unsigned long x;
            for( ; (x = random_poisson(rstate, xm)) >= n ; ) ;
            s += x;
            ss += x * x;
        }
        double m = s / l;
        fprintf(stderr, "after %d picks, mean=%.3f sdev=%.3f\n",
                l, s / l, sqrt(ss/l - m*m));
    }
}

// test_random_normal_standard(rstate);
// test_random_normal(rstate, F->mean, F->sdev);
// test_random_normal_constrained(rstate, F->mean, F->sdev, 0, ULONG_MAX);//F->ncols);
// test_random_poisson(rstate,  F->mean, F->ncols);

/* }}} */

int32_t generate_coefficient(gmp_randstate_t rstate, random_matrix_ddata_ptr F, unsigned long j MAYBE_UNUSED)
{
<<<<<<< HEAD
    memset(r, 0, sizeof(*r));
}

void random_matrix_process_data_clear(random_matrix_process_data_ptr r)
{
    if (r->rhs->n) {
        fclose(r->rhs->f);
        mpz_clear(r->rhs->p);
    }
    if (r->freq->cw) fclose(r->freq->cw);
    if (r->freq->rw) fclose(r->freq->rw);
    if (r->out) fclose(r->out);
}

/* {{{ This reads the full parameter list -- not only the param_list
 * structure --, and fills r with all argument which has been found
 * relevant. This can primarily be seen as a function dedicated to the
 * standalone program, even though the random_matrix= mechanism uses it
 * too as a back-end.
 *
 * This function does *NOT* check that all arguments in pl have been
 * consumed.
 */
int random_matrix_process_data_set_from_args(random_matrix_process_data_ptr r,
        param_list_ptr pl, int argc, char ** argv)
{
    const char * tmp;
    int binary=0;
    int freq=0;
    param_list_configure_alias(pl, "output", "-o");
    param_list_configure_switch(pl, "--binary", &binary);
    param_list_configure_switch(pl, "--freq", &freq);
    int wild_args[3] = { 0, 0, 0 }; // nrows ncols coeffs_per_row
    int wild = 0;
    for( ; argc ; ) {
        if (param_list_update_cmdline(pl, &argc, &argv)) { continue; }
        if (argv[0][0] != '-' && wild < 3) {
            char * tmp;
            wild_args[wild] = strtoul(argv[0], &tmp, 0);
            if (*tmp != '\0') {
                fprintf(stderr, "Parse error for parameter %s\n", argv[0]);
                exit(1);
            }
            argv++, argc--;
            wild++;
            continue;
        }
        fprintf(stderr, "Unhandled parameter %s\n", argv[0]);
        return 0;
    }

    /* {{{ parse r->nrows, r->ncols, density */
    if ((r->nrows = wild_args[0]) == 0) {
        fprintf(stderr, "Please specify r->nrows\n");
        exit(1);
    }
    r->ncols = wild_args[1];
    if (!(r->ncols = wild_args[1])) r->ncols = r->nrows;
    if (param_list_parse_int(pl, "density", &r->density)) {
        if (wild_args[2] > 0) {
            fprintf(stderr, "density specified twice\n");
            exit(1);
        }
=======
    unsigned long x = gmp_urandomm_ui(rstate, F->nrows);
    long neg;
    if ((neg = x >= F->nrows/2)) { x -= F->nrows/2; }

    int c = 1;
    if (j < 100) {
        double alpha = F->coeff_alpha;
        for(double b = F->coeff_n0; x >= b; x -= b, b *= alpha, c++) ;
>>>>>>> e96b05b0
    } else {
        c += x < log(F->coeff_n0);
    }

    if (neg) c = -c;

    return c;
}
<<<<<<< HEAD
/* }}} */
/* {{{ This is primarily used for the random_matrix= hack. The standalone
 * program does not follow this route. Here we check that all parts of
 * the provided string are understood as legitimate arguments to
 * random_matrix=
 */
int random_matrix_process_data_set_from_string(random_matrix_process_data_ptr r, const char * str)
{
    char * rmstring;
    char ** n_argv;
    char ** n_argv0;
    int n_argc;
    param_list pl2;

    /* Create a new param_list from the random_matrix argument {{{ */
    ASSERT_ALWAYS(str);
    rmstring = strdup(str);

    n_argv0 = n_argv = malloc(strlen(rmstring) * sizeof(char*));
    n_argc = 0;
    n_argv[n_argc++]="random_matrix";
    for(char * q = rmstring, * qq; q != NULL; q = qq) {
        qq = strchr(q, ',');
        if (qq) { *qq++='\0'; }
        n_argv[n_argc++]=q;
    }
    /* }}} */
    param_list_init(pl2);
    int ok = random_matrix_process_data_set_from_args(r, pl2, n_argc-1, n_argv+1);
    if (!ok || param_list_warn_unused(pl2)) {
        fprintf(stderr, "Bad argument list for parameter random_matrix: %s\n", rmstring);
        exit(1);
    }
    if (!param_list_lookup_string(pl2, "output")) {
        /* the default is then that r->out == stdout, but for this very
         * usage we want no output at all, so r->out should be NULL. */
        r->out = NULL;
    }

    param_list_clear(pl2);
    free(rmstring);
    free(n_argv0);
    return ok;
}
/* }}} */
/* }}} */
=======
>>>>>>> e96b05b0

#ifndef WANT_MAIN
void random_matrix_fill_fake_balancing_header(balancing_ptr bal, parallelizing_info_ptr pi, const char * rtmp)
{
    memset(bal->h, 0, sizeof(bal->h));
    random_matrix_process_data r;
    random_matrix_process_data_init(r);
    random_matrix_process_data_set_from_string(r, rtmp);
    bal->h->nh = pi->wr[1]->totalsize;
    bal->h->nv = pi->wr[0]->totalsize;
    bal->h->nrows = r->nrows;
    bal->h->ncols = r->ncols;
    bal->h->ncoeffs = 0; /* FIXME ; what should I do ? */
    bal->h->checksum = 0;
    bal->h->flags = FLAG_COLPERM;
    if (bal->h->nrows == bal->h->ncols)
        bal->h->flags |= FLAG_REPLICATE;
    bal->h->pshuf[0] = 1;
    bal->h->pshuf[1] = 0;
    bal->h->pshuf_inv[0] = 1;
    bal->h->pshuf_inv[1] = 0;
    balancing_set_row_col_count(bal);
    random_matrix_process_data_clear(r);
}

/*{{{ borrowed from balancing_workhorse.c*/
struct progress_info {
    time_t t;   /* last printed time */
    size_t z;   /* last printed data amount */
};

static int should_print_now(struct progress_info * last_printed, size_t z)
{
    if (z >= last_printed->z + (10UL<<20) || time(NULL) >= last_printed->t + 10) {
        last_printed->z = z;
        last_printed->t = time(NULL);
        return 1;
    }
    return 0;
}
/*}}}*/

int cmp_2u32(uint32_t * a, uint32_t * b)
{
    int r = (*a > *b) - (*b > *a);
    if (r) return r;
    a++;
    b++;
    return (*a > *b) - (*b > *a);
}

#if 0
/* This is totally dumb. */
uint32_t * matrix_transpose(uint32_t * p, size_t size, unsigned long nrows, unsigned long ncols)
{
    size_t ncoeffs = size - nrows;
    uint32_t * big = malloc(ncoeffs * 2 * sizeof(uint32_t));
    char buf[16];
    size_disp(ncoeffs * 2 * sizeof(uint32_t), buf);
    printf("allocating temp area of size %s\n", buf);
    uint32_t * q = p;
    uint32_t * w = big;
    uint32_t * fence = big + ncoeffs * 2;
    for(unsigned long i = 0 ; i < nrows ; i++) {
        unsigned long weight = *q++;
        for(unsigned long j = 0 ; j < weight ; j++) {
            /* we'll sort by column indices */
            *w++=*q++;
            *w++=i;
        }
    }
    ASSERT_ALWAYS(w == fence);

    free(p);
    time_t t0 = time(NULL);
    printf("now sorting\n");
    qsort(big, ncoeffs, 2 * sizeof(uint32_t), (sortfunc_t) &cmp_2u32);
    printf("sort time %d s\n", (int) (time(NULL)-t0));
    p = malloc((ncoeffs + ncols) * sizeof(uint32_t));
    q = p;
    w = big;
    for(unsigned long j = 0 ; j < ncols ; j++) {
        uint32_t * qq = q++;
        *qq = 0;
        for( ; w < fence && *w == j ; w += 2) {
            ++*qq;
            *q++ = w[1];
        }
        if (j == ncols-1) ASSERT_ALWAYS(w == fence);
    }
    free(big);
    return p;
}
#endif

void * random_matrix_get_u32_byrows(gmp_randstate_t rstate, random_matrix_ddata_ptr F, matrix_u32_ptr arg)
{
    int has_coeffs = F->maxcoeff > 0;

    /* Now we essentially have a copy of printrows above, except that
     * we're outputting binary, and not to a stream but to memory.  */
    uint64_t total_coeffs = 0;
    double tot_sq = 0;

    size_t alloc = 0;
    ASSERT_ALWAYS(arg->p == NULL);
    ASSERT_ALWAYS(arg->size == 0);

#define PUSH_P(x) do {    						\
        if (arg->size >= alloc) {					\
            alloc = arg->size + 64 + alloc / 4;			        \
            arg->p = realloc(arg->p, alloc * sizeof(uint32_t));	        \
        }								\
        arg->p[arg->size++] = (x);					\
    } while (0)

    time_t t0 = time(NULL);
    struct progress_info last_printed[1];
    last_printed->t = t0;
    last_printed->z = 0;

        uint32_t * ptr = malloc(F->ncols * sizeof(uint32_t));
        /* we'd like to avoid constant malloc()'s and free()'s */
        punched_interval_ptr pool = NULL;
        punched_interval_ptr range = punched_interval_alloc(&pool, 0, 1);
        for(unsigned long i = 0 ; i < F->nrows ; i++) {
            // long v = 0;
            uint32_t c = generate_row(rstate, F, ptr, range, & pool);
            PUSH_P(c);
            for(unsigned long j = 0 ; j < c ; j++) {
                PUSH_P(ptr[j]);
<<<<<<< HEAD
                if (maxcoeff) {
                    int co = gmp_urandomm_ui(rstate, 2 * maxcoeff) - (maxcoeff-1);
                    /* do this so that we avoid 0 ! */
                    co -= (co <= 0);
=======
                if (has_coeffs) {
                    int32_t co = generate_coefficient(rstate, F, ptr[j]);
>>>>>>> e96b05b0
                    PUSH_P(co);
                    // if (r->rhs->n) v += co * (1+ptr[j]);
                }
            }
            total_coeffs += c;
            tot_sq += (double) c * (double) c;
            if (F->print && should_print_now(last_printed, arg->size * sizeof(uint32_t))) {
                double dt = last_printed->t - t0;
                char buf[16];
                char buf2[16];
                printf("%s, %lu rows in %d s ; %s/s  \n",
                        size_disp(arg->size * sizeof(uint32_t), buf), i, (int) dt,
                        size_disp(dt > 0 ? (size_t) (arg->size * sizeof(uint32_t) / dt) : 0, buf2));
                fflush(stdout);
            }
        }
        for(unsigned long j = 0 ; j < F->padrows ; j++) {
            PUSH_P(0);
        }
        if (F->print) printf("\n");
        punched_interval_free(range, &pool);
        punched_interval_free_pool(&pool);
        free(ptr);
#undef PUSH_P

    F->total_coeffs = total_coeffs;
    double e = (double) total_coeffs / F->nrows;
    double s = (double) tot_sq / F->nrows;
    double sdev = sqrt(s - e*e);
    F->row_avg = e;
    F->row_sdev = sdev;
    if (verbose_enabled(CADO_VERBOSE_PRINT_BWC_CACHE_BUILD) && F->print) {
        fprintf(stderr, "Actual density per row avg %.2f sdev %.2f\n",
                F->row_avg, F->row_sdev);
    }
    return arg;
}

void * random_matrix_get_u32_bycolumns(gmp_randstate_t rstate, random_matrix_ddata_ptr F, matrix_u32_ptr arg)
{
    uint64_t total_coeffs = 0;
    double tot_sq = 0;

    int has_coeffs = F->maxcoeff > 0;

    size_t alloc = 0;
    ASSERT_ALWAYS(arg->p == NULL);
    ASSERT_ALWAYS(arg->size == 0);

#define PUSH_P(x) do {    						\
        if (arg->size >= alloc) {					\
            alloc = arg->size + 64 + alloc / 4;			        \
            arg->p = realloc(arg->p, alloc * sizeof(uint32_t));	        \
        }								\
        arg->p[arg->size++] = (x);					\
    } while (0)

    time_t t0 = time(NULL);
    struct progress_info last_printed[1];
    last_printed->t = t0;
    last_printed->z = 0;

        size_t size0 = 0;
        uint32_t * ptr = malloc(F->ncols * sizeof(uint32_t));
        random_matrix_ddata G;
        random_matrix_ddata_init(G);
        /* use a special ddata, for our specially simple process (which
         * still needs the pick-and-punch thing */
        G->alpha=0;
        G->ncols = F->nrows; /* yes */
        /* Then in fact it's easier, as we can avoid inverse transform
         * sampling for the computation of the coefficients */
        // int heavy = 1;
        punched_interval_ptr pool = NULL;
        for(unsigned long j = 0 ; j < F->ncols ; j++) {
            double p = dist_p(F, j);
            G->scale = p;
            unsigned long weight;
            if (p > 0.1) {
                weight = 0;
                for(unsigned long i = 0 ; i < F->nrows ; i++) {
                    if (random_uniform(rstate) < p)
                        ptr[weight++]=i;
                }
            } else {
                weight = random_binomial(rstate, F->nrows, p);
                for(unsigned long i = 0 ; i < weight ; i++) {
                    ptr[i] = gmp_urandomm_ui(rstate, F->nrows);
                }
                qsort(ptr, weight, sizeof(uint32_t), (sortfunc_t) &cmp_u32);
                unsigned long nw = 0;
                for(unsigned long i = 0, j ; i < weight ; i=j) {
                    for(j = i + 1; j < weight && ptr[i] == ptr[j] ; j++) ;
                    ptr[nw++] = ptr[i];
                }
                weight = nw;
#if 0
            double wmean = nrows * p; 
            // double wsdev = sqrt(nrows * p * (1-p));
            unsigned long weight = random_binomial(rstate, nrows, p);
            } else if (heavy && weight < sqrt(0.1 * 2 * nrows)) {

            /* pick uniformly a subset of exactly [weight] row
             * indices, within [0..nrows[.  */
                if (pi->m->jrank == 0 && pi->m->trank == 0) {
                    printf("from now on, replacing pick_and_punch by accept-reject\n");
                }
                heavy = 0;
                size0 = arg->size;
                t0 = time(NULL);
            }
            if (heavy) {
                punched_interval_ptr range = punched_interval_alloc(&pool, 0, 1);
                punched_interval_set_full(range, 0, wmean);
                for(unsigned long i = 0 ; i < weight ; i++) {
                    // punched_interval_print(stdout, range);
                    double x = random_uniform(rstate) * (range->b1 - range->holes);
                    unsigned long k = pick_and_punch(G, &pool, range, x);
                    ptr[i] = k;
                }
                punched_interval_free(range, &pool);
                punched_interval_pre_free_pool(&pool, 2 * weight,
                        pi->m->jrank == 0 && pi->m->trank == 0);
                qsort(ptr, weight, sizeof(uint32_t), (sortfunc_t) &cmp_u32);
            } else {
                for(int ok = 0 ; !ok ; ) {
                    for(unsigned long i = 0 ; i < weight ; i++) {
                        ptr[i] = gmp_urandomm_ui(rstate, nrows);
                    }
                    qsort(ptr, weight, sizeof(uint32_t), (sortfunc_t) &cmp_u32);
                    ok=1;
                    for(unsigned long i = 1 ; i < weight ; i++) {
                        if (ptr[i] == ptr[i-1]) {
                            ok=0;
                            break;
                        }
                    }
                }
#endif
            }
            PUSH_P(weight);
            for(unsigned long i = 0 ; i < weight ; i++) {
                PUSH_P(ptr[i]);
                if (has_coeffs) {
                    int32_t co = generate_coefficient(rstate, F, j);
                    PUSH_P(co);
                    // if (r->rhs->n) v += co * (1+ptr[j]);
                }
            }
            total_coeffs += weight;
            tot_sq += (double) weight * (double) weight;
            if (F->print && should_print_now(last_printed, arg->size * sizeof(uint32_t))) {
                double dt = last_printed->t - t0;
                char buf[16];
                char buf2[16];
                printf("%s, %lu cols in %d s ; %s/s (last weight: %lu) \n",
                        size_disp(arg->size * sizeof(uint32_t), buf), j, (int) dt,
                        size_disp(dt > 0 ? (size_t) ((arg->size-size0) * sizeof(uint32_t) / dt) : 0, buf2), weight);
                fflush(stdout);
            }
        }
        for(unsigned long j = 0 ; j < F->padcols ; j++) {
            PUSH_P(0);
        }
        punched_interval_free_pool(&pool);
        random_matrix_ddata_clear(G);
        free(ptr);
#undef PUSH_P
    F->total_coeffs = total_coeffs;
    double e = (double) total_coeffs / F->nrows;
    double s = (double) tot_sq / F->nrows;
    double sdev = sqrt(s - e*e);
    F->row_avg = e;
    F->row_sdev = sdev;
    if (verbose_enabled(CADO_VERBOSE_PRINT_BWC_CACHE_BUILD) && F->print) {
        fprintf(stderr, "Actual density per row avg %.2f sdev %.2f\n",
                F->row_avg, F->row_sdev);
    }

    return arg;
}


void * random_matrix_get_u32(parallelizing_info_ptr pi, param_list pl, matrix_u32_ptr arg, unsigned long padded_nrows, unsigned long padded_ncols)
{
    random_matrix_process_data r;
    random_matrix_process_data_init(r);

    const char * rtmp = param_list_lookup_string(pl, "random_matrix");
    ASSERT_ALWAYS(rtmp);
    random_matrix_process_data_set_from_string(r, rtmp);

    /* This is not supported here -- mostly because we haven't been
     * extremely careful. */
    ASSERT_ALWAYS(!r->rhs->n);


    random_matrix_ddata F;
    random_matrix_ddata_init(F);
    random_matrix_ddata_set_default(F);
    random_matrix_ddata_adjust(F, r, pi, padded_nrows, padded_ncols);

    if (F->print) {
        printf("Each of the %u jobs on %u nodes creates a matrix with %lu rows %lu cols, and %d coefficients per row on average. Seed for rank 0 is %lu.\n",
                pi->m->totalsize, pi->m->njobs,
                F->nrows, F->ncols, r->density / pi->wr[0]->totalsize, r->seed);
    }

    gmp_randstate_t rstate;
    gmp_randinit_default(rstate);
    gmp_randseed_ui(rstate, r->seed + pi->m->jrank * pi->m->ncores + pi->m->trank);
    if (arg->transpose)
        return random_matrix_get_u32_bycolumns(rstate, F, arg);
    else
        return random_matrix_get_u32_byrows(rstate, F, arg);

    random_matrix_ddata_clear(F);
    gmp_randclear(rstate);
    random_matrix_process_data_clear(r);
}

#endif

#ifdef  WANT_MAIN

void random_matrix_process_print(random_matrix_process_data_ptr r, random_matrix_ddata_ptr F)
{
    int ascii = r->ascii;
    FILE * out = r->out;
    ASSERT_ALWAYS(out);
    gmp_randstate_t rstate;
    gmp_randinit_default(rstate);
    gmp_randseed_ui(rstate, r->seed);
    uint32_t * colweights = NULL;
    if (r->freq->cw) {
        colweights = malloc(r->ncols * sizeof(uint32_t));
        memset(colweights, 0, r->ncols * sizeof(uint32_t));
    }

    int has_coeffs = r->maxcoeff > 0;


#define WU32(out, pre, x, post) do {					\
        if (ascii) {							\
            fprintf(out, pre "%" PRIu32 post, (x));			\
        } else {							\
            fwrite(&(x), sizeof(uint32_t), 1, out);			\
        }								\
    } while (0)

#define WS32(out, pre, x, post) do {                                    \
        if (ascii) {							\
            fprintf(out, pre "%" PRId32 post, (x));			\
        } else {							\
            fwrite(&(x), sizeof(uint32_t), 1, out);			\
        }								\
    } while (0)

#define WZa(out, pre, x, post, p) do {					\
            gmp_fprintf(out, pre "%Zd" post, x);			\
    } while (0)


    if (ascii)
        fprintf(out, "%lu %lu\n", r->nrows, r->ncols);
    uint32_t * ptr = malloc(r->ncols * sizeof(uint32_t));
    uint64_t total_coeffs = 0;
    double tot_sq = 0;
    punched_interval_ptr pool = NULL;
    punched_interval_ptr range = punched_interval_alloc(&pool, 0, 1);
    for(unsigned long i = 0 ; i < r->nrows ; i++) {
        long v = 0;
        uint32_t c = generate_row(rstate, F, ptr, range, &pool);
        WU32(out, "", c, "");
        if (r->freq->rw) {
            WU32(r->freq->rw, "", c, "\n");
        }
        for(uint32_t j = 0 ; j < c ; j++) {
            WU32(out, " ", ptr[j], "");
            if (colweights) colweights[ptr[j]]++;
<<<<<<< HEAD
            if (r->maxcoeff) {
                int32_t co = gmp_urandomm_ui(rstate, 2 * r->maxcoeff) - (r->maxcoeff - 1);
                /* do this so that we avoid 0 ! */
                co -= (co <= 0);
=======
            if (has_coeffs) {
                int32_t co = generate_coefficient(rstate, F, ptr[j]);
>>>>>>> e96b05b0
                WS32(out, ":", co, "");
                if (r->rhs->n) v += (long) co * (long) (1+ptr[j]);
            }
        }
        if (ascii) { fprintf(out, "\n"); }
        if (r->rhs->n) {
            mpz_t x,s;
            mpz_init(x);
            mpz_init(s);
            mpz_set_si(s, v);

            for(int j = 0 ; j < r->rhs->n - 1 ; j++) {
                mpz_urandomm(x, rstate, r->rhs->p);
                mpz_addmul_ui(s, x, r->ncols + j + 1);
                WZa(r->rhs->f, "", x, " ", r->rhs->p);
            }
            mpz_set_si(x, -(r->ncols + r->rhs->n));
            mpz_invert(x, x, r->rhs->p);
            mpz_mul(s, s, x);
            mpz_mod(s, s, r->rhs->p);
            WZa(r->rhs->f, "", s, "\n", r->rhs->p);
            mpz_clear(x);
            mpz_clear(s);
        }

        total_coeffs += c;
        tot_sq += (double) c * (double) c;
    }
    /* FIXME -- what the hell ? r->nrows is the full length anyway...
    for(unsigned long i = 0 ; i < kernel_right ; i++) {
        if (ascii) {
            fprintf(out, "0\n");
        } else {
            const uint32_t c = 0;
            fwrite(&c, sizeof(uint32_t), 1, out);
        }
    }
    */
    if (colweights) {
        if (ascii) {
            for(unsigned long j = 0 ; j < r->ncols ; j++) {
                WU32(r->freq->cw, "", colweights[j], "\n");
            }
        } else {
            fwrite(colweights, sizeof(uint32_t), r->ncols, r->freq->cw);
        }
        free(colweights);
    }
    punched_interval_free(range, &pool);
    punched_interval_free_pool(&pool);
    free(ptr);
    F->total_coeffs = total_coeffs;
    double e = (double) total_coeffs / r->nrows;
    double s = (double) tot_sq / r->nrows;
    double sdev = sqrt(s - e*e);
    F->row_avg = e;
    F->row_sdev = sdev;

    gmp_randclear(rstate);
}

void usage()
{
    fprintf(stderr, "Usage: ./random_matrix <nrows> [<ncols>] [<density>] [options]\n"
            "Options:\n"
            "\t-d <density> : desired density per row\n"
            "\t-s <seed> : seed\n"
            "\t-c <maxc> : add coefficients\n"
            "\t-v : turn verbosity on\n"
            "\t-o <matfile> : output file name\n"
            "\t--binary : output in binary\n"
            "\t--kleft <d>: ensure at least a left kernel of dimension d\n"
            "\t--kright <d>: ditto for right kernel\n"
            "\t--rhs <nrhs>,<prime>,<filename>: rhs output\n"
           );
    exit(1);
}

int main(int argc, char * argv[])
{
    param_list pl;
    int verbose = 0;
    unsigned long kernel_left = 0;
    unsigned long kernel_right = 0;
    random_matrix_process_data r;


    argv++, argc--;
    param_list_init(pl);
    param_list_configure_alias(pl, "density", "-d");
    param_list_configure_alias(pl, "seed", "-s");
    param_list_configure_switch(pl, "-v", &verbose);

    random_matrix_process_data_init(r);
    if (!random_matrix_process_data_set_from_args(r, pl, argc, argv))
        usage();

    /* {{{ parse kernel size. default is to make the matrix invertible */
    param_list_parse_ulong(pl, "kleft", &kernel_left);
    param_list_parse_ulong(pl, "kright", &kernel_right);

    /* we've been given dimensions for the target matrix, together with a
     * constraint on the kernel size (to be understood as "at least that
     * large").
     *
     * given the row/col unbalance, we may or may not have to generate
     * fewer rows/cols.
     */
    if (r->ncols > r->nrows) {
        if (kernel_right >= r->ncols - r->nrows) {
            kernel_right -= r->ncols - r->nrows;
        } else {
            kernel_right = 0;
        }
    }
    if (r->nrows > r->ncols) {
        if (kernel_left >= r->nrows - r->ncols) {
            kernel_left -= r->nrows - r->ncols;
        } else {
            kernel_left = 0;
        }
    }
    if (kernel_right > r->nrows / 4) {
        fprintf(stderr, "Warning, right kernel is large."
                " Could trigger misbehaviours\n");
    }
    if (kernel_left > r->ncols / 4) {
        fprintf(stderr, "Warning, left kernel is large."
                " Could trigger misbehaviours\n");
    }
    if (kernel_left >= r->ncols) {
        kernel_left = r->ncols - 1;
    }
    if (kernel_right >= r->nrows) {
        kernel_right = r->nrows - 1;
    }

    if (r->rhs->n) {
        ASSERT_ALWAYS(kernel_left == 0);
        ASSERT_ALWAYS(kernel_right == 0);
        // kernel_right = 0;
    }
    /* }}} */


    if (param_list_warn_unused(pl)) usage();

    param_list_clear(pl);

    random_matrix_ddata F;
    random_matrix_ddata_init(F);
    random_matrix_ddata_set_default(F);
    random_matrix_ddata_adjust_force_kernel(F, r, NULL, r->nrows, r->ncols, kernel_left, kernel_right);
    if (verbose) random_matrix_ddata_info(stderr, F);

    random_matrix_process_print(r, F);

    if (verbose)
        fprintf(stderr, "Actual density per row avg %.2f sdev %.2f\n",
                F->row_avg, F->row_sdev);
    random_matrix_ddata_clear(F);

    random_matrix_process_data_clear(r);



    return 0;
}
#endif<|MERGE_RESOLUTION|>--- conflicted
+++ resolved
@@ -888,71 +888,6 @@
 
 int32_t generate_coefficient(gmp_randstate_t rstate, random_matrix_ddata_ptr F, unsigned long j MAYBE_UNUSED)
 {
-<<<<<<< HEAD
-    memset(r, 0, sizeof(*r));
-}
-
-void random_matrix_process_data_clear(random_matrix_process_data_ptr r)
-{
-    if (r->rhs->n) {
-        fclose(r->rhs->f);
-        mpz_clear(r->rhs->p);
-    }
-    if (r->freq->cw) fclose(r->freq->cw);
-    if (r->freq->rw) fclose(r->freq->rw);
-    if (r->out) fclose(r->out);
-}
-
-/* {{{ This reads the full parameter list -- not only the param_list
- * structure --, and fills r with all argument which has been found
- * relevant. This can primarily be seen as a function dedicated to the
- * standalone program, even though the random_matrix= mechanism uses it
- * too as a back-end.
- *
- * This function does *NOT* check that all arguments in pl have been
- * consumed.
- */
-int random_matrix_process_data_set_from_args(random_matrix_process_data_ptr r,
-        param_list_ptr pl, int argc, char ** argv)
-{
-    const char * tmp;
-    int binary=0;
-    int freq=0;
-    param_list_configure_alias(pl, "output", "-o");
-    param_list_configure_switch(pl, "--binary", &binary);
-    param_list_configure_switch(pl, "--freq", &freq);
-    int wild_args[3] = { 0, 0, 0 }; // nrows ncols coeffs_per_row
-    int wild = 0;
-    for( ; argc ; ) {
-        if (param_list_update_cmdline(pl, &argc, &argv)) { continue; }
-        if (argv[0][0] != '-' && wild < 3) {
-            char * tmp;
-            wild_args[wild] = strtoul(argv[0], &tmp, 0);
-            if (*tmp != '\0') {
-                fprintf(stderr, "Parse error for parameter %s\n", argv[0]);
-                exit(1);
-            }
-            argv++, argc--;
-            wild++;
-            continue;
-        }
-        fprintf(stderr, "Unhandled parameter %s\n", argv[0]);
-        return 0;
-    }
-
-    /* {{{ parse r->nrows, r->ncols, density */
-    if ((r->nrows = wild_args[0]) == 0) {
-        fprintf(stderr, "Please specify r->nrows\n");
-        exit(1);
-    }
-    r->ncols = wild_args[1];
-    if (!(r->ncols = wild_args[1])) r->ncols = r->nrows;
-    if (param_list_parse_int(pl, "density", &r->density)) {
-        if (wild_args[2] > 0) {
-            fprintf(stderr, "density specified twice\n");
-            exit(1);
-        }
-=======
     unsigned long x = gmp_urandomm_ui(rstate, F->nrows);
     long neg;
     if ((neg = x >= F->nrows/2)) { x -= F->nrows/2; }
@@ -961,7 +896,6 @@
     if (j < 100) {
         double alpha = F->coeff_alpha;
         for(double b = F->coeff_n0; x >= b; x -= b, b *= alpha, c++) ;
->>>>>>> e96b05b0
     } else {
         c += x < log(F->coeff_n0);
     }
@@ -970,55 +904,6 @@
 
     return c;
 }
-<<<<<<< HEAD
-/* }}} */
-/* {{{ This is primarily used for the random_matrix= hack. The standalone
- * program does not follow this route. Here we check that all parts of
- * the provided string are understood as legitimate arguments to
- * random_matrix=
- */
-int random_matrix_process_data_set_from_string(random_matrix_process_data_ptr r, const char * str)
-{
-    char * rmstring;
-    char ** n_argv;
-    char ** n_argv0;
-    int n_argc;
-    param_list pl2;
-
-    /* Create a new param_list from the random_matrix argument {{{ */
-    ASSERT_ALWAYS(str);
-    rmstring = strdup(str);
-
-    n_argv0 = n_argv = malloc(strlen(rmstring) * sizeof(char*));
-    n_argc = 0;
-    n_argv[n_argc++]="random_matrix";
-    for(char * q = rmstring, * qq; q != NULL; q = qq) {
-        qq = strchr(q, ',');
-        if (qq) { *qq++='\0'; }
-        n_argv[n_argc++]=q;
-    }
-    /* }}} */
-    param_list_init(pl2);
-    int ok = random_matrix_process_data_set_from_args(r, pl2, n_argc-1, n_argv+1);
-    if (!ok || param_list_warn_unused(pl2)) {
-        fprintf(stderr, "Bad argument list for parameter random_matrix: %s\n", rmstring);
-        exit(1);
-    }
-    if (!param_list_lookup_string(pl2, "output")) {
-        /* the default is then that r->out == stdout, but for this very
-         * usage we want no output at all, so r->out should be NULL. */
-        r->out = NULL;
-    }
-
-    param_list_clear(pl2);
-    free(rmstring);
-    free(n_argv0);
-    return ok;
-}
-/* }}} */
-/* }}} */
-=======
->>>>>>> e96b05b0
 
 #ifndef WANT_MAIN
 void random_matrix_fill_fake_balancing_header(balancing_ptr bal, parallelizing_info_ptr pi, const char * rtmp)
@@ -1150,15 +1035,8 @@
             PUSH_P(c);
             for(unsigned long j = 0 ; j < c ; j++) {
                 PUSH_P(ptr[j]);
-<<<<<<< HEAD
-                if (maxcoeff) {
-                    int co = gmp_urandomm_ui(rstate, 2 * maxcoeff) - (maxcoeff-1);
-                    /* do this so that we avoid 0 ! */
-                    co -= (co <= 0);
-=======
                 if (has_coeffs) {
                     int32_t co = generate_coefficient(rstate, F, ptr[j]);
->>>>>>> e96b05b0
                     PUSH_P(co);
                     // if (r->rhs->n) v += co * (1+ptr[j]);
                 }
@@ -1439,15 +1317,8 @@
         for(uint32_t j = 0 ; j < c ; j++) {
             WU32(out, " ", ptr[j], "");
             if (colweights) colweights[ptr[j]]++;
-<<<<<<< HEAD
-            if (r->maxcoeff) {
-                int32_t co = gmp_urandomm_ui(rstate, 2 * r->maxcoeff) - (r->maxcoeff - 1);
-                /* do this so that we avoid 0 ! */
-                co -= (co <= 0);
-=======
             if (has_coeffs) {
                 int32_t co = generate_coefficient(rstate, F, ptr[j]);
->>>>>>> e96b05b0
                 WS32(out, ":", co, "");
                 if (r->rhs->n) v += (long) co * (long) (1+ptr[j]);
             }
