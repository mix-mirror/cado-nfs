#ifndef LINGEN_CALL_COMPANION_HPP_
#define LINGEN_CALL_COMPANION_HPP_

#include <cstddef>                       // for size_t
#include <stdexcept>                      // for runtime_error
#include <string>                         // for string
#include <iosfwd>
#include <istream>
#include <array>
#include "lingen_substep_schedule.hpp"
#include "timing.h"     /* weighted_double */
#include "lingen_round_operand_size.hpp"
#include "lingen_mul_substeps_base.hpp"
#include "fmt/format.h"

/* This object is passed as a companion info to a call of
 * bw_biglingen_recursive ; it is computed by the code in
 * plingen-tuning.cpp but once tuning is over, it is essentially fixed.
 */

struct lingen_call_companion {
    /* This is a safeguard. Only the tuning code can create complete call
     * companions.
     */
    bool complete = false;

    unsigned int mesh = 0;
    bool recurse() const { return mesh > 0; }
    bool go_mpi() const { return mesh > 1; }

    double ttb = 0;
    /* total_ncalls is a priori a power of two, but not always.
     * It is the number of calls that correspond to identical
     * lingen_call_companion::key keys.  In particular, since comparison
     * of ::key types is coarse, this means that total_ncalls is the
     * addition of the number of calls for two possibly different input
     * lengths.
     */
    size_t total_ncalls = 0;
    struct mul_or_mp_times {/*{{{*/
        op_mul_or_mp_base::op_type_t op_type;
        /* XXX This must be trivially copyable because we share it via
         * MPI... ! */
        lingen_substep_schedule S;
        weighted_double
            tt,         /* 1, time per call to the mul operation */
            /* For the following, we have both the number of times the
             * operation is done within 1 call of the mul (or mp)
             * operation, plus the time of _each individual call_.
             */
            t_dft_A,    /* time per dft of the first operand, and so on */
            t_dft_A_comm,
            t_dft_B,
            t_dft_B_comm,
            t_conv,
            t_ift_C;
        size_t reserved_ram;

        mul_or_mp_times(op_mul_or_mp_base::op_type_t op_type) : op_type(op_type) {}
        const char * fft_name() const { return S.fft_name(); }
        std::string step_name() const {
            std::string s = op_mul_or_mp_base::op_name(op_type);
            s += ';';
            s += fft_name();
            return s;
        }
        /* we store the per-transform ram here, so that we can act
         * appropriately if we ever detect that it changes for one
         * specific call. This is supposed to be the "peak" of the
         * recorded sizes.
         */
        std::array<size_t, 3> fft_alloc_sizes;
        std::array<std::array<unsigned int, 3>, 2> peak_ram_multipliers;
        size_t ram(std::array<size_t, 3> fft_alloc_sizes) const {
            size_t rpeak = 0;
            for(auto const & M : peak_ram_multipliers) {
                size_t r = 0;
                for(unsigned int i = 0 ; i < 3 ; i++)
                    r += M[i] * fft_alloc_sizes[i];
                if (r > rpeak) rpeak = r;
            }
            return rpeak;
        }
        size_t ram() const {
            return ram(fft_alloc_sizes);
        }
        size_t ram_total() const {
            return ram(fft_alloc_sizes) + reserved_ram;
        }

        size_t asize, bsize, csize;
        
        /* This unserializes only part of the data: the schedule S/
         * The rest is always recomputed. Even for operator== (which we
         * chiefly use for compatibility checking), only the schedule
         * matters.
         */
        std::istream& unserialize(std::istream& is);
        std::ostream& serialize(std::ostream& os) const;
        bool operator==(mul_or_mp_times const & o) const {
            return S == o.S;
        }
        inline bool operator!=(mul_or_mp_times const & o) const { return !(*this == o); }
    };/*}}}*/
    mul_or_mp_times mp  { op_mul_or_mp_base::OP_MP };
    mul_or_mp_times mul { op_mul_or_mp_base::OP_MUL };

    mul_or_mp_times operator[](op_mul_or_mp_base::op_type_t op_type) const {
        switch(op_type) {
            case op_mul_or_mp_base::OP_MP: return mp;
            case op_mul_or_mp_base::OP_MUL: return mul;
            default: throw std::runtime_error("bad op");
        }
    }


    /* This unserializes only part of the data -- recurse, go_mpi,
     * and the schedules. The rest is always recomputed.
     */
    private:
    static constexpr const char * io_token_recursive = "recursive";
    static constexpr const char * io_token_quadratic = "quadratic";
    static constexpr const char * io_token_collective = "collective";
    static constexpr const char * io_token_single = "single";
    static constexpr const char * io_token_MP = "MP";
    static constexpr const char * io_token_MUL = "MUL";
    static constexpr const char * io_token_ignored = "-";
    public:

    std::istream& unserialize(std::istream& is);
    std::ostream& serialize(std::ostream& os) const;
    bool operator==(lingen_call_companion const & o) const;
    inline bool operator!=(lingen_call_companion const & o) const { return !(*this == o); }
    bool check() const {
        return mul.S.check() && mp.S.check();
    }
    struct key {
        int depth;
        size_t L;
        std::istream& unserialize(std::istream& is) {
            return is >> depth >> L;
        }
        std::ostream& serialize(std::ostream& os) const {
            return os << " " << depth << " " << L;
        }
        bool operator==(key const & o) const {
            return depth == o.depth && L == o.L;
        }
        bool operator<(key const& a) const {
            if (depth < a.depth) return true;
            if (depth > a.depth) return false;
            return lingen_round_operand_size(L) > lingen_round_operand_size(a.L);
        }
    };
};

inline std::ostream& operator<<(std::ostream& os, lingen_call_companion const & c) {
    return c.serialize(os);
}

inline std::istream& operator>>(std::istream& is, lingen_call_companion & c) {
    return c.unserialize(is);
}

inline std::ostream& operator<<(std::ostream& os, lingen_call_companion::key const & c) {
    return c.serialize(os);
}

inline std::istream& operator>>(std::istream& is, lingen_call_companion::key & c) {
    return c.unserialize(is);
}

namespace fmt {
    template <> struct /* fmt:: */ formatter<lingen_call_companion::key>: formatter<string_view> {
<<<<<<< HEAD
=======
    // only allow {} for formatting. No :, no :x, etc. It could be nice
    // to allow them, though. Note that this should be constexpr with
    // c++-14 or later
    auto parse(format_parse_context& ctx) -> decltype(ctx.begin()) { return ctx.begin(); }
>>>>>>> fd04e264
    template <typename FormatContext>
auto format(lingen_call_companion::key const & c, FormatContext& ctx) -> decltype(ctx.out()) {
            std::ostringstream os;
            os << c;
            return formatter<string_view>::format( string_view(os.str()), ctx);
        }
};
}


#endif	/* LINGEN_CALL_COMPANION_HPP_ */<|MERGE_RESOLUTION|>--- conflicted
+++ resolved
@@ -172,13 +172,10 @@
 
 namespace fmt {
     template <> struct /* fmt:: */ formatter<lingen_call_companion::key>: formatter<string_view> {
-<<<<<<< HEAD
-=======
     // only allow {} for formatting. No :, no :x, etc. It could be nice
     // to allow them, though. Note that this should be constexpr with
     // c++-14 or later
     auto parse(format_parse_context& ctx) -> decltype(ctx.begin()) { return ctx.begin(); }
->>>>>>> fd04e264
     template <typename FormatContext>
 auto format(lingen_call_companion::key const & c, FormatContext& ctx) -> decltype(ctx.out()) {
             std::ostringstream os;
