--- conflicted
+++ resolved
@@ -275,19 +275,13 @@
 
 
 foreach(v ${BWC_GF2_ARITHMETIC_BACKENDS})
-<<<<<<< HEAD
     if (v STREQUAL "m128" AND (NOT HAVE_SSE41 OR NOT HAVE_POPCNT))
     else()
         foreach(w ${BWC_GF2_MATMUL_BACKENDS})
             CONFIGURE_MATMUL_LIB(${v} ${w})
+            set(all_matmul_gf2_libs ${all_matmul_gf2_libs} "matmul_${v}_${w}")
         endforeach(w)
     endif()
-=======
-    foreach(w ${BWC_GF2_MATMUL_BACKENDS})
-        CONFIGURE_MATMUL_LIB(${v} ${w})
-        set(all_matmul_gf2_libs ${all_matmul_gf2_libs} "matmul_${v}_${w}")
-    endforeach(w)
->>>>>>> da2f12c1
 endforeach(v)
 foreach(v ${BWC_GFP_ARITHMETIC_BACKENDS})
     foreach(w ${BWC_GFP_MATMUL_BACKENDS})
