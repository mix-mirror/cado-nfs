#include "cado.h" // IWYU pragma: keep
#include <cstdio>
#include <cinttypes>
#include <cstdint>              // for uint32_t
#include <cstring>              // for memset
#include <ctime>                // for time
#include <cstdlib>
#include <memory>
#include <gmp.h>
#include "balancing.hpp"           // for balancing_pre_shuffle
#include "parallelizing_info.hpp"
#include "matmul_top.hpp"
#include "select_mpi.h"
#include "bblas_gauss.h"
#include "params.h"
#include "xvectors.hpp"
#include "bw-common.h"
#include "arith-generic.hpp"
#include "portability.h" // asprintf // IWYU pragma: keep
#include "macros.h"
<<<<<<< HEAD
=======
#include "cxx_mpz.hpp"
>>>>>>> c33e5e67
#include "mmt_vector_pair.hpp"
#include "utils_cxx.hpp"


void bw_rank_check(matmul_top_data & mmt, param_list_ptr pl)
{
    int tcan_print = bw->can_print && mmt.pi->m->trank == 0;
    unsigned int r = matmul_top_rank_upper_bound(mmt);
    if (tcan_print) {
        printf("Matrix rank is at most %u (based on zero columns and rows encountered)\n", r);
    }
    int skip=0;
    param_list_parse_int(pl, "skip_bw_early_rank_check", &skip);
    if (bw->m + r < mmt.n0[0]) {
        fprintf(stderr, "Based on the parameter m (=%u) and the rank defect of the matrix (>=%u), we can't expect to compute solutions reliably.\n",
                bw->m, mmt.n0[0]-r);
        if (skip) {
            fprintf(stderr, "Proceeding anyway as per skip_bw_early_rank_check=1\n");
        } else {
            fprintf(stderr, "Aborting. Use skip_bw_early_rank_check=1 to proceed nevertheless.\n");
            exit(EXIT_FAILURE);
        }
    }
}

void * prep_prog(parallelizing_info_ptr pi, param_list pl, void * arg MAYBE_UNUSED)
{
    /* Interleaving does not make sense for this program. So the second
     * block of threads just leave immediately */
    ASSERT_ALWAYS(!pi->interleaved);

    // Doing the ``hello world'' test is a very good way of testing the
    // global mpi/pthreads setup. So despite its apparent irrelevance, I
    // suggest leaving it here as a cheap sanity check.
    pi_hello(pi);

    int tcan_print = bw->can_print && pi->m->trank == 0;

    unsigned int nrhs = 0;
    int char2 = mpz_cmp_ui(bw->p, 2) == 0;
    int splitwidth = char2 ? 64 : 1;

    unsigned int A_width = splitwidth;
    unsigned int A_multiplex = bw->n / A_width;
    std::unique_ptr<arith_generic> A(arith_generic::instance(bw->p, A_width));
    ASSERT_ALWAYS(A->simd_groupsize() * A_multiplex == (unsigned int) bw->n);

<<<<<<< HEAD
    /* Use these call_dtor hacks so that our C-like structures play
     * nicely with the C++ structures */
    auto clean_A = call_dtor([&]() { A->oo_field_clear(A); });


    matmul_top_init(mmt, A, pi, pl, bw->dir);
    auto clean_mmt = call_dtor([&]() { matmul_top_clear(mmt); });
=======
    matmul_top_data mmt(A.get(), pi, pl, bw->dir);
>>>>>>> c33e5e67

    bw_rank_check(mmt, pl);


    gmp_randstate_t rstate;
    gmp_randinit_default(rstate);

    if (pi->m->trank == 0 && !bw->seed) {
        /* note that bw is shared between threads, thus only thread 0 should
         * test and update it here.
         * at pi->m->jrank > 0, we don't care about the seed anyway
         */
        bw->seed = time(NULL);
        MPI_Bcast(&bw->seed, 1, MPI_INT, 0, pi->m->pals);
    }
    serialize_threads(pi->m);

    gmp_randseed_ui(rstate, bw->seed);
    if (tcan_print) {
        printf("// Random generator seeded with %d\n", bw->seed);
    }

    const char * rhs_name = param_list_lookup_string(pl, "rhs");
    FILE * rhs = NULL;
    if (rhs_name) {
        rhs = fopen(rhs_name, "r");
        get_rhs_file_header_stream(rhs, NULL, &nrhs, NULL);
        ASSERT_ALWAYS(rhs != NULL);
        ASSERT_ALWAYS(nrhs <= mmt.n[!bw->dir]);
    }

<<<<<<< HEAD

    mmt_vector_pair ymy(mmt, bw->dir);
=======
    mmt_vector_pair ymy(mmt, bw->dir);

    mmt_vec & y = ymy[0];
>>>>>>> c33e5e67

    unsigned int unpadded = MAX(mmt.n0[0], mmt.n0[1]);

    /* Number of copies of m by n matrices to use for trying to obtain a
     * matrix of rank m.
     *
     * Note that it must be at least m/n, otherwise we stand no chance !
     */
    unsigned int prep_lookahead_iterations = iceildiv(bw->m, bw->n) + 1;

    unsigned int my_nx = 1;
    uint32_t * xvecs = (uint32_t*) malloc(my_nx * bw->m * sizeof(uint32_t));

    arith_generic::elt * xymats = A->alloc(bw->m * prep_lookahead_iterations * A_multiplex, ALIGNMENT_ON_ALL_BWC_VECTORS);

    for (unsigned int ntri = 0;; ntri++) {
        if (nrhs == A_multiplex) {
            if (ntri) ++my_nx;
            if (ntri >= 4) {
                fprintf(stderr, "Cannot find a satisfactory initialization. "
                        "Maybe your RHS vectors are bad ?\n");
                exit(EXIT_FAILURE);
            }
        } else if (ntri >= my_nx * 10) {
            ++my_nx;
            if (tcan_print) {
                printf("// Getting bored. Trying %u x vectors\n", my_nx);
            }
            xvecs = (uint32_t*) realloc(xvecs, my_nx * bw->m * sizeof(uint32_t));
            ASSERT_ALWAYS(xvecs != NULL);
        }
        serialize_threads(pi->m);

        if (tcan_print) {
            printf("// Generating new x,y vector pair (trial # %u)\n", ntri);
        }

        // if we're looking for the right nullspace, then x is on the left.
        // Otherwise, it's on the right.

        // generate indices w.r.t *unpadded* dimensions !
        setup_x_random(xvecs, bw->m, my_nx, mmt.n0[bw->dir], pi, rstate);

        // we have indices mmt.wr[1]->i0..i1 available.
        A->vec_set_zero(xymats, bw->m * prep_lookahead_iterations * A_multiplex);

        ASSERT_ALWAYS(nrhs <= A_multiplex);

        for(unsigned int j = 0 ; j < A_multiplex ; j++) {
            /* Random generation + save is better done as writing random data
             * to a file followed by reading it: this way, seeding works
             * better.
             */
            if (j < nrhs) {
                /* create it as an extraction from the rhs file */
                ASSERT_ALWAYS(0);       /* implement me... See GF(p) below. */
            } else {
                mmt_vec_set_random_through_file(ymy[0], "V%u-%u.0", unpadded, rstate, j * A_width);
            }
            if (tcan_print) {
                printf("// generated V%u-%u.0 (trial # %u)\n", 
                        j * A_width, (j + 1) * A_width, ntri);
            }

            // compute x^T M y, x^T M^2 y, and so on. Since we do that
            // piecewise for the different vectors, we first collect
            // everything in the xymats array, and compute the rank later on.
            
            // XXX Note that x^Ty does not count here, because it does not
            // take part to the sequence computed by lingen !
<<<<<<< HEAD
            mmt_vec_twist(mmt, ymy[0]);
            matmul_top_mul(mmt, ymy.vectors(), NULL);
            mmt_vec_untwist(mmt, ymy[0]);
=======
            mmt_vec_twist(mmt, y);
            matmul_top_mul(mmt, ymy.vectors(), NULL);
            mmt_vec_untwist(mmt, y);
>>>>>>> c33e5e67
            

            /* XXX it's really like x_dotprod, except that we're filling
             * the coefficients in another order (but why ?) */
            for(unsigned int k = 0 ; k < prep_lookahead_iterations ; k++) {
                for(int r = 0 ; r < bw->m ; r++) {
                    arith_generic::elt & where = A->vec_item(xymats, (r * prep_lookahead_iterations + k) * A_multiplex + j);
                    for(unsigned int t = 0 ; t < my_nx ; t++) {
                        uint32_t row = xvecs[r*my_nx+t];
<<<<<<< HEAD
                        unsigned int vi0 = ymy[0]->i0 + mmt_my_own_offset_in_items(ymy[0]);
                        unsigned int vi1 = vi0 + mmt_my_own_size_in_items(ymy[0]);
                        if (row < vi0 || row >= vi1)
                            continue;

                        void * coeff = ymy[0]->abase->vec_subvec(ymy[0]->abase, ymy[0]->v, row - ymy[0]->i0);
                        A->add(A, where, where, coeff);
                    }
                }
                mmt_vec_twist(mmt, ymy[0]);
                matmul_top_mul(mmt, ymy.vectors(), NULL);
                mmt_vec_untwist(mmt, ymy[0]);
=======
                        unsigned int vi0 = y.i0 + mmt_my_own_offset_in_items(y);
                        unsigned int vi1 = vi0 + mmt_my_own_size_in_items(y);
                        if (row < vi0 || row >= vi1)
                            continue;

                        arith_generic::elt const & coeff = y.abase->vec_item(y.v, row - y.i0);
                        A->add_and_reduce(where, coeff);
                    }
                }
                mmt_vec_twist(mmt, y);
                matmul_top_mul(mmt, ymy.vectors(), NULL);
                mmt_vec_untwist(mmt, y);
>>>>>>> c33e5e67
            }
        }

        /* Make sure computation is over for everyone ! */
        serialize_threads(pi->m);

        /* Now all threads and jobs must collectively reduce the zone
         * pointed to by xymats */
        pi_allreduce(NULL, xymats,
                bw->m * prep_lookahead_iterations * A_multiplex,
                mmt.pitype, BWC_PI_SUM, pi->m);

        /* OK -- now everybody has the same data */

        int dimk;
        
        /* the kernel() call is not reentrant */
        if (pi->m->trank == 0) {
            dimk = kernel((mp_limb_t *) xymats, NULL,
                    bw->m, prep_lookahead_iterations * A->simd_groupsize() * A_multiplex,
                    A->vec_elt_stride(prep_lookahead_iterations * A_multiplex)/sizeof(mp_limb_t),
                    0);
        }
        pi_thread_bcast((void *) &dimk, 1, BWC_PI_INT, 0, pi->m);

        if (tcan_print)
            printf("// Dimension of kernel: %d\n", dimk);

        if (dimk == 0) {
            if (tcan_print)
                printf("// Found good x,y vector pair after %u trials\n",
                        ntri+1);
            break;
        }

        if (ntri == 4096) {
            fprintf(stderr, "Aborting after %u trials\n", ntri);
            exit(EXIT_FAILURE);
        }
    }

    save_x(xvecs, bw->m, my_nx, pi);

    if (rhs_name)
        free(rhs);

    gmp_randclear(rstate);

<<<<<<< HEAD

    /* clean up xy mats stuff */
    cheating_vec_clear(A, &xymats, bw->m * prep_lookahead_iterations * A_multiplex);

=======
    /* clean up xy mats stuff */
    A->free(xymats);
>>>>>>> c33e5e67

    free(xvecs);
    return NULL;
}

/* The GF(p) case is significantly different:
 *  - this is *NOT* a parallel program, although we're happy to use the
 *    same tools as everywhere else for some common operations, namely
 *    the matmul_top layer.
 *  - we do *NOT* perform the * consistency check.
 *  - and we possibly inject the RHS in the data produced.
 */
void * prep_prog_gfp(parallelizing_info_ptr pi, param_list pl, void * arg MAYBE_UNUSED)
{
    /* Interleaving does not make sense for this program. So the second
     * block of threads just leave immediately */
    ASSERT_ALWAYS(!pi->interleaved);

    // Doing the ``hello world'' test is a very good way of testing the
    // global mpi/pthreads setup. So despite its apparent irrelevance, I
    // suggest leaving it here as a cheap sanity check.
    pi_hello(pi);

    int tcan_print = bw->can_print && pi->m->trank == 0;

    unsigned int nrhs = 0;
    int char2 = mpz_cmp_ui(bw->p, 2) == 0;
    int splitwidth = char2 ? 64 : 1;

    const char * rhs_name;
    FILE * rhs;

<<<<<<< HEAD
    mpfq_vbase A;
    mpfq_vbase_oo_field_init_byfeatures(A, 
            MPFQ_PRIME_MPZ, bw->p,
            MPFQ_SIMD_GROUPSIZE, splitwidth,
            MPFQ_DONE);
    auto clean_A = call_dtor([&]() { A->oo_field_clear(A); });

    matmul_top_init(mmt, A, pi, pl, bw->dir);
    auto clean_mmt = call_dtor([&]() { matmul_top_clear(mmt); });

    // I don't think this was ever tested.
    ASSERT_ALWAYS(mmt->nmatrices == 1);
=======
    std::unique_ptr<arith_generic> A(arith_generic::instance(bw->p, splitwidth));

    matmul_top_data mmt(A.get(), pi, pl, bw->dir);

    // I don't think this was ever tested.
    ASSERT_ALWAYS(mmt.matrices.size() == 1);
>>>>>>> c33e5e67

    bw_rank_check(mmt, pl);

    if (pi->m->trank || pi->m->jrank) {
        /* as said above, this is *NOT* a parallel program.  */
        return NULL;
    }

    gmp_randstate_t rstate;
    gmp_randinit_default(rstate);

    if (pi->m->trank == 0 && !bw->seed) {
        /* note that bw is shared between threads, thus only thread 0 should
         * test and update it here.
         * at pi->m->jrank > 0, we don't care about the seed anyway
         */
        bw->seed = time(NULL);
        MPI_Bcast(&bw->seed, 1, MPI_INT, 0, pi->m->pals);
    }

    gmp_randseed_ui(rstate, bw->seed);

    if (tcan_print) {
        printf("// Random generator seeded with %d\n", bw->seed);
    }

    rhs_name = param_list_lookup_string(pl, "rhs");
    rhs = NULL;
    if (rhs_name) {
        rhs = fopen(rhs_name, "r");
        get_rhs_file_header_stream(rhs, NULL, &nrhs, NULL);
        ASSERT_ALWAYS(rhs != NULL);
        ASSERT_ALWAYS(nrhs <= mmt.n[!bw->dir]);
    }

    /* First create all RHS vectors -- these are just splits of the big
     * RHS block. Those files get created together. */
    if (nrhs) {
        char ** vec_names = (char**) malloc(nrhs * sizeof(char *));
        FILE ** vec_files = (FILE**) malloc(nrhs * sizeof(FILE *));
        for(unsigned int j = 0 ; j < nrhs ; j++) {
            int rc = asprintf(&vec_names[j], "V%d-%d.0", j, j+1);
            ASSERT_ALWAYS(rc >= 0);
            vec_files[j] = fopen(vec_names[j], "wb");
            ASSERT_ALWAYS(vec_files[j] != NULL);
            printf("// Creating %s (extraction from %s)\n", vec_names[j], rhs_name);
        }
        arith_generic::elt * coeff = A->alloc(1);
        cxx_mpz c;
        for(unsigned int i = 0 ; i < mmt.n0[!bw->dir] ; i++) {
            for(unsigned int j = 0 ; j < nrhs ; j++) {
                int rc;
                memset(coeff, 0, A->elt_stride());
                rc = gmp_fscanf(rhs, "%Zd", (mpz_ptr) c);
                ASSERT_ALWAYS(rc == 1);
                A->set(A->vec_item(coeff, 0), c);
                rc = fwrite(coeff, A->elt_stride(), 1, vec_files[j]);
                ASSERT_ALWAYS(rc == 1);
            }
        }
        A->free(coeff);

        for(unsigned int j = 0 ; j < nrhs ; j++) {
            fclose(vec_files[j]);
            free(vec_names[j]);
        }
        free(vec_files);
        free(vec_names);
    }
    /* Now create purely random vectors */
    for(int j = (int) nrhs ; j < bw->n ; j++) {
        char * vec_name;
        FILE * vec_file;
        int rc = asprintf(&vec_name, "V%d-%d.0", j, j+1);
        ASSERT_ALWAYS(rc >= 0);
        vec_file = fopen(vec_name, "wb");
        ASSERT_ALWAYS(vec_file != NULL);
        printf("// Creating %s\n", vec_name);
        unsigned int unpadded = MAX(mmt.n0[0], mmt.n0[1]);
        auto vec = A->alloc(unpadded);
        A->vec_set_random(vec, unpadded, rstate);
        A->vec_set_zero(A->vec_subvec(vec, mmt.n0[bw->dir]), unpadded - mmt.n0[bw->dir]);
        rc = fwrite(vec, A->elt_stride(), unpadded, vec_file);
        ASSERT_ALWAYS(rc >= 0 && ((unsigned int) rc) == unpadded);
        A->free(vec);
        fclose(vec_file);
        free(vec_name);
    }


    gmp_randclear(rstate);

    {
        /* initialize x -- make it completely deterministic. */
        unsigned int my_nx = 4;
        uint32_t * xvecs = (uint32_t*) malloc(my_nx * bw->m * sizeof(uint32_t));
        /* with rhs, consider the strategy where the matrix is kept with
         * its full size, but the SM block is replaced with zeros. Here
         * we just force the x vectors to have data there, so as to avoid
         * the possibility that a solution vector found by BW still has
         * non-zero coordinates at these locations.
         */
        if (bw->m < (int) nrhs) {
            fprintf(stderr, "m < nrhs is not supported\n");
            exit(EXIT_FAILURE);
        }
        /* I am not sure that using balancing_pre_shuffle is right both
         * for bw->dir == 0 and bw->dir == 1. Let's make sure we're in
         * the case where this has been tested and seems to work
         * correctly.
         */
        ASSERT_ALWAYS(bw->dir == 1);
        ASSERT_ALWAYS(mmt.matrices.size() == 1);
        for(unsigned int i = 0 ; i < nrhs ; i++) {
            xvecs[i * my_nx] = balancing_pre_shuffle(mmt.matrices[0].bal, mmt.n0[!bw->dir]-nrhs+i);
            printf("Forced %d-th x vector to be the %" PRIu32"-th canonical basis vector\n", i, xvecs[i * my_nx]);
            ASSERT_ALWAYS(xvecs[i * my_nx] >= (uint32_t) (bw->m - nrhs));
            for(unsigned int j = 1 ; j < my_nx ; j++) {
                xvecs[i * my_nx + j] = (1009 * (i * my_nx + j)) % mmt.n0[!bw->dir];
            }
        }
        for(int i = (int) nrhs ; i < bw->m ; i++) {
            xvecs[i * my_nx] = i - nrhs;
            for(unsigned int j = 1 ; j < my_nx ; j++) {
                xvecs[i * my_nx + j] = (1009 * (i * my_nx + j)) % mmt.n0[!bw->dir];
            }
        }
        /* save_x operates only on the leader thread */
        save_x(xvecs, bw->m, my_nx, pi);
        free(xvecs);
    }

    return NULL;
}

// coverity[root_function]
int main(int argc, char * argv[])
{
    param_list pl;

    bw_common_init(bw, &argc, &argv);
    param_list_init(pl);
    parallelizing_info_init();

    bw_common_decl_usage(pl);
    parallelizing_info_decl_usage(pl);
    matmul_top_decl_usage(pl);
    /* declare local parameters and switches */
    param_list_decl_usage(pl, "rhs",
            "file with the right-hand side vectors for inhomogeneous systems mod p");

    bw_common_parse_cmdline(bw, pl, &argc, &argv);

    /* This program does not support interleaving */
    param_list_remove_key(pl, "interleaving");

    bw_common_interpret_parameters(bw, pl);
    parallelizing_info_lookup_parameters(pl);
    matmul_top_lookup_parameters(pl);
    /* interpret our parameters: none here (so far). */
    if (mpz_cmp_ui(bw->p, 2) != 0)
        param_list_lookup_string(pl, "rhs");

    ASSERT_ALWAYS(!param_list_lookup_string(pl, "ys"));
    ASSERT_ALWAYS(!param_list_lookup_string(pl, "solutions"));

    if (param_list_warn_unused(pl)) {
        int rank;
        MPI_Comm_rank(MPI_COMM_WORLD, &rank);
        if (!rank) param_list_print_usage(pl, bw->original_argv[0], stderr);
        MPI_Abort(MPI_COMM_WORLD, EXIT_FAILURE);
    }

    if (mpz_cmp_ui(bw->p, 2) == 0) {
        pi_go(prep_prog, pl, 0);
    } else {
        pi_go(prep_prog_gfp, pl, 0);
    }

    parallelizing_info_finish();
    param_list_clear(pl);
    bw_common_clear(bw);

    return 0;
}
<|MERGE_RESOLUTION|>--- conflicted
+++ resolved
@@ -18,10 +18,7 @@
 #include "arith-generic.hpp"
 #include "portability.h" // asprintf // IWYU pragma: keep
 #include "macros.h"
-<<<<<<< HEAD
-=======
 #include "cxx_mpz.hpp"
->>>>>>> c33e5e67
 #include "mmt_vector_pair.hpp"
 #include "utils_cxx.hpp"
 
@@ -69,17 +66,7 @@
     std::unique_ptr<arith_generic> A(arith_generic::instance(bw->p, A_width));
     ASSERT_ALWAYS(A->simd_groupsize() * A_multiplex == (unsigned int) bw->n);
 
-<<<<<<< HEAD
-    /* Use these call_dtor hacks so that our C-like structures play
-     * nicely with the C++ structures */
-    auto clean_A = call_dtor([&]() { A->oo_field_clear(A); });
-
-
-    matmul_top_init(mmt, A, pi, pl, bw->dir);
-    auto clean_mmt = call_dtor([&]() { matmul_top_clear(mmt); });
-=======
     matmul_top_data mmt(A.get(), pi, pl, bw->dir);
->>>>>>> c33e5e67
 
     bw_rank_check(mmt, pl);
 
@@ -111,14 +98,9 @@
         ASSERT_ALWAYS(nrhs <= mmt.n[!bw->dir]);
     }
 
-<<<<<<< HEAD
-
     mmt_vector_pair ymy(mmt, bw->dir);
-=======
-    mmt_vector_pair ymy(mmt, bw->dir);
 
     mmt_vec & y = ymy[0];
->>>>>>> c33e5e67
 
     unsigned int unpadded = MAX(mmt.n0[0], mmt.n0[1]);
 
@@ -189,15 +171,9 @@
             
             // XXX Note that x^Ty does not count here, because it does not
             // take part to the sequence computed by lingen !
-<<<<<<< HEAD
-            mmt_vec_twist(mmt, ymy[0]);
-            matmul_top_mul(mmt, ymy.vectors(), NULL);
-            mmt_vec_untwist(mmt, ymy[0]);
-=======
             mmt_vec_twist(mmt, y);
             matmul_top_mul(mmt, ymy.vectors(), NULL);
             mmt_vec_untwist(mmt, y);
->>>>>>> c33e5e67
             
 
             /* XXX it's really like x_dotprod, except that we're filling
@@ -207,20 +183,6 @@
                     arith_generic::elt & where = A->vec_item(xymats, (r * prep_lookahead_iterations + k) * A_multiplex + j);
                     for(unsigned int t = 0 ; t < my_nx ; t++) {
                         uint32_t row = xvecs[r*my_nx+t];
-<<<<<<< HEAD
-                        unsigned int vi0 = ymy[0]->i0 + mmt_my_own_offset_in_items(ymy[0]);
-                        unsigned int vi1 = vi0 + mmt_my_own_size_in_items(ymy[0]);
-                        if (row < vi0 || row >= vi1)
-                            continue;
-
-                        void * coeff = ymy[0]->abase->vec_subvec(ymy[0]->abase, ymy[0]->v, row - ymy[0]->i0);
-                        A->add(A, where, where, coeff);
-                    }
-                }
-                mmt_vec_twist(mmt, ymy[0]);
-                matmul_top_mul(mmt, ymy.vectors(), NULL);
-                mmt_vec_untwist(mmt, ymy[0]);
-=======
                         unsigned int vi0 = y.i0 + mmt_my_own_offset_in_items(y);
                         unsigned int vi1 = vi0 + mmt_my_own_size_in_items(y);
                         if (row < vi0 || row >= vi1)
@@ -233,7 +195,6 @@
                 mmt_vec_twist(mmt, y);
                 matmul_top_mul(mmt, ymy.vectors(), NULL);
                 mmt_vec_untwist(mmt, y);
->>>>>>> c33e5e67
             }
         }
 
@@ -282,15 +243,8 @@
 
     gmp_randclear(rstate);
 
-<<<<<<< HEAD
-
-    /* clean up xy mats stuff */
-    cheating_vec_clear(A, &xymats, bw->m * prep_lookahead_iterations * A_multiplex);
-
-=======
     /* clean up xy mats stuff */
     A->free(xymats);
->>>>>>> c33e5e67
 
     free(xvecs);
     return NULL;
@@ -323,27 +277,12 @@
     const char * rhs_name;
     FILE * rhs;
 
-<<<<<<< HEAD
-    mpfq_vbase A;
-    mpfq_vbase_oo_field_init_byfeatures(A, 
-            MPFQ_PRIME_MPZ, bw->p,
-            MPFQ_SIMD_GROUPSIZE, splitwidth,
-            MPFQ_DONE);
-    auto clean_A = call_dtor([&]() { A->oo_field_clear(A); });
-
-    matmul_top_init(mmt, A, pi, pl, bw->dir);
-    auto clean_mmt = call_dtor([&]() { matmul_top_clear(mmt); });
-
-    // I don't think this was ever tested.
-    ASSERT_ALWAYS(mmt->nmatrices == 1);
-=======
     std::unique_ptr<arith_generic> A(arith_generic::instance(bw->p, splitwidth));
 
     matmul_top_data mmt(A.get(), pi, pl, bw->dir);
 
     // I don't think this was ever tested.
     ASSERT_ALWAYS(mmt.matrices.size() == 1);
->>>>>>> c33e5e67
 
     bw_rank_check(mmt, pl);
 
