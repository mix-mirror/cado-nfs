--- conflicted
+++ resolved
@@ -13,21 +13,10 @@
 #include "fmt/ostream.h"
 #include "fmt/base.h"
 
-<<<<<<< HEAD
 #include "gmp_aux.h"
 #include "gmp_auxx.hpp"
-#include "utils_cxx.hpp"
-=======
-#include "is_non_narrowing_conversion.hpp"
-#include "gmp_aux.h"
-#include "gmp_auxx.hpp"
->>>>>>> 812998c4
 #include "macros.h"
 
-/* TODO: This uses enable_if_t, which is in fact c++14.
- * At some point we really need to bite the bullet and decide that cado
- * uses all these modern things.
- */
 struct cxx_mpz {
 public:
     typedef mp_limb_t WordType;
@@ -35,54 +24,30 @@
     // NOLINTBEGIN(cppcoreguidelines-pro-type-member-init,hicpp-member-init)
     cxx_mpz() { mpz_init(x); }
 
-<<<<<<< HEAD
     template <typename T>
         // NOLINTNEXTLINE(hicpp-explicit-conversions)
         cxx_mpz (const T & rhs)
         requires cado::converts_via<T, int64_t>
-=======
-    template<typename T, typename U>
-    static constexpr bool converts_via =
-        integral_fits_v<T, U> &&
-        cado_math_aux::is_non_narrowing_conversion_v<T, U>;
-
+        {
+            gmp_auxx::mpz_init_set(x, int64_t(rhs));
+        }
+    template <typename T>
+        cxx_mpz & operator=(const T a)
+        requires cado::converts_via<T, int64_t>
+        {
+            gmp_auxx::mpz_set(x, int64_t(a));
+            return *this;
+        }
     template <typename T>
         // NOLINTNEXTLINE(hicpp-explicit-conversions)
         cxx_mpz (const T & rhs)
-        requires converts_via<T, int64_t>
->>>>>>> 812998c4
-        {
-            gmp_auxx::mpz_init_set(x, int64_t(rhs));
+        requires cado::converts_via<T, uint64_t>
+        {
+            gmp_auxx::mpz_init_set(x, uint64_t(rhs));
         }
     template <typename T>
         cxx_mpz & operator=(const T a)
-<<<<<<< HEAD
-        requires cado::converts_via<T, int64_t>
-=======
-        requires converts_via<T, int64_t>
->>>>>>> 812998c4
-        {
-            gmp_auxx::mpz_set(x, int64_t(a));
-            return *this;
-        }
-    template <typename T>
-        // NOLINTNEXTLINE(hicpp-explicit-conversions)
-        cxx_mpz (const T & rhs)
-<<<<<<< HEAD
         requires cado::converts_via<T, uint64_t>
-=======
-        requires converts_via<T, uint64_t>
->>>>>>> 812998c4
-        {
-            gmp_auxx::mpz_init_set(x, uint64_t(rhs));
-        }
-    template <typename T>
-        cxx_mpz & operator=(const T a)
-<<<<<<< HEAD
-        requires cado::converts_via<T, uint64_t>
-=======
-        requires converts_via<T, uint64_t>
->>>>>>> 812998c4
         {
             gmp_auxx::mpz_set(x, uint64_t(a));
             return *this;
@@ -223,17 +188,11 @@
         mpq_swap(x, o.x);
         return *this;
     }
-<<<<<<< HEAD
-=======
-    template<typename T, typename U>
-    static constexpr bool converts_via =
-        integral_fits_v<T, U> &&
-        cado_math_aux::is_non_narrowing_conversion_v<T, U>;
 
     template <typename T>
         // NOLINTNEXTLINE(hicpp-explicit-conversions)
         cxx_mpq (const T & rhs)
-        requires converts_via<T, int64_t>
+        requires cado::converts_via<T, int64_t>
         {
             mpq_init(x);
             gmp_auxx::mpz_init_set(mpq_numref(x), int64_t(rhs));
@@ -242,7 +201,7 @@
         }
     template <typename T>
         cxx_mpq & operator=(const T a)
-        requires converts_via<T, int64_t>
+        requires cado::converts_via<T, int64_t>
         {
             gmp_auxx::mpz_set(mpq_numref(x), int64_t(a));
             mpz_set_ui(mpq_denref(x), 1);
@@ -252,7 +211,7 @@
     template <typename T>
         // NOLINTNEXTLINE(hicpp-explicit-conversions)
         cxx_mpq (const T & rhs)
-        requires converts_via<T, uint64_t>
+        requires cado::converts_via<T, uint64_t>
         {
             mpq_init(x);
             gmp_auxx::mpz_set(mpq_numref(x), uint64_t(rhs));
@@ -261,7 +220,7 @@
         }
     template <typename T>
         cxx_mpq & operator=(const T a)
-        requires converts_via<T, uint64_t>
+        requires cado::converts_via<T, uint64_t>
         {
             gmp_auxx::mpz_set(mpq_numref(x), uint64_t(a));
             mpz_set_ui(mpq_denref(x), 1);
@@ -273,7 +232,6 @@
         mpq_init(x);
         mpq_set(x, a);
     }
->>>>>>> 812998c4
     operator mpq_ptr() { return x; }
     operator mpq_srcptr() const { return x; }
     mpq_ptr operator->() { return x; }
@@ -298,11 +256,7 @@
 CXX_MPZ_DEFINE_CMP(<=)
 CXX_MPZ_DEFINE_CMP(>=)
 
-<<<<<<< HEAD
 inline int operator<=>(cxx_mpz const & a, cxx_mpz const & b) { return gmp_auxx::mpz_cmp(a, b); }
-=======
-inline bool operator<=>(cxx_mpz const & a, cxx_mpz const & b) { return gmp_auxx::mpz_cmp(a, b); }
->>>>>>> 812998c4
 
 inline cxx_mpz operator+(cxx_mpz const & a, cxx_mpz const & b) { cxx_mpz r; mpz_add(r, a, b); return r; }
 template <typename T>
