--- conflicted
+++ resolved
@@ -618,7 +618,6 @@
 }
 
 
-<<<<<<< HEAD
 // 3-word arith
 
 /* Add an unsigned long to two unsigned longs with carry propagation from 
@@ -855,8 +854,6 @@
 }
 
 
-
-=======
 /* Integer (truncated) square root of n */
 static inline unsigned long
 ularith_sqrt (const unsigned long n)
@@ -893,5 +890,4 @@
 }
 
 #undef __VOLATILE
->>>>>>> 371fb454
 #endif /* ifndef UL_ARITH_H__ */