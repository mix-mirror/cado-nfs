#ifndef CADO_UTILS_POLYNOMIAL_HPP
#define CADO_UTILS_POLYNOMIAL_HPP

#include "cado_config.h"        // IWYU pragma: keep

/* This defines polynomial over arbitrary types, provided that these have
 * standard operator overloads defined. A priori we want to instantiate
 * these with float, double, and long double. But in principle it should
 * be possible to use this type more generically
 */

#include <cctype>
#include <cmath>
#include <cstddef>

#include <algorithm>
#include <initializer_list>
#include <ios>
#include <istream>
#include <ostream>
#include <sstream>
#include <string>      // for string
#include <type_traits>
#include <utility>
#include <vector>
#include <functional>


#include <gmp.h>
#include "fmt/base.h"
#include "fmt/ostream.h"

#include "macros.h"
#include "runtime_numeric_cast.hpp"
#include "number_context.hpp"
#include "mpz_poly.h"
#include "cxx_mpz.hpp"
#include "cado_math_aux.hpp"
#include "cado_expression_parser.hpp"
#include "coeff_proxy.hpp"
#include "cado_type_traits.hpp"
#include "named_proxy.hpp"

#ifdef HAVE_MPFR
#include "cxx_mpfr.hpp"
#endif

namespace polynomial_details {
template<typename T>
struct polynomial;

/* forward-declare the template. We need it in order to be able to
 * declare it as a friend of the polynomial<>struct
 */
template<typename T> std::istream& operator>>(std::istream& in, polynomial_details::polynomial<T> & F);
template<typename T> std::ostream& operator<<(std::ostream& o, polynomial_details::polynomial<T> const & f);
template<typename T> std::istream& operator>>(std::istream& in, cado::named_proxy<polynomial_details::polynomial<T> &> const & F);
template<typename T> std::ostream& operator<<(std::ostream& o, cado::named_proxy<polynomial_details::polynomial<T> const &> const & f);

/* Things that we could add (all are in the mpz_poly interface):
 *
 * - {mul,div}_xi
 * - more advanced operator*
 * - evaluation on polynomials (either with extra code or with an OR in
 *   the enable_if, that might work too).
 * - valuation
 * - is_monomial_multiple / is_monomial
 * - is_monic / makemonic
 * - translation, rotation
 * - infinity norm
 * - homography
 * - discriminant
 * - coproduct_tree / prod / polyfromroots / multievaluate / interpolate
 *
 * and for integral coefficients:
 * - modular interface, including mod_f_mod_mpz, etc.
 * - divexact
 * - to_monic
 * - pseudodiv
 * - gcd, xgcd, content
 * - is_square_free
 * - polynomial factorization mod p ; factor_and_lift
 * - I don't understand the mpz_poly_base thing...
 *
 */

template<typename CoefficientType, typename PointType>
struct eval_type {
    static constexpr bool up = cado_math_aux::is_coercible<CoefficientType, PointType>::value;
    static constexpr bool down = cado_math_aux::is_strictly_coercible<PointType, CoefficientType>::value;
    using type = std::conditional_t<up, PointType, CoefficientType>;
};


template<typename CoefficientType, typename PointType>
using eval_type_t = typename eval_type<CoefficientType, PointType>::type;

/* each instance of a polynomial object with coefficient type T inherits
 * from number_context<T>. In most cases this is a trivial
 * layer with the identity function as operator(). With cxx_mpfr
 * however, which has variable precision, we want to attach a precision
 * to the polynomial, even before it has any coefficient. This will make
 * it possible to create coefficients such as 0 or 1 in the polynomial
 * with the correct precision.
 */

using cado::number_context;

template<typename T>
struct polynomial : public number_context<T>
{
    number_context<T> const & ctx() const { return *this; }
    number_context<T> & ctx() { return *this; }

    static constexpr int number_of_variables = 1;

    private:
    std::vector<T> coeffs;

    public:

    using coefficient_type = T;

    int degree() const {
        return runtime_numeric_cast<int>(coeffs.size())-1;
    }
    unsigned int size() const { return coeffs.size(); }

    T lc() const { ASSERT_ALWAYS(!coeffs.empty()); return coeffs.back(); }

    polynomial() = default;
    explicit polynomial(number_context<T> const & ctx)
        : number_context<T>(ctx)
    {}
    ~polynomial() = default;
    polynomial(polynomial const&) = default;
    polynomial(polynomial &&) = default;
    polynomial& operator=(polynomial const&) = default;
    polynomial& operator=(polynomial &&) = default;

    /* all instantations love each other */
    template<typename U> friend struct polynomial;
    template<typename U>
        explicit polynomial(polynomial<U> const & a, number_context<T> const & tr)
        requires (!std::is_same_v<U, T>)
        : number_context<T>(tr)
        , coeffs { a.coeffs.begin(), a.coeffs.end() }
    {}
    template<typename U>
        explicit polynomial(polynomial<U> const & a)
        requires (!std::is_same_v<U, T>)
        : polynomial(a, a.ctx())
    {}

    void set_zero() { coeffs.clear(); }

    void set_xi(unsigned int i) {
        coeffs.assign((i+1), ctx()(0));
        coeffs[i] = ctx()(1);
    }

    polynomial& operator=(T v) {
        coeffs.clear();
        ctx() = number_context<T>(v);
        (*this)[0] = v;
        return *this;
    }
    explicit polynomial(T v)
        : number_context<T>(v)
        , coeffs(1, v)
    {
        cleandeg();
    }
    polynomial(std::initializer_list<T> l) 
        : coeffs(l.begin(), l.end())
    {
        if (l.begin() != l.end())
            ctx() = number_context<T>(*l.begin());
    }

    explicit operator cxx_mpz_poly() const {
        cxx_mpz_poly res;
        for(unsigned int i = 0 ; i < size() ; i++) {
            /* coeffs[i] may be float, double, or long double */
            mpz_poly_setcoeff(res, i, cado_math_aux::mpz_from<T>(coeffs[i]));
        }
        return res;
    }

    // NOLINTNEXTLINE(hicpp-explicit-conversions)
    explicit polynomial(std::string const & e, number_context<T> const & tr = {})
        : polynomial(tr)
    {
        std::istringstream is(e);
        if (!(operator>>(is, *this)))
            throw cado_expression_parser_details::parse_error();
    }
    // NOLINTNEXTLINE(hicpp-explicit-conversions)
    explicit polynomial(const char * e, number_context<T> const & tr = {})
        : polynomial(std::string(e), tr)
        {}

    private:
    void cleandeg(int deg) {
        ASSERT_ALWAYS(deg >= -1);
        ASSERT_ALWAYS((unsigned int) (deg + 1) <= size());
        for( ; deg >= 0 && coeffs[deg] == 0 ; deg--);
        coeffs.erase(coeffs.begin() + (deg + 1), coeffs.end());
    }
    void cleandeg() { cleandeg(degree()); }

    public:

    friend struct cado_details::coeff_proxy<polynomial>;
    friend struct cado_details::const_coeff_proxy<polynomial>;

    cado_details::coeff_proxy<polynomial> operator[](unsigned int i)
    { return { *this, i }; }
    cado_details::const_coeff_proxy<polynomial> operator[](unsigned int i) const
    { return { *this, i }; }

    /************** {{{ evaluation **************/
    /* {{{ evaluation at a point */

    private:

    template<typename U>
    number_context<U>
        number_context_for_evaluation(U const & x) const
        requires cado_math_aux::is_coercible_v<T, U>
    {
        return number_context<U>(x);
    }
    template<typename U>
    number_context<T> const &
        number_context_for_evaluation(U const &) const
        requires cado_math_aux::is_strictly_coercible_v<U, T>
    {
        /* We need to use the precision of the coefficients of the
         * polynomial, and not the default precision!
         * See also comment above. We call eval_with_reference<U>, but
         * eval_type_t<T, U> is T */
        return ctx();
    }


    /* Note that here, we do not ask that U is
     * eval_type_t<T, U>. This is because if T is larger (say T is
     * cxx_mpfr and U is int), we have obvious potential for better code
     * if we don't cast x to type T right away.
     */
    template<typename U>
    eval_type_t<T, U> eval_with_reference(
            number_context<eval_type_t<T, U>> const & tr,
            U const & x,
            std::function<void(eval_type_t<T, U> const &)> const & h
                = [](auto){}) const
    {
        /* h is used as a way to handle to coefficients that are produced
         * along the computation. They happen to be the coefficients of
         * the quotient polynomial, so div_linear actually uses them.
         */
#ifdef  __GNUC__
#pragma GCC diagnostic push
#pragma GCC diagnostic ignored "-Warray-bounds"
#endif
        using cado_math_aux::fma;

        if (degree() < 0) return tr(0);

        T const * f = coeffs.data();

        auto s = tr(f[degree()]);
        auto xx = tr(x);

        int k = degree();
        using cado_math_aux::fma;
        switch(k-1) {
            case 8: h(s); s = fma(s, xx, tr(f[8])); no_break();
            case 7: h(s); s = fma(s, xx, tr(f[7])); no_break();
            case 6: h(s); s = fma(s, xx, tr(f[6])); no_break();
            case 5: h(s); s = fma(s, xx, tr(f[5])); no_break();
            case 4: h(s); s = fma(s, xx, tr(f[4])); no_break();
            case 3: h(s); s = fma(s, xx, tr(f[3])); no_break();
            case 2: h(s); s = fma(s, xx, tr(f[2])); no_break();
            case 1: h(s); s = fma(s, xx, tr(f[1])); no_break();
            case 0: h(s); s = fma(s, xx, tr(f[0])); no_break();
            case -1: break;
            default:
                    for ( ; k-- ; ) {
                        h(s);
                        s = fma(s, xx, tr(f[k]));
                    }
        }
        return s;
#ifdef  __GNUC__
#pragma GCC diagnostic pop
#endif
    }
    public:

    template<typename U> eval_type_t<T, U> eval(U const & x) const
    {
        /* Note that when T<U, we need to use the precision of the
         * coefficients of the polynomial, and not the default precision!
         * See also comment above. In that case, we call
         * eval_with_reference<U>, but eval_type_t<T, U> is T */
        return eval_with_reference(number_context_for_evaluation(x), x);
    }
    template<typename U> eval_type_t<T, U> operator()(U const & x) const
    {
        return eval(x);
    }

    /* }}} */

    /* {{{ Evaluate the homogenous polynomial induced by f at the pair
     * (x,y). That is, compute the sum f[i]*x^i*y^(n-i), where n is
     * degree(f)
     */
    template<typename U>
    eval_type_t<T, U> eval_with_reference(
            number_context<eval_type_t<T, U>> const & tr,
            U const & x,
            U const & y) const
    {
        using cado_math_aux::addmul;

        if (degree() < 0) return tr(0);

        T const * f = coeffs.data();

        auto s = tr(f[degree()]);
        auto py = tr(y);

        int k = degree();
        switch(k-1) {
            case 2: s *= x; addmul(s, py, tr(f[2])); py *= y;
                    no_break();
            case 1: s *= x; addmul(s, py, tr(f[1])); py *= y;
                    no_break();
            case 0: s *= x; addmul(s, py, tr(f[0])); py *= y;
                    no_break();
            case -1: break;
            default:
                    for ( ; k-- ; ) {
                        s *= x;
                        addmul(s, py, tr(f[k]));
                        /* the last multiplication is useless */
                        if (!k) break;
                        py *= y;
                    }
        }
        return s;
    }

    template<typename U>
    eval_type_t<T, U> eval(U const & x, U const & y) const
    {
        /* We have to assume that x and y have the same precision.
         * Otherwise we have no reason to choose instead of the other in
         * order to determine the working precision
         */
        return eval_with_reference(number_context_for_evaluation(x), x, y);
    }

    template<typename U>
    eval_type_t<T, U> operator()(U const & x, U const & y) const
    { return eval(x, y); }
    /* }}} */

    /* uses arbitrary precision */
    template<typename U>
    eval_type_t<T, U> eval_safe(U const & x) const
        requires cado_math_aux::is_real_v<eval_type_t<T, U>>
    {
        using cado_math_aux::exact_form;
        using cado_math_aux::ldexp;

        auto tr = number_context_for_evaluation(x);

        T const * f = coeffs.data();
        const int deg = degree();
        cxx_mpz xm; int xe; exact_form(xm, xe, x);
        /* We want to evaluate at xz * 2^xe */
        cxx_mpz vm; int ve; exact_form(vm, ve, f[deg]);
        for(int k = deg ; k-- ; ) {
            /* multiply by x = xm*2^xe */
            vm *= xm;
            ve += xe;
            /* add f[k] = fm*2^fe */
            cxx_mpz fm; int fe; exact_form(fm, fe, f[k]);
            if (fe < ve) {
                mpz_mul_2exp (vm, vm, ve - fe);
                ve = fe;
            } else {
                mpz_mul_2exp (fm, fm, fe - ve);
            }
            mpz_add (vm, vm, fm);
        }
        return ldexp(tr(vm), ve);
    }

    /* return the quotient of the division by x-r */
    private:
    template<typename U>
    std::pair<polynomial<eval_type_t<T, U>>, eval_type_t<T, U>>
    div_qr_xminusr_with_reference(
            number_context<eval_type_t<T, U>> const & tr,
            U const & r) const
    {
        /* we really want to set q to zero, however we want to import the
         * number context from e */
        using E = eval_type_t<T, U>;
        polynomial<E> q(tr);
        if (coeffs.empty())
            return { q, tr(0) };
        q.coeffs.assign(coeffs.size() - 1, tr(0));
        size_t k = coeffs.size()-1;
        std::function<void(E const &)> reverse_inserter = [&](E const & u) {
            ASSERT_ALWAYS(k);
            q[--k] = u;
        };
        auto ev = eval_with_reference(tr, r, reverse_inserter);
        ASSERT_ALWAYS(k == 0);
        return { q, ev };
    }
    public:
    template<typename U>
    std::pair<polynomial<eval_type_t<T, U>>, eval_type_t<T, U>>
    div_qr_xminusr(U const & r) const
    {
        return div_qr_xminusr_with_reference(
                number_context_for_evaluation(r),
                r);
    }
    template<typename U>
    polynomial<eval_type_t<T, U>> div_q_xminusr(U const & r) const
    {
        auto const [ q, e ] = div_qr_xminusr(r);
        return q;
    }
    /* }}} */


    /************** {{{ (real) root finding **************/

    /* care is taken to provide the functionality to compute roots in a
     * domain which is not restricted to the coefficient domain. To this
     * end, we can pass a number_context object.
     */
    private:

    /* {{{ Return a bound on the positive roots of p.
     * Assume the leading coefficient of p is positive, then for a
     * positive root r we have
     * p[d]*r^d + ... + p[1]*r + p[0] = 0 thus
     * p[d]*r^d <= -p[d-1]*r^(d-1) - ... - p[1]*r - p[0]
     * <= max(-p[d-1],0)*r^(d-1) + ... + max(-p[1],0)*r + max(-p[0],0)
     * thus q(r) <= 0 where q is the degree-d polynomial formed from p as follows:
     * q[d] = p[d]
     * q[i] = p[i] if p[i] < 0, and 0 otherwise for 0 <= i < d.
     * Since q has a unique positive root, say r0, and q(r) < 0 iff r < r0,
     * then positive roots of p are bounded by r0.
     *
     * More generally, if s in {-1,+1} is such that s*p[d] > 0, and we're
     * looking for a bound on roots of sign t in {-1,+1} (thus a bound on
     * the positive roots of p(tx), we have:
     *
     * s*p[d]*(tr)^d <= -s*p[d-1]*t*(tr)^(d-1) ... - s*p[1]*t^(d-1)*(tr) - s*p[0]*t^d
     * So if we let q[d] = s*p[d]
     * and q[i] = -min(s*p[i]*t^(d-i), 0)
     * We then have q(tr) > 0 for the bound r we're after.
     *
     * The question of what to store in q[i] then opens the question of
     * deciding whether
     *  -s * p[i] * t^(d-i) < 0
     *  (-1) * s * t^(d-i) * sgn(p[i]) < 0
     *
     * We can ignore the case p[i] == 0 since no matter what we do, we'll
     * end up setting q[i] = 0. So this simplifies as
     *
     *  1 + (lc() < 0) + (d-i) & (b < 0) + (p[i] < 0) is odd
     *  (lc() < 0) ^ (d-i) & (b < 0) ^ (p[i] < 0) == 0
     *  (lc() < 0) ^ (p[i] < 0) == (d-i) & (b < 0)
     *
     */

    T bound_positive_roots() const
    {
        const int d = degree();
        const int s = lc() < 0;
        polynomial q(ctx());
        q.coeffs.assign(coeffs.size(), ctx()(0));
        for(int i = 0 ; i < d ; i++) {
            T v = (s /* ^ (negative & (d-i)) */) ? -coeffs[i] : coeffs[i];
            /* simplifies to v==(-1)^s*coeffs[i] < 0 if negative == 0 */
            if (v < 0)
                q[i] = v;
        }
        q[degree()] = cado_math_aux::abs(lc());
        T b = 1;
        for( ; q.eval(b) < 0 ; b = b + b) ;
        return /* negative ? -b : */ b;
    }
    /* }}} */

    /* {{{ findroot_dichotomy
     * fall-back code to find a real root by dichotomy. Since this is an
     * internal function, both ends a and b are assumed to be within the
     * same number context (i.e. if they're both cxx_mpfr's, they have
     * the same precision).
     */
    template<typename U>
    U findroot_dichotomy(U a, U b, int sa) const
    {
        /* it would be an error to instantiate this with U distinct from
         * the real evaluation type */
        static_assert(std::is_same_v<U, eval_type_t<T, U>>);
        static_assert(cado_math_aux::is_real_v<U>);
        U s;
        for(;;) {
            /* The number context carries over from a and b to s */
            s = (a + b) / 2;
            cado_math_aux::do_not_outsmart_me(s);
            if (s == a || s == b) return s;
            using cado_math_aux::sgn;
            if (sgn(eval(s)) * sa > 0)
                a = s;
            else
                b = s;
        }
        return s;
    }
    /* }}} */

    /* {{{ findroot_falseposition
     *
     * assuming g(a)*g(b) < 0, and g has a single root in [a, b],
     * refines that root by the weighted false position method
     * Assumes sa is of same sign as g(a).
     *
     * The code is written with the case a<b in mind, but it may also be
     * called with b<a, in which case we need to adapt a few little
     * things.
     *
     * The appropriate number context is carried by a0 and b0
     */
    template<typename U>
    U findroot_falseposition(U const & a0, U const & b0, U const & pa0) const
    {
        /* it would be an error to instantiate this with U distinct from
         * the real evaluation type */
        static_assert(std::is_same_v<U, eval_type_t<T, U>>);
        static_assert(cado_math_aux::is_real_v<U>);
        int side=0;
        U a=a0, b=b0;

        if (a == b)
            return a;

        int sigma = cado_math_aux::sgn(b-a);

        ASSERT_ALWAYS(sigma*a < sigma*b);

        U pa=pa0, pb = eval(b);

        for(;;) {
            U s = (a*pb-b*pa)/(pb-pa);
            U middle = (a + b) / 2;

            cado_math_aux::do_not_outsmart_me(s);
            cado_math_aux::do_not_outsmart_me(middle);

            /* It may happen that because of overflow, (a*pb-b*pa)/(pb-pa)
             * reaches s==a or s==b too early. If it so happens that we're
             * doing this, while the middle cut doesn't behave this way, use
             * the middle cut instead.
             *
             * Note that almost by design, this countermeasure also cancels
             * some of the benefit of the false position method.
             */
            const bool escapes_range = sigma*s < sigma*a || sigma*s > sigma*b;
            const bool hits_bounds = s == a || s == b;
            const bool middle_cut_is_nice = !(middle == a || middle == b);
            if (escapes_range || (hits_bounds && middle_cut_is_nice))
                s = middle;
            if (s == a || s == b) return s;
            U ps = eval(s);
            using cado_math_aux::sgn;
            if (sgn(ps) * sgn(pa) > 0) {
                a = s; pa = ps;
                if (side==1) pb /= 2;
                side=1;
            } else {
                b = s; pb = ps;
                if (side==-1) pa /= 2;
                side=-1;
            }
            if (cado_math_aux::isnan(b)) {
                return findroot_dichotomy(a0, b0, sgn(pa0));
            }
        }
    }
    /* }}} */

    /* {{{ Descartes' rule of sign, and the derivative sign changes
     * knowing the positive sign changes of the derivative of *this given
     * in v , as well as a bound on the positive roots of *this, store in
     * v the positive roots of *this.  v is clobbered.
     */
<<<<<<< HEAD
    template<typename U>
    void positive_roots_from_derivative_sign_changes(std::vector<U> & v, U bound) const
    {
        /* U carries the number_context, and it would be an error to
         * instantiate this with U distinct from the real evaluation type
         *
         * all items in v are with respect to the same context.
         */
        static_assert(std::is_same_v<U, eval_type_t<T, U>>);
        static_assert(cado_math_aux::is_real_v<U>);
        number_context<U> tr(bound);

        using cado_math_aux::sgn;

        ASSERT_ALWAYS(degree() >= 1);
        if (degree() == 1) {
=======
    void positive_roots_from_derivative_sign_changes(std::vector<T> & v, T bound)
    {
        using namespace cado_math_aux;
        if (degree() <= 0) {
            /* A constant polynomial has no sign changes */
            v.clear();
        } else if (degree() == 1) {
>>>>>>> b9fa0f0f
            /* A linear polynomial has at most one root.
             *
             * We want strictly positive roots here, so we must not
             * consider the case coeffs[0] == 0. On the other hand, the
             * bound counts.
             */
            const int s = sgn(coeffs[0]);
            if (s && s * eval(bound) <= 0)
<<<<<<< HEAD
                v.assign(1, - tr(coeffs[0]) / tr(coeffs[1]));
=======
                v.assign(1, - coeffs[0] / coeffs[1]);
>>>>>>> b9fa0f0f
        } else {
            U a = tr(0);
            U va = tr(coeffs[0]);
            v.push_back(bound);
            size_t m = 0;
            /* If f(a)*f'(a+epsilon) > 0, we won't find a
             * root in the interval [a,b) (that is, until the sign of f'
             * changes).
             *
             * If f(a)*f'(a+epsilon) < 0, we may.
             *  - If we do, then f(b)*f'(b-epsilon) > 0, and
             *    f(b)*f'(b+epsilon) < 0.
             *  - If we don't, then f(b)*f'(b-epsilon) is still < 0,
             *    and then f(b)*f'(b+epsilon) > 0, so we can skip the
             *    next interval.
             */
            /* if coeffs[1] == 0, we may replace by coeffs[2] */
            /* if coeffs[0] == 0, we have a root at zero which doesn't
             * count as positive
             */
<<<<<<< HEAD
            int c01 = sgn(coeffs[0]) * sgn(coeffs[1] ? coeffs[1] : coeffs[2]);
=======
            T c01 = sgn(coeffs[0]) * sgn(coeffs[1] ? coeffs[1] : (sgn(bound) * coeffs[2]));
>>>>>>> b9fa0f0f
            bool no_chance = c01 * sgn(bound) > 0 || coeffs[0] == 0;
            for(size_t i = 0 ; i < v.size() ; i++) {
                U b = v[i];
                U vb = eval(b);
                if (no_chance) {
                    no_chance = false;
                } else if (sgn(va) * sgn(vb) < 0) {
                    v[m++] = findroot_falseposition(a, b, va);
                } else {
                    /* we're in the case where this interval _looked_
                     * promising, and yet had no root. The next one
                     * certainly won't work.
                     */
                    no_chance = true;
                }
                a = b;
                va = vb;
            }
            v.erase(v.begin() + m, v.end());
        }
    }
    /* }}} */

    /* {{{ Descartes' rule of sign: wrapping it up */
    template<typename U>
    std::vector<U> positive_roots_inner(U bound) const
    {
        /* U carries the number_context, and it would be an error to
         * instantiate this with U distinct from the real evaluation type
         */
        static_assert(std::is_same_v<U, eval_type_t<T, U>>);
        static_assert(cado_math_aux::is_real_v<U>);

        const int d = degree();

        /* The roots of the zero polynomial are ill-defined. Bomb out */
        ASSERT_ALWAYS(d>=0);

        /* Handle constant polynomials separately */
        if (d == 0)
            return {}; /* Constant non-zero poly -> no roots */

        std::vector<polynomial> dg;     /* derivatives of *this */
        dg.reserve(d);
        dg.push_back(*this);
        for(int k = 1 ; k < d ; k++)
            dg.push_back(dg.back().derivative());

        /* work from the most derived polynomial, down to f.
         *
         * dg[d-1] is the (d-1)-th derivative, which is a linear
         * polynomial.
         */
        std::vector<U> res;
        for (int k = d; k-- ; )
            dg[k].positive_roots_from_derivative_sign_changes(res, bound);

        return res;
    }
    /* }}} */

    public:

    /* public interfaces for real root finding.
     *
     * We posit that there is no point in asking for integral roots of a
     * floating point polynomials, so we only allow *roots<U> when T is
     * coercible to U (and U is a real type). An optional number context
     * can be passed.
     *
     * To call these functions on a polynomial f with coefficient type T
     * in order to compute roots in a (larger) domain U, you have two choices.
     *  - either call f.template<U> roots(). For example if f is
     *  polynomial<int>, calling f.template<double> roots() can make
     *  sense.
     *  - or call f.roots(tr), where tr is an object of type
     *  number_context<U>. This is the preferred option when eval_type<U>
     *  is cxx_mpfr.
     *
     */
    /* {{{ positive_roots */
    template<typename U = T>
    std::vector<U> positive_roots(number_context<U> const & tr = {}) const
        requires (
        cado_math_aux::is_real_v<U> &&
        cado_math_aux::is_coercible_v<T, U>)
    {
        return positive_roots_inner(tr(bound_positive_roots()));
    }
    /* }}} */
    /* {{{ roots (positive and negative) */
    template<typename U>
    std::vector<U> roots(number_context<U> const & tr = {}) const
        requires (
        cado_math_aux::is_real_v<U> &&
        cado_math_aux::is_coercible_v<T, U>)
    {
        if (degree() == -1) return {};

        auto w = mirror().positive_roots(tr);
        for(auto & x : w) x = -x;

        std::reverse(w.begin(), w.end());

        if (coeffs[0] == 0)
            w.push_back(tr(0));

        const auto positive = positive_roots(tr);

        w.insert(w.end(), positive.begin(), positive.end());

        return w;
    }
    /* }}} */
    /* {{{ positive roots in ]0,s]. We can't use positive_roots_inner
     * because we want to relax the type requirement on the bound
     * argument. */
    template<typename U, typename B>
    std::vector<U> positive_roots(B const & bound, number_context<U> const & tr = {}) const
        requires (
        cado_math_aux::is_real_v<U> &&
        cado_math_aux::is_coercible_v<T, U>)
    {
        return positive_roots_inner(tr(bound));
    }
    /* }}} */
    /* {{{ roots in [-s,s]. */
    template<typename U, typename B>
    std::vector<U> roots(B const & bound, number_context<U> const & tr = {}) const
        requires (
        cado_math_aux::is_real_v<U> &&
        cado_math_aux::is_coercible_v<T, U>)
    {
        if (degree() == -1) return {};

        auto w = mirror().positive_roots_inner(tr(bound));
        for(auto & x : w) x = -x;

        std::reverse(w.begin(), w.end());

        if (coeffs[0] == 0)
            w.push_back(tr(0));

        const auto positive = positive_roots_inner(tr(bound));

        w.insert(w.end(), positive.begin(), positive.end());

        return w;
    }
    /* }}} */

    /* }}} */


    polynomial derivative() const
    {
        if (degree() <= 0) return {};
        polynomial df(ctx());
        df.coeffs.reserve(degree() - 1);
        for(int i = 1 ; i <= degree() ; i++)
            df.coeffs.push_back(coeffs[i] * i);
        return df;
    }

    polynomial operator*(T const & a) const
    {
        polynomial h(ctx());
        h.coeffs.reserve(coeffs.size());
        for(auto const & x : coeffs)
            h.coeffs.push_back(x * a);
        return h;
    }

    polynomial pow(unsigned long n) const
    {
        if (n == 0)
            return { ctx()(1) };
        if (degree() < 0)
            return {};

        unsigned long k = ((~0UL) >> 1) + 1;
        for (; k > n; k >>= 1)
            ;
        auto B = *this;
        for (; k >>= 1;) {
            B *= B;
            if (n & k)
                B *= *this;
        }
        return B;
    }

    polynomial operator/(T const & a) const
    {
        polynomial h(ctx());
        h.coeffs.reserve(coeffs.size());
        for(auto const & x : coeffs)
            h.coeffs.push_back(x / a);
        return h;
    }

    polynomial operator-() const
    {
        polynomial h(ctx());
        h.coeffs.reserve(coeffs.size());
        for(auto const & x : coeffs)
            h.coeffs.push_back(-x);
        return h;
    }

    polynomial operator*(polynomial const & g) const
    {
        polynomial const & f = *this;
        if (f == 0 || g == 0)
            return {};
        polynomial h(ctx());
        h.coeffs.assign(f.size() + g.size() - 1, ctx()(0));
        for(unsigned int i = 0 ; i < f.size() ; i++)
            for(unsigned int j = 0 ; j < g.size(); j++)
                h.coeffs[i+j] += f[i] * g[j];
        return h;
    }

    polynomial operator+(polynomial const & g) const
    {
        polynomial const & f = *this;
        polynomial h(ctx());
        h.coeffs.assign(std::max(f.size(), g.size()), ctx()(0));
        unsigned int i = 0;
        for( ; i < f.size() && i < g.size() ; i++)
            h.coeffs[i] = f[i] + g[i];
        for( ; i < f.size() ; i++)
            h.coeffs[i] = f[i];
        for( ; i < g.size() ; i++)
            h.coeffs[i] = g[i];
        h.cleandeg();
        return h;
    }

    polynomial operator-(polynomial const & g) const
    {
        polynomial const & f = *this;
        polynomial h(ctx());
        h.coeffs.assign(std::max(f.degree(), g.degree()) + 1, ctx()(0));
        unsigned int i = 0;
        for( ; i < f.size() && i < g.size() ; i++)
            h.coeffs[i] = f[i] - g[i];
        for( ; i < f.size() ; i++)
            h.coeffs[i] = f[i];
        for( ; i < g.size() ; i++)
            h.coeffs[i] = -g[i];
        h.cleandeg();
        return h;
    }

    /* all compound operators are done lazily, at least for now */
    polynomial& operator*=(T const & a) {
        return (*this) = (*this) * a;
    }

    polynomial& operator/=(T const & a) {
        return (*this) = (*this) / a;
    }

    polynomial& operator+=(polynomial const & g) {
        return (*this) = (*this) + g;
    }

    polynomial& operator-=(polynomial const & g) {
        return (*this) = (*this) - g;
    }

    polynomial& operator*=(polynomial const & g) {
        return (*this) = (*this) * g;
    }

    polynomial& addmul(polynomial const & a, polynomial const & b)
    {
        return (*this) += a*b;
    }

    polynomial& submul(polynomial const & a, polynomial const & b)
    {
        return (*this) -= a*b;
    }

    polynomial& addmul(polynomial const & a, T const & v)
    {
        return (*this) += a*v;
    }

    polynomial& submul(polynomial const & a, T const & v)
    {
        return (*this) -= a*v;
    }

    polynomial reciprocal() const
    {
        polynomial h(ctx());
        h.coeffs.reserve(coeffs.size());
        for(unsigned int i = 0 ; i < size() ; i++)
            h[size()-1-i] = coeffs[i];
        return h;
    }

    polynomial mirror() const
    {
        /* return f(-x) */
        polynomial m;
        m.coeffs.reserve(coeffs.size());
        int s = 1;
        for(auto const & c : coeffs) {
            m.coeffs.push_back(c * s);
            s = -s;
        }
        return m;
    }

    /* This computes u = scale^deg(f) * f(x/scale) (i.e., scale by
     * 1/scale). It is not the same as double_poly_scale, deleted in commit
     * c480fe82174a9de96e1cd35b2317fdf0de3678ab
     */
    polynomial inverse_scale(T const & scale) const
    {
        unsigned int sz = size();
        if (!sz)
            return {};
        polynomial h(ctx());
        h.coeffs.reserve(sz);
        h[--sz] = lc();
        for(T s = scale ; sz-- ; s *= scale) h[sz] = coeffs[sz] * s;
        return h;
    }

    std::string print(std::string const& var = "x") const
    {
        std::ostringstream os;
        if (degree() < 0) os << "0";
        for(int i = 0 ; i <= degree() ; i++) {
            T const & fi = coeffs[i];
            int const r = (fi > 0) - (fi < 0);
            if (r == 0) continue;
            if (r > 0 && !os.str().empty())
                os << "+";
            if (i == 0) {
                os << fi;
            } else {
                if (fi == -1) {
                    os << "-";
                } else if (fi != 1) {
                    os << fi << "*";
                }
                os << var;
                if (i > 1) os << "^" << i;
            }

        }
        return os.str();
    }

    explicit polynomial(cxx_mpz_poly const & f, number_context<T> const & tr = {})
        : number_context<T>(tr)
    {
        coeffs.assign(f.degree() + 1, ctx()(0));
        for(int i = 0 ; i <= f.degree() ; i++) {
            coeffs[i] = ctx()(mpz_poly_coeff_const(f, i));
        }
    }

    private:
    friend std::istream& operator>><T>(std::istream& in, cado::named_proxy<polynomial &> const & F);

    struct parser_traits {
        std::string x;
        explicit parser_traits(std::string x) : x(std::move(x)) {}
        struct unexpected_literal : public cado_expression_parser_details::parse_error {
            std::string msg;
            explicit unexpected_literal(std::string const & v)
                : msg(std::string("unexpected literal " + v))
            {}
            const char *what() const noexcept override {
                return msg.c_str();
            }
        };
        static constexpr const int accept_literals = 1;
        using type = polynomial;
        using number_type = T;
        void add(polynomial & c, polynomial const & a, polynomial const & b) {
            c = a + b;
        }
        void sub(polynomial & c, polynomial const & a, polynomial const & b) {
            c = a - b;
        }
        void neg(polynomial & c, polynomial const & a) {
            c = -a;
        }
        void mul(polynomial & c, polynomial const & a, polynomial const & b) {
            c = a * b;
        }
        void pow_ui(polynomial & c, polynomial const & a, unsigned int e) {
            c = a.pow(e);
        }
        void swap(polynomial & a, polynomial & b) {
            std::swap(a, b);
        }
        void set(polynomial & c, T const & z) {
            c = z;
        }
        void set_literal_power(polynomial & a, std::string const & v, unsigned long e) {
            if (v == x)
                a.set_xi(e);
            else
                throw unexpected_literal(v);
        }
    };
    public:

    cado::named_proxy<polynomial &> named(std::string const & x) {
        return { *this, x };
    }
    cado::named_proxy<polynomial const &> named(std::string const & x) const {
        return { *this, x };
    }

    polynomial(std::string const &, std::string const & var);

    private:
    int spaceship(polynomial const & f) const
    {
        int r = (degree() > f.degree()) - (f.degree() > degree());
        if (r) return r;
        for(int i = 0 ; i <= degree() ; i++) {
            T v = (*this)[i];
            r = (v > f[i]) - (f[i] > v);
            if (r) return r;
        }
        return 0;
    }
    public:
    int operator<=>(polynomial const & f) const { return spaceship(f); }
    bool operator==(polynomial const & f) const { return spaceship(f) == 0; }
    // bool operator!=(polynomial const & f) const { return !operator==(f); }
    bool operator<(polynomial const & f) const { return spaceship(f) < 0; }
    bool operator<=(polynomial const & f) const { return spaceship(f) <= 0; }
    bool operator>(polynomial const & f) const { return spaceship(f) > 0; }
    bool operator>=(polynomial const & f) const { return spaceship(f) >= 0; }
    template<typename U>
    bool operator!=(U v) const { return !operator==(v); }
    template<typename U>
        bool
    operator==(U v) const
    requires std::is_convertible_v<U, T>
    {
        return (degree() < 0 && v == 0) || (degree() == 0 && coeffs[0] == v);
    }

    bool has_nan() const {
        auto p = [](T const & x) { return cado_math_aux::isnan(x); };
        return std::any_of(coeffs.begin(), coeffs.end(), p);
    }

    bool has_inf() const {
        auto p = [](T const & x) { return cado_math_aux::isinf(x); };
        return std::any_of(coeffs.begin(), coeffs.end(), p);
    }

    private:

    /*
     * Compute the pseudo division of a and b such that
     *  lc(b)^(deg(a) - deg(b) + 1) * a = b * q + r with deg(r) < deg(b).
     *  See Henri Cohen, "A Course in Computational Algebraic Number Theory",
     *  for more information.
     *
     * Assume that deg(a) >= deg(b) and b is not the zero polynomial.
     *
     * Return true on success, false otherwise.
     *
     * No overlap allowed.
     */
    bool pseudo_division(polynomial * q, polynomial & r,
            polynomial const & b) const
    {
        polynomial const & a = *this;
        ASSERT(a.degree() >= b.degree());
        ASSERT(b.degree() != -1);

        int const m = a.degree();
        int const n = b.degree();
        T d = b.lc();
        int e = m - n + 1;
        polynomial s(ctx());

        if (q) *q = 0;

        r = a;

        while (r.degree() >= n) {
            s = ctx()(0);
            s[r.degree() - n] = r.lc();

            if (q) {
                *q *= d;
                *q += s;
            }
            r *= d;
            s *= b;
            int const nrdeg = r.degree() - 1;
            r -= s;
            /* We enforce this because the subtraction may miss the
             * cancellation of the leading term due to rounding.
             */
            if (r.degree() > nrdeg)
                r.cleandeg(nrdeg);
            e--;

            /* Cancellations can happen, here. We do have a test case
             * that triggers r===0, in which case we'll probably need to
             * resort to exact computations instead
             */
            if (r.has_nan() || r.has_inf() || r.degree() < 0)
                return false;
        }

        ASSERT(e >= 0);

        d = cado_math_aux::pow(d, static_cast<T>(e));
        if (q) *q *= d;
        r *= d;

        return true;
    }

    bool pseudo_remainder(polynomial & r, polynomial const & b) const
    {
        return pseudo_division(nullptr, r, b);
    }

    public:

    /* XXX caveat: This is not a proper resultant implementation. It
     * implicitly relies on the assumption that the inputs are integer
     * polynomials (but with floating-point representation).
     */
    T resultant(polynomial<T> const & q) const
    requires cado_math_aux::is_real_v<T>
    {
        polynomial const & p = *this;
        if (p.degree() < 0 || q.degree() < 0)
            return 0;

        polynomial a = p;
        polynomial b = q;
        polynomial r(ctx());

        int s = 1;
        int d;

        int pseudo_div = 1;

        T g = ctx()(1);
        T h = ctx()(1);

        if (a.degree() < b.degree()) {
            std::swap(a, b);

            if ((a.degree() % 2) == 1 && (b.degree() % 2) == 1)
                s = -1;
        }

        while (b.degree() > 0) {
            // TODO: verify if it is necessary.
            d = a.degree() - b.degree();

            if ((a.degree() % 2) == 1 && (b.degree() % 2) == 1)
                s = -s;

            pseudo_div = a.pseudo_remainder(r, b);
            if (!pseudo_div)
                break;

            a = b;

            ASSERT(d >= 0);

            b = r / (g * cado_math_aux::pow(h, d));

            g = a.lc();

            ASSERT(d != 0 || h == 1);

            h = cado_math_aux::pow(h, static_cast<T>(d - 1));
            h = cado_math_aux::pow(g, static_cast<T>(d)) / h;
        }

        if (pseudo_div) {
            ASSERT(a.degree() > 0);

            //For now, if b.degree() == -1, pseudo_div == 0.
            if (b.degree() == -1) {
                ASSERT(0);
            } else {

                ASSERT(a.degree() >= 0);

                h = cado_math_aux::pow(
                        static_cast<T>(b[0]), a.degree()) / cado_math_aux::pow(h, (a.degree() - 1));
                h *= s;
            }
        } else {
            // we encountered cancellations, so we need to resort to
            // exact arithmetic.
            // XXX This is only meant to be used for very special cases
            // of polynomials with integer coefficiens to start with, and
            // taking integer values. There doesn't seem to be a good
            // rationale for doing this kind of indiscriminate fallback.
            // TODO: use last version of a and b in pseudo_division.
            cxx_mpz val_z;
            cxx_mpz_poly pz(p);
            cxx_mpz_poly qz(q);
            mpz_poly_resultant(val_z, pz, qz);
            return cado_math_aux::mpz_get<T>(val_z);
        }
        return h;
    }

    T resultant(polynomial<T> const & q) const
    requires std::is_same_v<T, cxx_mpz>
    {
        cxx_mpz val_z;
        cxx_mpz_poly pz(*this);
        cxx_mpz_poly qz(q);
        mpz_poly_resultant(val_z, pz, qz);
        return val_z;
    }

};


static_assert(std::is_same_v<decltype(polynomial<int>{}(double())), double>);
static_assert(std::is_same_v<decltype(polynomial<int>{}(int())), int>);
static_assert(std::is_same_v<decltype(polynomial<cxx_mpz>{}(int())), cxx_mpz>);
static_assert(std::is_same_v<decltype(polynomial<cxx_mpz>{}(double())), double>);

// same idea. not a reason to pull cxx_mpfr.hpp or cxx_mpc.hpp though.
#ifdef HAVE_MPFR
static_assert(std::is_same_v<decltype(polynomial<cxx_mpz>{}(cxx_mpfr())), cxx_mpfr>);
#endif
// static_assert(std::is_same<decltype(polynomial<double>{}(cxx_mpc())), cxx_mpc>::value);


#ifdef HAVE_MPFR
/* This has to be a specific instantiation! */
template<>
inline polynomial<cxx_mpfr>::polynomial(cxx_mpz_poly const & f, number_context<cxx_mpfr> const & tr)
    : number_context<cxx_mpfr>(tr)
{
    coeffs.assign(f.degree() + 1, ctx()(0));
    for(int i = 0 ; i <= f.degree() ; i++)
        mpfr_set_z(coeffs[i], mpz_poly_coeff_const(f, i), MPFR_RNDN);
}
#endif

template<typename T>
std::istream& operator>>(std::istream& in, cado::named_proxy<polynomial<T> &> const & F)
{
    std::string line;
    for(;;in.get()) {
        int const c = in.peek();
        if (in.eof() || !isspace(c)) break;
    }
    if (!getline(in, line)) return in;
    std::istringstream is(line);

    using traits_type = typename polynomial<T>::parser_traits;
    cado_expression_parser<traits_type> P(F.x());
    P.tokenize(is);

    try {
        F.c = P.parse(number_context<T>(F.c));
    } catch (cado_expression_parser_details::parse_error const & p) {
        in.setstate(std::ios_base::failbit);
        return in;
    }

    return in;
}

template<typename T>
std::istream& operator>>(std::istream& in, polynomial<T> & F)
{
    return operator>>(in, F.named("x"));
}

/* printing needs a way to specify the variables... */
template<typename T>
inline std::ostream& operator<<(std::ostream& o, cado::named_proxy<polynomial<T> const &> const & f)
{
    return o << f.c.print(f.x());
}

/* we do have a default behaviour, though */
template<typename T>
inline std::ostream& operator<<(std::ostream& o, polynomial<T> const & f)
{
    return operator<<(o, f.named("x"));
}

} /* namespace polynomial_details */

template<typename T>
using polynomial = polynomial_details::polynomial<T>;


namespace fmt {
    template<typename T>
    struct formatter<polynomial<T>>: ostream_formatter {};
}


#endif	/* CADO_UTILS_POLYNOMIAL_HPP */<|MERGE_RESOLUTION|>--- conflicted
+++ resolved
@@ -609,7 +609,6 @@
      * in v , as well as a bound on the positive roots of *this, store in
      * v the positive roots of *this.  v is clobbered.
      */
-<<<<<<< HEAD
     template<typename U>
     void positive_roots_from_derivative_sign_changes(std::vector<U> & v, U bound) const
     {
@@ -626,15 +625,6 @@
 
         ASSERT_ALWAYS(degree() >= 1);
         if (degree() == 1) {
-=======
-    void positive_roots_from_derivative_sign_changes(std::vector<T> & v, T bound)
-    {
-        using namespace cado_math_aux;
-        if (degree() <= 0) {
-            /* A constant polynomial has no sign changes */
-            v.clear();
-        } else if (degree() == 1) {
->>>>>>> b9fa0f0f
             /* A linear polynomial has at most one root.
              *
              * We want strictly positive roots here, so we must not
@@ -643,11 +633,7 @@
              */
             const int s = sgn(coeffs[0]);
             if (s && s * eval(bound) <= 0)
-<<<<<<< HEAD
                 v.assign(1, - tr(coeffs[0]) / tr(coeffs[1]));
-=======
-                v.assign(1, - coeffs[0] / coeffs[1]);
->>>>>>> b9fa0f0f
         } else {
             U a = tr(0);
             U va = tr(coeffs[0]);
@@ -668,11 +654,7 @@
             /* if coeffs[0] == 0, we have a root at zero which doesn't
              * count as positive
              */
-<<<<<<< HEAD
-            int c01 = sgn(coeffs[0]) * sgn(coeffs[1] ? coeffs[1] : coeffs[2]);
-=======
-            T c01 = sgn(coeffs[0]) * sgn(coeffs[1] ? coeffs[1] : (sgn(bound) * coeffs[2]));
->>>>>>> b9fa0f0f
+            int c01 = sgn(coeffs[0]) * sgn(coeffs[1] ? coeffs[1] : (sgn(bound) * coeffs[2]));
             bool no_chance = c01 * sgn(bound) > 0 || coeffs[0] == 0;
             for(size_t i = 0 ; i < v.size() ; i++) {
                 U b = v[i];
