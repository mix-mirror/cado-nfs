#include "cado.h" // IWYU pragma: keep

#include <climits> /* for INT_MAX */
#include <cstdio>  // FILE // IWYU pragma: keep
#include <cstdlib>
#include <cstring>

<<<<<<< HEAD
#include <algorithm>
#include <ostream>
#include <vector>

#include <gmp.h>

#include "cxx_mpz.hpp"
=======
#include <ostream>
#include <vector>
#include <string>

#include <gmp.h>
#include "fmt/base.h"
#include "fmt/format.h"
#include "fmt/ostream.h"

#include "cxx_mpz.hpp"
#include "fmt_helper_sagemath.hpp"
>>>>>>> 812998c4
#include "lll.h" // mat_Z, LLL
#include "macros.h"
#include "mpz_mat.h"
#include "mpz_poly.h"

/*{{{ entry access*/
mpz_ptr mpz_mat_entry(mpz_mat_ptr M, unsigned int i, unsigned int j)
{
    return M->x[i * M->n + j];
}

mpz_srcptr mpz_mat_entry_const(mpz_mat_srcptr M, unsigned int i, unsigned int j)
{
    return M->x[i * M->n + j];
}

mpq_ptr mpq_mat_entry(mpq_mat_ptr M, unsigned int i, unsigned int j)
{
    return M->x[i * M->n + j];
}

mpq_srcptr mpq_mat_entry_const(mpq_mat_srcptr M, unsigned int i, unsigned int j)
{
    return M->x[i * M->n + j];
}
/*}}}*/
/*{{{ init/clear/realloc*/
void mpz_mat_init(mpz_mat_ptr M, unsigned int m, unsigned int n)
{
    M->x = (mpz_t *)((m && n) ? malloc(m * n * sizeof(mpz_t)) : NULL);

    M->m = m;
    M->n = n;
    for (unsigned int i = 0; i < M->m; i++)
        for (unsigned int j = 0; j < M->n; j++)
            mpz_init(mpz_mat_entry(M, i, j));
}

void mpz_mat_clear(mpz_mat_ptr M)
{
    for (unsigned int i = 0; i < M->m; i++)
        for (unsigned int j = 0; j < M->n; j++)
            mpz_clear(mpz_mat_entry(M, i, j));
    free(M->x);
}

void mpz_mat_realloc(mpz_mat_ptr M, unsigned int m, unsigned int n)
{
    if (M->m == m && M->n == n)
        return;
    mpz_mat_clear(M);
    mpz_mat_init(M, m, n);
}

void mpq_mat_init(mpq_mat_ptr M, unsigned int m, unsigned int n)
{
    M->x = (mpq_t *)((m && n) ? malloc(m * n * sizeof(mpq_t)) : NULL);
    M->m = m;
    M->n = n;
    for (unsigned int i = 0; i < M->m; i++)
        for (unsigned int j = 0; j < M->n; j++)
            mpq_init(mpq_mat_entry(M, i, j));
}

void mpq_mat_clear(mpq_mat_ptr M)
{
    for (unsigned int i = 0; i < M->m; i++)
        for (unsigned int j = 0; j < M->n; j++)
            mpq_clear(mpq_mat_entry(M, i, j));
    free(M->x);
}

void mpq_mat_realloc(mpq_mat_ptr M, unsigned int m, unsigned int n)
{
    if (M->m == m && M->n == n)
        return;
    mpq_mat_clear(M);
    mpq_mat_init(M, m, n);
}

/*}}}*/
/*{{{ operations on submatrices, and swaps*/
void mpz_mat_submat_swap(mpz_mat_ptr A0, unsigned int i0, unsigned int j0,
                         mpz_mat_ptr A1, unsigned int i1, unsigned int j1,
                         unsigned int dm, unsigned int dn)
{
    ASSERT_ALWAYS(i0 + dm <= A0->m);
    ASSERT_ALWAYS(i1 + dm <= A1->m);
    ASSERT_ALWAYS(j0 + dn <= A0->n);
    ASSERT_ALWAYS(j1 + dn <= A1->n);
    for (unsigned int i = 0; i < dm; i++) {
        for (unsigned int j = 0; j < dn; j++) {
            mpz_swap(mpz_mat_entry(A0, i0 + i, j0 + j),
                     mpz_mat_entry(A1, i1 + i, j1 + j));
        }
    }
}

void mpz_mat_submat_set(mpz_mat_ptr A0, unsigned int i0, unsigned int j0,
                        mpz_mat_srcptr A1, unsigned int i1, unsigned int j1,
                        unsigned int dm, unsigned int dn)
{
    ASSERT_ALWAYS(i0 + dm <= A0->m);
    ASSERT_ALWAYS(i1 + dm <= A1->m);
    ASSERT_ALWAYS(j0 + dn <= A0->n);
    ASSERT_ALWAYS(j1 + dn <= A1->n);
    for (unsigned int i = 0; i < dm; i++) {
        for (unsigned int j = 0; j < dn; j++) {
            mpz_set(mpz_mat_entry(A0, i0 + i, j0 + j),
                    mpz_mat_entry_const(A1, i1 + i, j1 + j));
        }
    }
}

void mpq_mat_swap(mpq_mat_ptr A, mpq_mat_ptr B)
{
    mpz_mat C;
    memcpy(C, A, sizeof(mpz_mat));
    memcpy(A, B, sizeof(mpz_mat));
    memcpy(B, C, sizeof(mpz_mat));
}

void mpq_mat_submat_swap(mpq_mat_ptr A0, unsigned int i0, unsigned int j0,
                         mpq_mat_ptr A1, unsigned int i1, unsigned int j1,
                         unsigned int dm, unsigned int dn)
{
    ASSERT_ALWAYS(i0 + dm <= A0->m);
    ASSERT_ALWAYS(i1 + dm <= A1->m);
    ASSERT_ALWAYS(j0 + dn <= A0->n);
    ASSERT_ALWAYS(j1 + dn <= A1->n);
    for (unsigned int i = 0; i < dm; i++) {
        for (unsigned int j = 0; j < dn; j++) {
            mpq_swap(mpq_mat_entry(A0, i0 + i, j0 + j),
                     mpq_mat_entry(A1, i1 + i, j1 + j));
        }
    }
}

void mpq_mat_submat_set(mpq_mat_ptr A0, unsigned int i0, unsigned int j0,
                        mpq_mat_srcptr A1, unsigned int i1, unsigned int j1,
                        unsigned int dm, unsigned int dn)
{
    ASSERT_ALWAYS(i0 + dm <= A0->m);
    ASSERT_ALWAYS(i1 + dm <= A1->m);
    ASSERT_ALWAYS(j0 + dn <= A0->n);
    ASSERT_ALWAYS(j1 + dn <= A1->n);
    for (unsigned int i = 0; i < dm; i++) {
        for (unsigned int j = 0; j < dn; j++) {
            mpq_set(mpq_mat_entry(A0, i0 + i, j0 + j),
                    mpq_mat_entry_const(A1, i1 + i, j1 + j));
        }
    }
}

void mpz_mat_swap(mpz_mat_ptr A, mpz_mat_ptr B)
{
    mpz_mat C;
    memcpy(C, A, sizeof(mpz_mat));
    memcpy(A, B, sizeof(mpz_mat));
    memcpy(B, C, sizeof(mpz_mat));
}

/*}}}*/
/*{{{ set/set_ui*/
void mpz_mat_set(mpz_mat_ptr dst, mpz_mat_srcptr src)
{
    mpz_mat_realloc(dst, src->m, src->n);
    for (unsigned int i = 0; i < src->m; i++)
        for (unsigned int j = 0; j < src->n; j++)
            mpz_set(mpz_mat_entry(dst, i, j), mpz_mat_entry_const(src, i, j));
}

void mpz_mat_set_ui(mpz_mat_ptr M, unsigned long a)
{
    if (a) {
        ASSERT_ALWAYS(M->m == M->n);
    }
    for (unsigned int i = 0; i < M->m; i++)
        for (unsigned int j = 0; j < M->n; j++)
            mpz_set_ui(mpz_mat_entry(M, i, j), i == j ? a : 0);
}

void mpz_mat_set_mpz(mpz_mat_ptr M, mpz_srcptr a)
{
    ASSERT_ALWAYS(M->m == M->n);
    for (unsigned int i = 0; i < M->m; i++) {
        mpz_set(mpz_mat_entry(M, i, i), a);
    }
}

void mpz_mat_add_ui(mpz_mat_ptr M, unsigned long a)
{
    ASSERT_ALWAYS(M->m == M->n);
    for (unsigned int i = 0; i < M->m; i++) {
        mpz_ptr mii = mpz_mat_entry(M, i, i);
        mpz_add_ui(mii, mii, a);
    }
}

void mpz_mat_add_mpz(mpz_mat_ptr M, mpz_srcptr a)
{
    ASSERT_ALWAYS(M->m == M->n);
    for (unsigned int i = 0; i < M->m; i++) {
        mpz_ptr mii = mpz_mat_entry(M, i, i);
        mpz_add(mii, mii, a);
    }
}

void mpq_mat_set_ui(mpq_mat_ptr M, unsigned long a)
{
    if (a) {
        ASSERT_ALWAYS(M->m == M->n);
    }
    for (unsigned int i = 0; i < M->m; i++)
        for (unsigned int j = 0; j < M->n; j++)
            mpq_set_ui(mpq_mat_entry(M, i, j), i == j ? a : 0, 1);
}

void mpq_mat_set(mpq_mat_ptr dst, mpq_mat_srcptr src)
{
    mpq_mat_realloc(dst, src->m, src->n);
    for (unsigned int i = 0; i < src->m; i++)
        for (unsigned int j = 0; j < src->n; j++)
            mpq_set(mpq_mat_entry(dst, i, j), mpq_mat_entry_const(src, i, j));
}

void mpz_mat_urandomm(mpz_mat_ptr M, gmp_randstate_t state, mpz_srcptr p)
{
    for (unsigned int i = 0; i < M->m; i++)
        for (unsigned int j = 0; j < M->n; j++)
            mpz_urandomm(mpz_mat_entry(M, i, j), state, p);
}

void mpq_mat_urandomm(mpq_mat_ptr M, gmp_randstate_t state, mpz_srcptr p)
{
    for (unsigned int i = 0; i < M->m; i++)
        for (unsigned int j = 0; j < M->n; j++) {
            mpz_urandomm(mpq_numref(mpq_mat_entry(M, i, j)), state, p);
            mpz_set_ui(mpq_denref(mpq_mat_entry(M, i, j)), 1);
        }
}

/*}}}*/
/*{{{ Joining matrices */
void mpz_mat_vertical_join(mpz_mat_ptr N, mpz_mat_srcptr M1, mpz_mat_srcptr M2)
{
    if (N == M1 || N == M2) {
        mpz_mat Nx;
        mpz_mat_init(Nx, 0, 0);
        mpz_mat_vertical_join(Nx, M1, M2);
        mpz_mat_swap(Nx, N);
        mpz_mat_clear(Nx);
        return;
    }
    ASSERT_ALWAYS(M1->n == M2->n);
    mpz_mat_realloc(N, M1->m + M2->m, M1->n);
    mpz_mat_submat_set(N, 0, 0, M1, 0, 0, M1->m, M1->n);
    mpz_mat_submat_set(N, M1->m, 0, M2, 0, 0, M2->m, M2->n);
}
void mpq_mat_vertical_join(mpq_mat_ptr N, mpq_mat_srcptr M1, mpq_mat_srcptr M2)
{
    if (N == M1 || N == M2) {
        mpq_mat Nx;
        mpq_mat_init(Nx, 0, 0);
        mpq_mat_vertical_join(Nx, M1, M2);
        mpq_mat_swap(Nx, N);
        mpq_mat_clear(Nx);
        return;
    }
    ASSERT_ALWAYS(M1->n == M2->n);
    mpq_mat_realloc(N, M1->m + M2->m, M1->n);
    mpq_mat_submat_set(N, 0, 0, M1, 0, 0, M1->m, M1->n);
    mpq_mat_submat_set(N, M1->m, 0, M2, 0, 0, M2->m, M2->n);
}
void mpz_mat_horizontal_join(mpz_mat_ptr N, mpz_mat_srcptr M1,
                             mpz_mat_srcptr M2)
{
    if (N == M1 || N == M2) {
        mpz_mat Nx;
        mpz_mat_init(Nx, 0, 0);
        mpz_mat_horizontal_join(Nx, M1, M2);
        mpz_mat_swap(Nx, N);
        mpz_mat_clear(Nx);
        return;
    }
    ASSERT_ALWAYS(M1->m == M2->m);
    mpz_mat_realloc(N, M1->m, M1->n + M2->n);
    mpz_mat_submat_set(N, 0, 0, M1, 0, 0, M1->m, M1->n);
    mpz_mat_submat_set(N, 0, M1->n, M2, 0, 0, M2->m, M2->n);
}
void mpq_mat_horizontal_join(mpq_mat_ptr N, mpq_mat_srcptr M1,
                             mpq_mat_srcptr M2)
{
    if (N == M1 || N == M2) {
        mpq_mat Nx;
        mpq_mat_init(Nx, 0, 0);
        mpq_mat_horizontal_join(Nx, M1, M2);
        mpq_mat_swap(Nx, N);
        mpq_mat_clear(Nx);
        return;
    }
    ASSERT_ALWAYS(M1->m == M2->m);
    mpq_mat_realloc(N, M1->m, M1->n + M2->n);
    mpq_mat_submat_set(N, 0, 0, M1, 0, 0, M1->m, M1->n);
    mpq_mat_submat_set(N, 0, M1->n, M2, 0, 0, M2->m, M2->n);
}
/*}}}*/
/*{{{ determinant, trace and transposition */
void mpz_mat_trace(mpz_ptr t, mpz_mat_srcptr M) /*{{{*/
{
    ASSERT_ALWAYS(M->m == M->n);
    mpz_set_ui(t, 0);
    for (unsigned int i = 0; i < M->n; i++)
        mpz_add(t, t, mpz_mat_entry_const(M, i, i));
}
/*}}}*/
void mpz_mat_determinant_triangular(mpz_ptr d, mpz_mat_srcptr M) /*{{{*/
{
    // We assume that M is triangular
    ASSERT_ALWAYS(M->m == M->n);
    mpz_set_ui(d, 1);
    for (unsigned int i = 0; i < M->n; i++)
        mpz_mul(d, d, mpz_mat_entry_const(M, i, i));
}
/*}}}*/
<<<<<<< HEAD
=======
void mpz_mat_determinant(mpz_ptr d, mpz_mat_srcptr A)
{
    cxx_mpz_mat H;
    mpz_mat_set(H, A);
    int s = mpz_mat_hermite_form(H);
    mpz_mat_determinant_triangular(d, H);
    mpz_mul_si(d, d, s);
}

>>>>>>> 812998c4
void mpz_mat_transpose(mpz_mat_ptr D, mpz_mat_srcptr M) /*{{{*/
{
    if (D != M) {
        mpz_mat_realloc(D, M->n, M->m);
        for (unsigned int i = 0; i < M->m; i++) {
            for (unsigned int j = 0; j < M->n; j++) {
                mpz_srcptr mij = mpz_mat_entry_const(M, i, j);
                mpz_ptr dji = mpz_mat_entry(D, j, i);
                mpz_set(dji, mij);
            }
        }
    } else if (M->m != M->n) {
        /* transpose a rectangular matrix in place. Rather annoying to do
         * with real swaps, right ? */
        mpz_mat Mc;
        mpz_mat_init(Mc, 0, 0);
        mpz_mat_set(Mc, M);
        mpz_mat_transpose(D, Mc);
        mpz_mat_clear(Mc);
    } else {
        for (unsigned int i = 0; i < M->m; i++) {
            for (unsigned int j = i + 1; j < M->n; j++) {
                mpz_ptr dij = mpz_mat_entry(D, i, j);
                mpz_ptr dji = mpz_mat_entry(D, j, i);
                mpz_swap(dji, dij);
            }
        }
    }
} /*}}}*/

void mpz_mat_reverse_rows(mpz_mat_ptr B, mpz_mat_srcptr A)
{
    if (A != B) {
        mpz_mat_realloc(B, A->m, A->n);
        for (unsigned int i = 0; i < A->m; i++) {
            mpz_mat_submat_set(B, i, 0, A, A->m - 1 - i, 0, 1, A->n);
        }
    } else {
        for (unsigned int i = 0; i < A->m - 1 - i; i++) {
            mpz_mat_submat_swap(B, i, 0, B, A->m - 1 - i, 0, 1, A->n);
        }
    }
}

void mpz_mat_reverse_columns(mpz_mat_ptr B, mpz_mat_srcptr A)
{
    if (A != B) {
        mpz_mat_realloc(B, A->m, A->n);
        for (unsigned int j = 0; j < A->n; j++) {
            mpz_mat_submat_set(B, 0, j, A, 0, A->n - 1 - j, A->m, 1);
        }
    } else {
        for (unsigned int j = 0; j < A->n - 1 - j; j++) {
            mpz_mat_submat_swap(B, 0, j, B, 0, A->n - 1 - j, A->m, 1);
        }
    }
}

void mpq_mat_trace(mpq_ptr t, mpq_mat_srcptr M) /*{{{*/
{
    ASSERT_ALWAYS(M->m == M->n);
    mpq_set_ui(t, 0, 1);
    for (unsigned int i = 0; i < M->n; i++)
        mpq_add(t, t, mpq_mat_entry_const(M, i, i));
}
/*}}}*/
void mpq_mat_determinant_triangular(mpq_ptr d, mpq_mat_srcptr M) /*{{{*/
{
    // We assume that M is triangular
    ASSERT_ALWAYS(M->m == M->n);
    mpq_set_ui(d, 1, 1);
    for (unsigned int i = 0; i < M->n; i++)
        mpq_mul(d, d, mpq_mat_entry_const(M, i, i));
<<<<<<< HEAD
=======
}
/*}}}*/
void mpq_mat_determinant(mpq_ptr d, mpq_mat_srcptr M) /*{{{*/
{
    ASSERT_ALWAYS(M->m == M->n);
    cxx_mpz_mat num;
    cxx_mpz den;
    mpq_mat_numden(num, den, M);
    mpz_mat_determinant(mpq_numref(d), num);
    mpz_pow_ui(mpq_denref(d), den, M->n);
    mpq_canonicalize(d);
>>>>>>> 812998c4
}
/*}}}*/
void mpq_mat_transpose(mpq_mat_ptr D, mpq_mat_srcptr M) /*{{{*/
{
    if (D != M) {
        mpq_mat_realloc(D, M->n, M->m);
        for (unsigned int i = 0; i < M->m; i++) {
            for (unsigned int j = 0; j < M->n; j++) {
                mpq_srcptr mij = mpq_mat_entry_const(M, i, j);
                mpq_ptr dji = mpq_mat_entry(D, j, i);
                mpq_set(dji, mij);
            }
        }
    } else if (M->m != M->n) {
        /* transpose a rectangular matrix in place. Rather annoying to do
         * with real swaps, right ? */
        mpq_mat Mc;
        mpq_mat_init(Mc, 0, 0);
        mpq_mat_set(Mc, M);
        mpq_mat_transpose(D, Mc);
        mpq_mat_clear(Mc);
    } else {
        for (unsigned int i = 0; i < M->m; i++) {
            for (unsigned int j = i + 1; j < M->n; j++) {
                mpq_ptr dij = mpq_mat_entry(D, i, j);
                mpq_ptr dji = mpq_mat_entry(D, j, i);
                mpq_swap(dji, dij);
            }
        }
    }
} /*}}}*/
/*}}}*/
/*{{{ miscellaneous */

/* convert to integer matrix divided by lcm of denominator.
 *
 * returns 1 if the denominator is 1, 0 otherwise.
 *
 * if num==NULL, only the denominator is returned.
 *
 * if den==NULL, only the return value is meaningful (num is not changed)
 */

int mpq_mat_numden(mpz_mat_ptr num, mpz_ptr den, mpq_mat_srcptr M) /*{{{*/
{
    int ret = 1;
    if (den)
        mpz_set_ui(den, 1);
    for (unsigned int i = 0; i < M->m; i++) {
        for (unsigned int j = 0; j < M->n; j++) {
            mpz_srcptr Mij = mpq_denref(mpq_mat_entry_const(M, i, j));
            if (den) {
                mpz_lcm(den, den, Mij);
            } else if (mpz_cmp_ui(Mij, 1) != 0) {
                ret = 0;
            }
        }
    }
    if (!ret || !num)
        return ret;
    mpz_mat_realloc(num, M->m, M->n);
    for (unsigned int i = 0; i < M->m; i++) {
        for (unsigned int j = 0; j < M->n; j++) {
            mpz_ptr dst = mpz_mat_entry(num, i, j);
            mpq_srcptr src = mpq_mat_entry_const(M, i, j);
            if (den) {
                mpz_divexact(dst, den, mpq_denref(src));
                mpz_mul(dst, dst, mpq_numref(src));
            } else {
                mpz_set(dst, mpq_numref(src));
            }
        }
    }
    return ret;
}
/*}}}*/
void mpq_mat_set_mpz_mat(mpq_mat_ptr N, mpz_mat_srcptr M) /*{{{*/
{
    mpq_mat_realloc(N, M->m, M->n);
    for (unsigned int i = 0; i < M->m; i++) {
        for (unsigned int j = 0; j < M->n; j++) {
            mpq_set_z(mpq_mat_entry(N, i, j), mpz_mat_entry_const(M, i, j));
        }
    }
}
/*}}}*/
void mpq_mat_set_mpz_mat_denom(mpq_mat_ptr N, mpz_mat_srcptr M,
                               mpz_srcptr d) /*{{{*/
{
    mpq_mat_realloc(N, M->m, M->n);
    for (unsigned int i = 0; i < M->m; i++) {
        for (unsigned int j = 0; j < M->n; j++) {
            mpq_ptr nij = mpq_mat_entry(N, i, j);
            mpz_srcptr mij = mpz_mat_entry_const(M, i, j);
            mpz_set(mpq_numref(nij), mij);
            mpz_set(mpq_denref(nij), d);
            mpq_canonicalize(nij);
        }
    }
}
/*}}}*/
void mpz_mat_mod_ui(mpz_mat_ptr dst, mpz_mat_srcptr src,
                    unsigned long p) /*{{{*/
{
    mpz_mat_realloc(dst, src->m, src->n); /* no-op if dst == src */
    for (unsigned int i = 0; i < src->m; i++) {
        for (unsigned int j = 0; j < src->n; j++) {
            mpz_fdiv_r_ui(mpz_mat_entry(dst, i, j),
                          mpz_mat_entry_const(src, i, j), p);
        }
    }
} /*}}}*/
void mpz_mat_mod_mpz(mpz_mat_ptr dst, mpz_mat_srcptr src, mpz_srcptr p) /*{{{*/
{
    mpz_mat_realloc(dst, src->m, src->n); /* no-op if dst == src */
    for (unsigned int i = 0; i < src->m; i++) {
        for (unsigned int j = 0; j < src->n; j++) {
            mpz_fdiv_r(mpz_mat_entry(dst, i, j), mpz_mat_entry_const(src, i, j),
                       p);
        }
    }
} /*}}}*/

int mpz_mat_p_valuation(mpz_mat_srcptr A, mpz_srcptr p)
{
    int val = INT_MAX;
    cxx_mpz c;
    for (unsigned int i = 0; val && i < A->m; i++) {
        for (unsigned int j = 0; val && j < A->n; j++) {
            int v = 0;
            mpz_srcptr aij = mpz_mat_entry_const(A, i, j);
            if (mpz_size(aij) == 0)
                continue;
            mpz_set(c, aij);
            for (; v < val && mpz_divisible_p(c, p); v++)
                mpz_fdiv_q(c, c, p);
            val = v;
        }
    }
    return val;
}

int mpz_mat_p_valuation_ui(mpz_mat_srcptr A, unsigned long p)
{
    int val = INT_MAX;
    cxx_mpz c;
    for (unsigned int i = 0; val && i < A->m; i++) {
        for (unsigned int j = 0; val && j < A->n; j++) {
            int v = 0;
            mpz_srcptr aij = mpz_mat_entry_const(A, i, j);
            if (mpz_size(aij) == 0)
                continue;
            mpz_set(c, aij);
            for (; v < val && mpz_divisible_ui_p(c, p); v++)
                mpz_fdiv_q_ui(c, c, p);
            val = v;
        }
    }
    return val;
}

/*}}}*/

/* {{{ row-level operations (for Gauss and friends, mostly) */
// Return 1 if the k-th line of M is null, 0 else
int mpz_mat_isnull_row(mpz_mat_srcptr M, unsigned int k)
{ /*{{{*/
    unsigned int j = 0;
    ASSERT_ALWAYS(k < M->m);
    while ((j < M->n) && !mpz_cmp_si(mpz_mat_entry_const(M, k, j), 0)) {
        j++;
    }
    if (j == M->n) {
        return 1;
    }
    return 0;
}
/*}}}*/
void mpz_mat_swaprows(mpz_mat_ptr M, unsigned int i0, unsigned int i1) /*{{{*/
{
    ASSERT_ALWAYS(i0 < M->m);
    ASSERT_ALWAYS(i1 < M->m);
    if (i0 == i1)
        return;
    for (unsigned int j = 0; j < M->n; j++) {
        mpz_swap(mpz_mat_entry(M, i0, j), mpz_mat_entry(M, i1, j));
    }
}
/*}}}*/
void mpq_mat_swaprows(mpq_mat_ptr M, unsigned int i0, unsigned int i1) /*{{{*/
{
    ASSERT_ALWAYS(i0 < M->m);
    ASSERT_ALWAYS(i1 < M->m);
    if (i0 == i1)
        return;
    for (unsigned int j = 0; j < M->n; j++) {
        mpq_swap(mpq_mat_entry(M, i0, j), mpq_mat_entry(M, i1, j));
    }
}
/*}}}*/
<<<<<<< HEAD
void mpz_mat_rotatedownrows(mpz_mat_ptr M, unsigned int i0,
                            unsigned int k) /*{{{*/
{
    /* apply a circular shift on rows [i0...i0+k[ */
    ASSERT_ALWAYS(i0 < M->m);
    ASSERT_ALWAYS(i0 + k <= M->m);
    if (k <= 1)
        return;
    for (unsigned int j = 0; j < M->n; j++) {
        for (unsigned int s = k - 1; s--;) {
            mpz_swap(mpz_mat_entry(M, i0 + s, j),
                     mpz_mat_entry(M, i0 + s + 1, j));
        }
    }
}
/*}}}*/
void mpq_mat_rotatedownrows(mpq_mat_ptr M, unsigned int i0,
                            unsigned int k) /*{{{*/
{
    ASSERT_ALWAYS(i0 < M->m);
    ASSERT_ALWAYS(i0 + k <= M->m);
    if (k <= 1)
        return;
    for (unsigned int j = 0; j < M->n; j++) {
        for (unsigned int s = k - 1; s--;) {
            mpq_swap(mpq_mat_entry(M, i0 + s, j),
                     mpq_mat_entry(M, i0 + s + 1, j));
        }
    }
}
/*}}}*/
void mpz_mat_permuterows(mpz_mat_ptr M, unsigned int * perm) /*{{{*/
{
    /* put row perm[k] in row k */
    mpz_mat Mx;
    mpz_mat_init(Mx, M->m, M->n);
    for (unsigned int i = 0; i < M->m; i++) {
        for (unsigned int j = 0; j < M->n; j++) {
            ASSERT_ALWAYS(perm[i] < M->m);
            mpz_swap(mpz_mat_entry(Mx, i, j), mpz_mat_entry(M, perm[i], j));
        }
    }
    mpz_mat_swap(M, Mx);
    mpz_mat_clear(Mx);
}
/*}}}*/
void mpq_mat_permuterows(mpq_mat_ptr M, unsigned int * perm) /*{{{*/
{
    mpq_mat Mx;
    mpq_mat_init(Mx, M->m, M->n);
    for (unsigned int i = 0; i < M->m; i++) {
        for (unsigned int j = 0; j < M->n; j++) {
            mpq_swap(mpq_mat_entry(Mx, i, j), mpq_mat_entry(M, perm[i], j));
        }
    }
    mpq_mat_swap(M, Mx);
    mpq_mat_clear(Mx);
}
/*}}}*/
static int permutation_signature(unsigned int const * perm,
                                 unsigned int n) /*{{{*/
{
    /* can this be done in O(n) only ?? */
    int sign = 1;
    for (unsigned int i = 0; i < n; i++)
        for (unsigned int j = i; j < n; j++)
            if (perm[j] < perm[i])
                sign *= -1;
    return sign;
}
=======
>>>>>>> 812998c4
/*}}}*/

/* add lambda times row i1 to row i0 */
void mpz_mat_addmulrow(mpz_mat_ptr M, unsigned int i0, unsigned int i1,
                       mpz_srcptr lambda) /*{{{*/
{
    ASSERT_ALWAYS(i0 < M->m);
    ASSERT_ALWAYS(i1 < M->m);
    for (unsigned int j = 0; j < M->n; j++) {
        mpz_addmul(mpz_mat_entry(M, i0, j), lambda, mpz_mat_entry(M, i1, j));
<<<<<<< HEAD
    }
}
/*}}}*/
void mpz_mat_addmulrow_mod(mpz_mat_ptr M, unsigned int i0, unsigned int i1,
                           mpz_srcptr lambda, mpz_srcptr p) /*{{{*/
{
    ASSERT_ALWAYS(i0 < M->m);
    ASSERT_ALWAYS(i1 < M->m);
    for (unsigned int j = 0; j < M->n; j++) {
        mpz_addmul(mpz_mat_entry(M, i0, j), lambda, mpz_mat_entry(M, i1, j));
        mpz_mod(mpz_mat_entry(M, i0, j), mpz_mat_entry(M, i0, j), p);
=======
>>>>>>> 812998c4
    }
}
/*}}}*/
/* add lambda times row i1 to row i0 */
void mpq_mat_addmulrow(mpq_mat_ptr M, unsigned int i0, unsigned int i1,
                       mpq_srcptr lambda) /*{{{*/
{
    ASSERT_ALWAYS(i0 < M->m);
    ASSERT_ALWAYS(i1 < M->m);
    mpq_t tmp;
    mpq_init(tmp);
    for (unsigned int j = 0; j < M->n; j++) {
        /* we have no mpq_addmul, unfortunately */
        mpq_mul(tmp, lambda, mpq_mat_entry(M, i1, j));
        mpq_add(mpq_mat_entry(M, i0, j), mpq_mat_entry(M, i0, j), tmp);
    }
    mpq_clear(tmp);
}
/*}}}*/
/* subtract lambda times row i1 to row i0 */
void mpz_mat_submulrow(mpz_mat_ptr M, unsigned int i0, unsigned int i1,
                       mpz_srcptr lambda) /*{{{*/
{
    ASSERT_ALWAYS(i0 < M->m);
    ASSERT_ALWAYS(i1 < M->m);
    for (unsigned int j = 0; j < M->n; j++) {
        mpz_submul(mpz_mat_entry(M, i0, j), lambda, mpz_mat_entry(M, i1, j));
    }
}
/*}}}*/
<<<<<<< HEAD
void mpz_mat_submulrow_mod(mpz_mat_ptr M, unsigned int i0, unsigned int i1,
=======
static void mpz_mat_submulrow_mod(mpz_mat_ptr M, unsigned int i0, unsigned int i1,
>>>>>>> 812998c4
                           mpz_srcptr lambda, mpz_srcptr p) /*{{{*/
{
    ASSERT_ALWAYS(i0 < M->m);
    ASSERT_ALWAYS(i1 < M->m);
    for (unsigned int j = 0; j < M->n; j++) {
        mpz_submul(mpz_mat_entry(M, i0, j), lambda, mpz_mat_entry(M, i1, j));
        mpz_mod(mpz_mat_entry(M, i0, j), mpz_mat_entry(M, i0, j), p);
    }
}
/*}}}*/
/* subtract lambda times row i1 to row i0 */
void mpq_mat_submulrow(mpq_mat_ptr M, unsigned int i0, unsigned int i1,
                       mpq_srcptr lambda) /*{{{*/
{
    ASSERT_ALWAYS(i0 < M->m);
    ASSERT_ALWAYS(i1 < M->m);
    mpq_t tmp;
    mpq_init(tmp);
    for (unsigned int j = 0; j < M->n; j++) {
        /* we have no mpq_submul, unfortunately */
        mpq_mul(tmp, lambda, mpq_mat_entry(M, i1, j));
        mpq_sub(mpq_mat_entry(M, i0, j), mpq_mat_entry(M, i0, j), tmp);
    }
    mpq_clear(tmp);
}
/*}}}*/

/* add row i1 to row i0 */
void mpz_mat_addrow(mpz_mat_ptr M, unsigned int i0, unsigned int i1) /*{{{*/
{
    ASSERT_ALWAYS(i0 < M->m);
    ASSERT_ALWAYS(i1 < M->m);
    for (unsigned int j = 0; j < M->n; j++) {
        mpz_add(mpz_mat_entry(M, i0, j), mpz_mat_entry(M, i0, j),
                mpz_mat_entry(M, i1, j));
    }
}
/*}}}*/
/* add row i1 to row i0 */
void mpq_mat_addrow(mpq_mat_ptr M, unsigned int i0, unsigned int i1) /*{{{*/
{
    ASSERT_ALWAYS(i0 < M->m);
    ASSERT_ALWAYS(i1 < M->m);
    for (unsigned int j = 0; j < M->n; j++) {
        mpq_add(mpq_mat_entry(M, i0, j), mpq_mat_entry(M, i0, j),
                mpq_mat_entry(M, i1, j));
    }
}
/*}}}*/

/* subtract row i1 to row i0 */
void mpz_mat_subrow(mpz_mat_ptr M, unsigned int i0, unsigned int i1) /*{{{*/
{
    ASSERT_ALWAYS(i0 < M->m);
    ASSERT_ALWAYS(i1 < M->m);
    for (unsigned int j = 0; j < M->n; j++) {
        mpz_sub(mpz_mat_entry(M, i0, j), mpz_mat_entry(M, i0, j),
                mpz_mat_entry(M, i1, j));
    }
}
/*}}}*/
/* subtract row i1 to row i0 */
void mpq_mat_subrow(mpq_mat_ptr M, unsigned int i0, unsigned int i1) /*{{{*/
{
    ASSERT_ALWAYS(i0 < M->m);
    ASSERT_ALWAYS(i1 < M->m);
    for (unsigned int j = 0; j < M->n; j++) {
        mpq_sub(mpq_mat_entry(M, i0, j), mpq_mat_entry(M, i0, j),
                mpq_mat_entry(M, i1, j));
    }
}
/*}}}*/
/* multiply row i0 by lambda */
void mpz_mat_mulrow(mpz_mat_ptr M, unsigned int i0, mpz_srcptr lambda) /*{{{*/
{
    ASSERT_ALWAYS(i0 < M->m);
    for (unsigned int j = 0; j < M->n; j++) {
        mpz_mul(mpz_mat_entry(M, i0, j), mpz_mat_entry(M, i0, j), lambda);
    }
}
/*}}}*/
void mpz_mat_mulrow_mod(mpz_mat_ptr M, unsigned int i0, mpz_srcptr lambda,
                        mpz_srcptr p) /*{{{*/
{
    ASSERT_ALWAYS(i0 < M->m);
    for (unsigned int j = 0; j < M->n; j++) {
        mpz_mul(mpz_mat_entry(M, i0, j), mpz_mat_entry(M, i0, j), lambda);
        mpz_mod(mpz_mat_entry(M, i0, j), mpz_mat_entry(M, i0, j), p);
    }
}
/*}}}*/
/* multiply row i0 by lambda */
void mpq_mat_mulrow(mpq_mat_ptr M, unsigned int i0, mpq_srcptr lambda) /*{{{*/
{
    ASSERT_ALWAYS(i0 < M->m);
    for (unsigned int j = 0; j < M->n; j++) {
        mpq_mul(mpq_mat_entry(M, i0, j), mpq_mat_entry(M, i0, j), lambda);
    }
}
/*}}}*/

/* }}} */
<<<<<<< HEAD
/*{{{ I/O*/
void mpz_mat_fprint(FILE * stream, mpz_mat_srcptr M)
{
    for (unsigned int i = 0; i < M->m; i++) {
        for (unsigned int j = 0; j < M->n; j++) {
            gmp_fprintf(stream, " %Zd", mpz_mat_entry_const(M, i, j));
        }
        fprintf(stream, "\n");
    }
}

void mpq_mat_fprint(FILE * stream, mpq_mat_srcptr M)
{
    for (unsigned int i = 0; i < M->m; i++) {
        for (unsigned int j = 0; j < M->n; j++) {
            gmp_fprintf(stream, " %Qd", mpq_mat_entry_const(M, i, j));
        }
        fprintf(stream, "\n");
    }
}

void mpq_mat_fprint_as_mpz(FILE * f, mpq_mat_srcptr M)
{
    cxx_mpz denom;
    mpz_mat N;

    mpz_mat_init(N, 0, 0);

    mpq_mat_numden(N, denom, M);

    mpz_mat_fprint(f, N);
    gmp_fprintf(f, "Denominator is : %Zd\n", (mpz_srcptr)denom);

    mpz_mat_clear(N);
}
/*}}}*/
=======
>>>>>>> 812998c4
/*{{{ comparison */
int mpz_mat_cmp(mpz_mat_srcptr M, mpz_mat_srcptr N) /*{{{*/
{
    /* shall we abort or return something for incompatible matrices ?? */
    if (M->m != N->m)
        return M->m - N->m;
    if (M->n != N->n)
        return M->n - N->n;
    // ASSERT_ALWAYS((M->m == N->m) && (M->n == N->n));
    unsigned int const m = M->m;
    unsigned int const n = M->n;
    unsigned int i, j;
    for (i = 0; i < m; i++) {
        for (j = 0; j < n; j++) {
            int const k = mpz_cmp(mpz_mat_entry_const(M, i, j),
                                  mpz_mat_entry_const(N, i, j));
            if (k != 0)
                return k;
        }
    }
    return 0;
}
/*}}}*/
int mpq_mat_cmp(mpq_mat_srcptr M, mpq_mat_srcptr N) /*{{{*/
{
    /* shall we abort or return something for incompatible matrices ?? */
    if (M->m != N->m)
        return M->m - N->m;
    if (M->n != N->n)
        return M->n - N->n;
    // ASSERT_ALWAYS((M->m == N->m) && (M->n == N->n));
    unsigned int const m = M->m;
    unsigned int const n = M->n;
    unsigned int i, j;
    for (i = 0; i < m; i++) {
        for (j = 0; j < n; j++) {
            int const k = mpq_cmp(mpq_mat_entry_const(M, i, j),
                                  mpq_mat_entry_const(N, i, j));
            if (k != 0)
                return k;
        }
    }
    return 0;
}
/*}}}*/

int mpz_mat_is_zero(mpz_mat_srcptr M)
{
    for (unsigned int i = 0; i < M->m; i++)
        for (unsigned int j = 0; j < M->n; j++)
            if (mpz_cmp_ui(mpz_mat_entry_const(M, i, j), 0) != 0)
                return 0;
    return 1;
}

/* TODO (perhaps) :
 * mp[qz]_mat_is_{upper,lower}_triangular
 * mp[qz]_mat_is_diagonal
 */
/*}}}*/
/*{{{ add and subtract */
void mpz_mat_add(mpz_mat_ptr C, mpz_mat_srcptr A, mpz_mat_srcptr B) /*{{{*/
{
    ASSERT_ALWAYS(A->m == B->m);
    ASSERT_ALWAYS(A->n == B->n);
    mpz_mat_realloc(C, A->m, A->n); /* no-op if C == A or C == B */

    for (unsigned int i = 0; i < A->m; i++) {
        for (unsigned int j = 0; j < A->n; j++) {
            mpz_srcptr aij = mpz_mat_entry_const(A, i, j);
            mpz_srcptr bij = mpz_mat_entry_const(B, i, j);
            mpz_ptr cij = mpz_mat_entry(C, i, j);
            mpz_add(cij, aij, bij);
        }
    }
}
/* }}} */
void mpq_mat_add(mpq_mat_ptr C, mpq_mat_srcptr A, mpq_mat_srcptr B) /*{{{*/
{
    ASSERT_ALWAYS(A->m == B->m);
    ASSERT_ALWAYS(A->n == B->n);
    mpq_mat_realloc(C, A->m, A->n); /* no-op if C == A or C == B */

    for (unsigned int i = 0; i < A->m; i++) {
        for (unsigned int j = 0; j < A->n; j++) {
            mpq_srcptr aij = mpq_mat_entry_const(A, i, j);
            mpq_srcptr bij = mpq_mat_entry_const(B, i, j);
            mpq_ptr cij = mpq_mat_entry(C, i, j);
            mpq_add(cij, aij, bij);
        }
    }
}
/*}}}*/
void mpz_mat_sub(mpz_mat_ptr C, mpz_mat_srcptr A, mpz_mat_srcptr B) /*{{{*/
{
    ASSERT_ALWAYS(A->m == B->m);
    ASSERT_ALWAYS(A->n == B->n);
    mpz_mat_realloc(C, A->m, A->n); /* no-op if C == A or C == B */

    for (unsigned int i = 0; i < A->m; i++) {
        for (unsigned int j = 0; j < A->n; j++) {
            mpz_srcptr aij = mpz_mat_entry_const(A, i, j);
            mpz_srcptr bij = mpz_mat_entry_const(B, i, j);
            mpz_ptr cij = mpz_mat_entry(C, i, j);
            mpz_sub(cij, aij, bij);
        }
    }
}
/* }}} */
void mpq_mat_sub(mpq_mat_ptr C, mpq_mat_srcptr A, mpq_mat_srcptr B) /*{{{*/
{
    ASSERT_ALWAYS(A->m == B->m);
    ASSERT_ALWAYS(A->n == B->n);
    mpq_mat_realloc(C, A->m, A->n); /* no-op if C == A or C == B */

    for (unsigned int i = 0; i < A->m; i++) {
        for (unsigned int j = 0; j < A->n; j++) {
            mpq_srcptr aij = mpq_mat_entry_const(A, i, j);
            mpq_srcptr bij = mpq_mat_entry_const(B, i, j);
            mpq_ptr cij = mpq_mat_entry(C, i, j);
            mpq_sub(cij, aij, bij);
        }
    }
}
/*}}}*/
/*}}}*/
/*{{{ multiplication */
void mpz_mat_mul(mpz_mat_ptr C, mpz_mat_srcptr A, mpz_mat_srcptr B) /*{{{*/
{
    ASSERT_ALWAYS(A->n == B->m);
    if (C == A || C == B) {
        mpz_mat D;
        mpz_mat_init(D, A->m, B->n);
        mpz_mat_mul(D, A, B);
        mpz_mat_swap(D, C);
        mpz_mat_clear(D);
        return;
    }
    mpz_mat_realloc(C, A->m, B->n);
    for (unsigned int i = 0; i < A->m; i++) {
        for (unsigned int j = 0; j < B->n; j++) {
            mpz_set_ui(mpz_mat_entry(C, i, j), 0);
            for (unsigned int k = 0; k < B->m; k++) {
                mpz_addmul(mpz_mat_entry(C, i, j), mpz_mat_entry_const(A, i, k),
                           mpz_mat_entry_const(B, k, j));
            }
        }
    }
} /*}}}*/

void mpz_mat_mul_mod_ui(mpz_mat_ptr C, mpz_mat_srcptr A, mpz_mat_srcptr B,
                        unsigned long p) /*{{{*/
{
    ASSERT_ALWAYS(A->n == B->m);
    if (C == A || C == B) {
        mpz_mat D;
        mpz_mat_init(D, A->m, B->n);
        mpz_mat_mul_mod_ui(D, A, B, p);
        mpz_mat_swap(D, C);
        mpz_mat_clear(D);
        return;
    }
    mpz_mat_realloc(C, A->m, B->n);
    for (unsigned int i = 0; i < A->m; i++) {
        for (unsigned int j = 0; j < B->n; j++) {
            mpz_set_ui(mpz_mat_entry(C, i, j), 0);
            for (unsigned int k = 0; k < B->m; k++) {
                mpz_addmul(mpz_mat_entry(C, i, j), mpz_mat_entry_const(A, i, k),
                           mpz_mat_entry_const(B, k, j));
            }
        }
    }
    mpz_mat_mod_ui(C, C, p);
} /*}}}*/

void mpz_mat_mul_mod_mpz(mpz_mat_ptr C, mpz_mat_srcptr A, mpz_mat_srcptr B,
                         mpz_srcptr p) /*{{{*/
{
    ASSERT_ALWAYS(A->n == B->m);
    if (C == A || C == B) {
        mpz_mat D;
        mpz_mat_init(D, A->m, B->n);
        mpz_mat_mul_mod_mpz(D, A, B, p);
        mpz_mat_swap(D, C);
        mpz_mat_clear(D);
        return;
    }
    mpz_mat_realloc(C, A->m, B->n);
    for (unsigned int i = 0; i < A->m; i++) {
        for (unsigned int j = 0; j < B->n; j++) {
            mpz_set_ui(mpz_mat_entry(C, i, j), 0);
            for (unsigned int k = 0; k < B->m; k++) {
                mpz_addmul(mpz_mat_entry(C, i, j), mpz_mat_entry_const(A, i, k),
                           mpz_mat_entry_const(B, k, j));
            }
        }
    }
    mpz_mat_mod_mpz(C, C, p);
} /*}}}*/

void mpz_mat_mul_mpz(mpz_mat_ptr B, mpz_mat_srcptr A, mpz_ptr k) /*{{{*/
{
    mpz_mat_realloc(B, A->m, A->n); /* no-op if A == B */
    for (unsigned int i = 0; i < B->m; i++) {
        for (unsigned int j = 0; j < B->n; j++) {
            mpz_mul(mpz_mat_entry(B, i, j), mpz_mat_entry_const(A, i, j), k);
        }
    }
} /*}}}*/

void mpz_mat_divexact_mpz(mpz_mat_ptr B, mpz_mat_srcptr A, mpz_srcptr k) /*{{{*/
{
    mpz_mat_realloc(B, A->m, A->n); /* no-op if A == B */
    for (unsigned int i = 0; i < B->m; i++) {
        for (unsigned int j = 0; j < B->n; j++) {
            mpz_divexact(mpz_mat_entry(B, i, j), mpz_mat_entry_const(A, i, j),
                         k);
        }
    }
} /*}}}*/

void mpz_mat_divexact_ui(mpz_mat_ptr B, mpz_mat_srcptr A,
                         unsigned long k) /*{{{*/
{
    mpz_mat_realloc(B, A->m, A->n); /* no-op if A == B */
    for (unsigned int i = 0; i < B->m; i++) {
        for (unsigned int j = 0; j < B->n; j++) {
            mpz_divexact_ui(mpz_mat_entry(B, i, j),
                            mpz_mat_entry_const(A, i, j), k);
        }
    }
} /*}}}*/

void mpz_mat_mul_si(mpz_mat_ptr B, mpz_mat_srcptr A, long k) /*{{{*/
{
    mpz_mat_realloc(B, A->m, A->n); /* no-op if A == B */
    for (unsigned int i = 0; i < B->m; i++) {
        for (unsigned int j = 0; j < B->n; j++) {
            mpz_mul_si(mpz_mat_entry(B, i, j), mpz_mat_entry_const(A, i, j), k);
        }
    }
} /*}}}*/

void mpz_mat_mul_ui(mpz_mat_ptr B, mpz_mat_srcptr A, unsigned long k) /*{{{*/
{
    mpz_mat_realloc(B, A->m, A->n); /* no-op if A == B */
    for (unsigned int i = 0; i < B->m; i++) {
        for (unsigned int j = 0; j < B->n; j++) {
            mpz_mul_ui(mpz_mat_entry(B, i, j), mpz_mat_entry_const(A, i, j), k);
        }
    }
} /*}}}*/

void mpq_mat_mul(mpq_mat_ptr C, mpq_mat_srcptr A, mpq_mat_srcptr B) /*{{{*/
{
    ASSERT_ALWAYS(A->n == B->m);
    if (C == A || C == B) {
        mpq_mat D;
        mpq_mat_init(D, A->m, B->n);
        mpq_mat_mul(D, A, B);
        mpq_mat_swap(D, C);
        mpq_mat_clear(D);
        return;
    }
    mpq_t z;
    mpq_init(z);
    mpq_mat_realloc(C, A->m, B->n);
    for (unsigned int i = 0; i < A->m; i++) {
        for (unsigned int j = 0; j < B->n; j++) {
            mpq_ptr cij = mpq_mat_entry(C, i, j);
            mpq_set_ui(cij, 0, 1);
            for (unsigned int k = 0; k < B->m; k++) {
                mpq_srcptr aik = mpq_mat_entry_const(A, i, k);
                mpq_srcptr bkj = mpq_mat_entry_const(B, k, j);
                mpq_mul(z, aik, bkj);
                mpq_add(cij, cij, z);
            }
            mpq_canonicalize(cij);
        }
    }
    mpq_clear(z);
} /*}}}*/

void mpq_mat_mul_mpz(mpq_mat_ptr B, mpq_mat_srcptr A, mpz_srcptr k) /*{{{*/
{
    mpq_mat_realloc(B, A->m, A->n); /* no-op if A == B */
    for (unsigned int i = 0; i < B->m; i++) {
        for (unsigned int j = 0; j < B->n; j++) {
            mpq_srcptr aij = mpq_mat_entry_const(A, i, j);
            mpq_ptr bij = mpq_mat_entry(B, i, j);
            mpz_set(mpq_denref(bij), mpq_denref(aij));
            mpz_mul(mpq_numref(bij), mpq_numref(aij), k);
            mpq_canonicalize(bij);
        }
    }
} /*}}}*/
void mpq_mat_mul_mpq(mpq_mat_ptr B, mpq_mat_srcptr A, mpq_srcptr k) /*{{{*/
{
    mpq_mat_realloc(B, A->m, A->n); /* no-op if A == B */
    for (unsigned int i = 0; i < B->m; i++) {
        for (unsigned int j = 0; j < B->n; j++) {
            mpq_srcptr aij = mpq_mat_entry_const(A, i, j);
            mpq_ptr bij = mpq_mat_entry(B, i, j);
            mpq_mul(bij, aij, k);
        }
    }
}
/*}}}*/
void mpq_mat_mul_si(mpq_mat_ptr B, mpq_mat_srcptr A, long k) /*{{{*/
{
    mpq_mat_realloc(B, A->m, A->n); /* no-op if A == B */
    for (unsigned int i = 0; i < B->m; i++) {
        for (unsigned int j = 0; j < B->n; j++) {
            mpq_srcptr aij = mpq_mat_entry_const(A, i, j);
            mpq_ptr bij = mpq_mat_entry(B, i, j);
            mpz_set(mpq_denref(bij), mpq_denref(aij));
            mpz_mul_si(mpq_numref(bij), mpq_numref(aij), k);
            mpq_canonicalize(bij);
        }
    }
}
/*}}}*/
void mpq_mat_mul_ui(mpq_mat_ptr B, mpq_mat_srcptr A, unsigned long k) /*{{{*/
{
    mpq_mat_realloc(B, A->m, A->n); /* no-op if A == B */
    for (unsigned int i = 0; i < B->m; i++) {
        for (unsigned int j = 0; j < B->n; j++) {
            mpq_srcptr aij = mpq_mat_entry_const(A, i, j);
            mpq_ptr bij = mpq_mat_entry(B, i, j);
            mpz_set(mpq_denref(bij), mpq_denref(aij));
            mpz_mul_ui(mpq_numref(bij), mpq_numref(aij), k);
            mpq_canonicalize(bij);
        }
    }
}
/*}}}*/
void mpq_mat_div_mpz(mpq_mat_ptr B, mpq_mat_srcptr A, mpz_srcptr k) /*{{{*/
{
    mpq_mat_realloc(B, A->m, A->n); /* no-op if A == B */
    for (unsigned int i = 0; i < B->m; i++) {
        for (unsigned int j = 0; j < B->n; j++) {
            mpq_srcptr aij = mpq_mat_entry_const(A, i, j);
            mpq_ptr bij = mpq_mat_entry(B, i, j);
            mpz_mul(mpq_denref(bij), mpq_denref(aij), k);
            mpz_set(mpq_numref(bij), mpq_numref(aij));
            mpq_canonicalize(bij);
        }
    }
} /*}}}*/
void mpq_mat_div_mpq(mpq_mat_ptr B, mpq_mat_srcptr A, mpq_srcptr k) /*{{{*/
{
    mpq_mat_realloc(B, A->m, A->n); /* no-op if A == B */
    for (unsigned int i = 0; i < B->m; i++) {
        for (unsigned int j = 0; j < B->n; j++) {
            mpq_srcptr aij = mpq_mat_entry_const(A, i, j);
            mpq_ptr bij = mpq_mat_entry(B, i, j);
            mpz_mul(mpq_numref(bij), mpq_numref(aij), mpq_denref(k));
            mpz_mul(mpq_denref(bij), mpq_denref(aij), mpq_numref(k));
            mpq_canonicalize(bij);
        }
    }
}
/*}}}*/
void mpq_mat_div_si(mpq_mat_ptr B, mpq_mat_srcptr A, long k) /*{{{*/
{
    mpq_mat_realloc(B, A->m, A->n); /* no-op if A == B */
    for (unsigned int i = 0; i < B->m; i++) {
        for (unsigned int j = 0; j < B->n; j++) {
            mpq_srcptr aij = mpq_mat_entry_const(A, i, j);
            mpq_ptr bij = mpq_mat_entry(B, i, j);
            mpz_mul_si(mpq_denref(bij), mpq_denref(aij), k);
            mpz_set(mpq_numref(bij), mpq_numref(aij));
            mpq_canonicalize(bij);
        }
    }
}
/*}}}*/
void mpq_mat_div_ui(mpq_mat_ptr B, mpq_mat_srcptr A, unsigned long k) /*{{{*/
{
    mpq_mat_realloc(B, A->m, A->n); /* no-op if A == B */
    for (unsigned int i = 0; i < B->m; i++) {
        for (unsigned int j = 0; j < B->n; j++) {
            mpq_srcptr aij = mpq_mat_entry_const(A, i, j);
            mpq_ptr bij = mpq_mat_entry(B, i, j);
            mpz_mul_ui(mpq_denref(bij), mpq_denref(aij), k);
            mpz_set(mpq_numref(bij), mpq_numref(aij));
            mpq_canonicalize(bij);
        }
    }
}
/*}}}*/
/* }}} */
/*{{{ powering */
// Returns A^n for n >= 0, A being a square matrix
void mpz_mat_pow_ui(mpz_mat_ptr B, mpz_mat_srcptr A, unsigned long n) /*{{{*/
{
    ASSERT_ALWAYS(A->n == A->m);
    if (n == 0) {
        mpz_mat_realloc(B, A->m, A->n);
        mpz_mat_set_ui(B, 1);
        return;
    }
    if (B == A) {
        mpz_mat C;
        mpz_mat_init(C, A->m, A->n);
        mpz_mat_pow_ui(C, A, n);
        mpz_mat_swap(B, C);
        mpz_mat_clear(C);
        return;
    }
    unsigned long k = ((~0UL) >> 1) + 1;
    for (; k > n; k >>= 1)
        ;
    mpz_mat_set(B, A);
    mpz_mat Q;
    mpz_mat_init(Q, A->m, A->n);
    for (; k >>= 1;) {
        mpz_mat_mul(Q, B, B);
        mpz_mat_swap(Q, B);
        if (n & k) {
            mpz_mat_mul(Q, B, A);
            mpz_mat_swap(Q, B);
        }
    }
    mpz_mat_clear(Q);
} /*}}}*/

void mpz_mat_pow_ui_mod_ui(mpz_mat_ptr B, mpz_mat_srcptr A, unsigned long n,
                           unsigned long p) /*{{{*/
{
    ASSERT_ALWAYS(A->n == A->m);
    if (n == 0) {
        mpz_mat_realloc(B, A->m, A->n);
        mpz_mat_set_ui(B, 1);
        return;
    }
    if (B == A) {
        mpz_mat C;
        mpz_mat_init(C, A->m, A->n);
        mpz_mat_pow_ui_mod_ui(C, A, n, p);
        mpz_mat_swap(B, C);
        mpz_mat_clear(C);
        return;
    }
    unsigned long k = ((~0UL) >> 1) + 1;
    for (; k > n; k >>= 1)
        ;
    mpz_mat_set(B, A);
    mpz_mat Q;
    mpz_mat_init(Q, A->m, A->n);
    for (; k >>= 1;) {
        mpz_mat_mul_mod_ui(Q, B, B, p);
        mpz_mat_swap(Q, B);
        if (n & k) {
            mpz_mat_mul_mod_ui(Q, B, A, p);
            mpz_mat_swap(Q, B);
        }
    }
    mpz_mat_clear(Q);
} /*}}}*/

void mpz_mat_pow_ui_mod_mpz(mpz_mat_ptr B, mpz_mat_srcptr A, unsigned long n,
                            mpz_srcptr p) /*{{{*/
{
    ASSERT_ALWAYS(A->n == A->m);
    if (n == 0) {
        mpz_mat_realloc(B, A->m, A->n);
        mpz_mat_set_ui(B, 1);
        return;
    }
    if (B == A) {
        mpz_mat C;
        mpz_mat_init(C, A->m, A->n);
        mpz_mat_pow_ui_mod_mpz(C, A, n, p);
        mpz_mat_swap(B, C);
        mpz_mat_clear(C);
        return;
    }
    unsigned long k = ((~0UL) >> 1) + 1;
    for (; k > n; k >>= 1)
        ;
    mpz_mat_set(B, A);
    mpz_mat Q;
    mpz_mat_init(Q, A->m, A->n);
    for (; k >>= 1;) {
        mpz_mat_mul_mod_mpz(Q, B, B, p);
        mpz_mat_swap(Q, B);
        if (n & k) {
            mpz_mat_mul_mod_mpz(Q, B, A, p);
            mpz_mat_swap(Q, B);
        }
    }
    mpz_mat_clear(Q);
} /*}}}*/
/*}}}*/
/* {{{ polynomial evaluation */

<<<<<<< HEAD
void mpz_poly_eval_mpz_mat(mpz_mat_ptr D, mpz_mat_srcptr M,
                           mpz_poly_srcptr f) /*{{{*/
=======
void mpz_poly_eval_mpz_mat(mpz_mat_ptr D, mpz_poly_srcptr f,
        mpz_mat_srcptr M) /*{{{*/
>>>>>>> 812998c4
{
    ASSERT_ALWAYS(M->m == M->n);
    unsigned int const n = M->n;
    int const d = f->deg;
    if (d < 0) {
        mpz_mat_realloc(D, n, n);
        mpz_mat_set_ui(D, 0);
        return;
    }
    if (D == M) {
        mpz_mat X;
        mpz_mat_init(X, 0, 0);
        mpz_poly_eval_mpz_mat(X, f, M);
        mpz_mat_swap(D, X);
        mpz_mat_clear(X);
        return;
    }
    mpz_mat_realloc(D, n, n);
    mpz_mat_set_mpz(D, mpz_poly_coeff_const(f, f->deg));
    for (int i = f->deg - 1; i >= 0; i--) {
        mpz_mat_mul(D, M, D);
        mpz_mat_add_mpz(D, mpz_poly_coeff_const(f, i));
    }
}
/*}}}*/
<<<<<<< HEAD
void mpz_poly_eval_mpz_mat_mod_ui(mpz_mat_ptr D, mpz_mat_srcptr M,
                                  mpz_poly_srcptr f, unsigned long p) /*{{{*/
=======
void mpz_poly_eval_mpz_mat_mod_ui(mpz_mat_ptr D, mpz_poly_srcptr f,
        mpz_mat_srcptr M, unsigned long p) /*{{{*/
>>>>>>> 812998c4
{
    ASSERT_ALWAYS(M->m == M->n);
    unsigned int const n = M->n;
    int const d = f->deg;
    if (d < 0) {
        mpz_mat_realloc(D, n, n);
        mpz_mat_set_ui(D, 0);
        return;
    }
    if (D == M) {
        mpz_mat X;
        mpz_mat_init(X, 0, 0);
        mpz_poly_eval_mpz_mat_mod_ui(X, f, M, p);
        mpz_mat_swap(D, X);
        mpz_mat_clear(X);
        return;
    }
    mpz_mat_realloc(D, n, n);
    mpz_mat_set_ui(D, mpz_fdiv_ui(mpz_poly_coeff_const(f, f->deg), p));
    for (int i = f->deg - 1; i >= 0; i--) {
        mpz_mat_mul_mod_ui(D, M, D, p);
        mpz_mat_add_ui(D, mpz_fdiv_ui(mpz_poly_coeff_const(f, i), p));
        mpz_mat_mod_ui(D, D, p);
    }
}
/*}}}*/
<<<<<<< HEAD
void mpz_poly_eval_mpz_mat_mod_mpz(mpz_mat_ptr D, mpz_mat_srcptr M,
                                   mpz_poly_srcptr f, mpz_srcptr p) /*{{{*/
=======
void mpz_poly_eval_mpz_mat_mod_mpz(mpz_mat_ptr D, mpz_poly_srcptr f,
        mpz_mat_srcptr M, mpz_srcptr p) /*{{{*/
>>>>>>> 812998c4
{
    ASSERT_ALWAYS(M->m == M->n);
    unsigned int const n = M->n;
    int const d = f->deg;
    if (d < 0) {
        mpz_mat_realloc(D, n, n);
        mpz_mat_set_ui(D, 0);
        return;
    }
    if (D == M) {
        mpz_mat X;
        mpz_mat_init(X, 0, 0);
        mpz_poly_eval_mpz_mat_mod_mpz(X, f, M, p);
        mpz_mat_swap(D, X);
        mpz_mat_clear(X);
        return;
    }
    mpz_mat_realloc(D, n, n);
    cxx_mpz tmp;
    mpz_fdiv_r(tmp, mpz_poly_coeff_const(f, f->deg), p);
    mpz_mat_set_mpz(D, tmp);
    for (int i = f->deg - 1; i >= 0; i--) {
        mpz_mat_mul_mod_mpz(D, M, D, p);
        mpz_fdiv_r(tmp, mpz_poly_coeff_const(f, i), p);
        mpz_mat_add_mpz(D, tmp);
        mpz_mat_mod_mpz(D, D, p);
    }
}
/*}}}*/
/*}}}*/

/* {{{ gaussian reduction over the rationals
 * this is a backend for row gaussian reduction. T receives the
 * transformation matrix. M is modified in place.
 * this includes reordering of the rows.
 *
 * this works reasonably well over Fp, but for rationals we suffer from
 * coefficient blowup.
 */
void mpq_mat_gauss_backend(mpq_mat_ptr M, mpq_mat_ptr T)
{
    unsigned int const m = M->m;
    unsigned int const n = M->n;
    ASSERT_ALWAYS(M != T);
    mpq_mat_realloc(T, m, m);
    mpq_mat_set_ui(T, 1);
    unsigned int rank = 0;
    mpq_t tmp1, tmp2;
    mpq_init(tmp1);
    mpq_init(tmp2);
    for (unsigned int j = 0; j < n; j++) {
        unsigned int i1;
        for (i1 = rank; i1 < M->m; i1++) {
            if (mpq_cmp_ui(mpq_mat_entry(M, i1, j), 0, 1) != 0)
                break;
        }
        if (i1 == M->m) /* this column is zero */
            continue;
        if (i1 > rank) {
            mpq_mat_swaprows(M, rank, i1);
            mpq_mat_swaprows(T, rank, i1);
        }
        /* canonicalize this row */
        mpq_inv(tmp1, mpq_mat_entry(M, rank, j));
        mpq_mat_mulrow(M, rank, tmp1);
        mpq_mat_mulrow(T, rank, tmp1);
        for (unsigned int i0 = 0; i0 < m; i0++) {
            if (i0 == rank)
                continue;
            /* we've normalized row rank, so all it takes is to multiply by
             * M[i0, j]
             */
            mpq_set(tmp2, mpq_mat_entry(M, i0, j));
            mpq_mat_submulrow(M, i0, rank, tmp2);
            mpq_mat_submulrow(T, i0, rank, tmp2);
        }
        rank++;
    }
    mpq_clear(tmp1);
    mpq_clear(tmp2);
}
/* }}} */
/* {{{ Gaussian reduction over Z/pZ
 *
 * We sort of return something even in the case where p is not prime.
 *
 * M is the reduced matrix (modification in place of the input), T the
 * transformation matrix (so that T * input-M = output-M)
 *
 * Note that if M is rectangular, this the function we want to call in
 * order to get a row-reduced echelon form of M.
 *
 * T may be NULL in case we don't give a penny about the transformation
 * matrix.
 */
void mpz_mat_gauss_backend_mod_mpz(mpz_mat_ptr M, mpz_mat_ptr T, mpz_srcptr p)
{
    unsigned int const m = M->m;
    unsigned int const n = M->n;
    ASSERT_ALWAYS(M != T);
    if (T)
        mpz_mat_realloc(T, m, m);
    if (T)
        mpz_mat_set_ui(T, 1);
    unsigned int rank = 0;
    cxx_mpz gcd, tmp2, tmp3;
    for (unsigned int j = 0; j < n; j++) {
        unsigned int i1 = M->m;
        mpz_set(gcd, p);
        for (unsigned int i = rank; i < M->m; i++) {
            mpz_gcd(tmp2, mpz_mat_entry(M, i, j), p);
            if (mpz_cmp(tmp2, gcd) < 0) {
                i1 = i;
                mpz_set(gcd, tmp2);
                if (mpz_cmp_ui(gcd, 1) == 0)
                    break;
            }
        }
        if (i1 == M->m) /* this column is zero */
            continue;
        if (i1 > rank) {
            mpz_mat_swaprows(M, rank, i1);
            if (T)
                mpz_mat_swaprows(T, rank, i1);
        }
        // i1 = rank;
        /* canonicalize this row */
        /* gcd is gcd(M[rank, j], p) */
        mpz_divexact(tmp2, mpz_mat_entry(M, rank, j), gcd);
        mpz_divexact(tmp3, p, gcd);
        mpz_invert(tmp2, tmp2, tmp3);
        mpz_mat_mulrow_mod(M, rank, tmp2, p);
        if (T)
            mpz_mat_mulrow_mod(T, rank, tmp2, p);
        ASSERT_ALWAYS(mpz_cmp(mpz_mat_entry(M, rank, j), gcd) == 0);
        for (unsigned int i0 = 0; i0 < m; i0++) {
            if (i0 == rank)
                continue;
            /* we've normalized row rank, so all it takes is to multiply by
             * M[i0, j]
             */
            mpz_fdiv_q(tmp2, mpz_mat_entry(M, i0, j), gcd);
            /* for i0 > rank, we should have exact quotient */
            mpz_mat_submulrow_mod(M, i0, rank, tmp2, p);
            if (T)
                mpz_mat_submulrow_mod(T, i0, rank, tmp2, p);
            ASSERT_ALWAYS(mpz_cmp_ui(mpz_mat_entry(M, i0, j), 0) == 0);
        }
        rank++;
    }
}
/* }}} */

void mpz_mat_gauss_backend_mod_ui(mpz_mat_ptr M, mpz_mat_ptr T, unsigned long p)
{
    mpz_mat_gauss_backend_mod_mpz(M, T, cxx_mpz(p));
}

/* {{{ Hermite normal form over the integers
 * The algorithm here is very naive and straightforward, but at least
 * it's not embarassingly slow on tiny matrices.  Our intent is not to
 * run this code on anything larger than 30*30, in which case it's
 * sufficient.
 */
/*{{{ hnf helper algorithm (for column matrices) */

<<<<<<< HEAD
struct mpz_mat_hnf_helper_cmp {
    unsigned int n;
    cxx_mpz_mat A;
    std::vector<double> dd;
    mpz_mat_hnf_helper_cmp(mpz_mat_srcptr T, std::vector<cxx_mpz> & a)
        : n(T->m)
        , A(n, 1)
        , dd(n, 0)
    {
        ASSERT_ALWAYS(a.size() == n);
        mpz_mat_set_ui(A, 0);
        unsigned int const n = T->m;
        for (unsigned int i = 0; i < n; i++) {
            mpz_ptr Ai = mpz_mat_entry(A, i, 0);
            mpz_swap(Ai, a[i]);
            dd[i] = 0;
            for (unsigned int j = 0; j < n; j++) {
                double const d = mpz_get_d(mpz_mat_entry_const(T, i, j));
                dd[i] += d * d;
            }
        }
    }

    bool operator()(unsigned int a, unsigned int b) const
    {
        /* The heap will have the largest elements on top according to this
         * measure. Thus the comparison on the ->a field must be as per
         * mpz_cmp
         */
        mpz_srcptr xa = mpz_mat_entry_const(A, a, 0);
        mpz_srcptr xb = mpz_mat_entry_const(A, b, 0);

        ASSERT(mpz_sgn(xa) >= 0);
        ASSERT(mpz_sgn(xb) >= 0);
        int const r = mpz_cmp(xa, xb);
        if (r)
            return r < 0;
        /* among combinations giving the same result, we want the "best" to
         * be the one with *smallest* norm. So instead of the sign of da-db,
         * we want the sign of db-da, here.
         */
        double const da = dd[a];
        double const db = dd[b];
        return (db > da) < (da > db);
    }

    void result(std::vector<cxx_mpz> & a)
    {
        ASSERT_ALWAYS(a.size() == n);
        for (unsigned int i = 0; i < n; i++) {
            mpz_ptr Ai = mpz_mat_entry(A, i, 0);
            mpz_swap(Ai, a[i]);
        }
    }
};

=======
>>>>>>> 812998c4
/* this is quite the same as computing the hnf on a column matrix, with
 * the added functionality that entries in a[0..n0[ are reduced with
 * respect to the entries in a[n0..n[. This is equivalent to saying that
 * we apply a transformation matrix which is:
 *       I_n0 R
 * T ==  0    S
 * where S is unimodular. The resulting vector T*A has entries [n0..n[
 * equal to (g,0,...,0), while entries [0..n0[ are reduced modulo g.
 *
 * return +1 or -1 which is the determinant of T.
 */
<<<<<<< HEAD
static int mpz_mat_hnf_helper(mpz_mat_ptr T, mpz_mat_ptr dT,
                              std::vector<cxx_mpz> & a, unsigned int n0)
{
    unsigned int const n = a.size();
    int signdet = 1;
    ASSERT_ALWAYS(dT != T);
=======
static int mpz_mat_hnf_helper(mpz_mat_ptr dT,
                              cxx_mpz_mat & a, unsigned int n0)
{
    unsigned int const n = a->m;
    int signdet = 1;
>>>>>>> 812998c4
    mpz_mat_realloc(dT, n, n);
    mpz_mat_set_ui(dT, 1);

    ASSERT_ALWAYS(n0 <= n);

    if (n == n0)
        return signdet;

    /* row n0 is always considered active. If it is zero (which might
     * happen on entry), then this will be fixed on the first round if
     * there is another non-zero coefficient. Otherwise the column is
     * reduced and there is nothing to do. */
    std::vector<unsigned int> active;
    for(unsigned int i = n0 + 1 ; i < n ; i++)
        active.push_back(i);

<<<<<<< HEAD
    /* fix signs */
    for (unsigned int i = n0; i < n; i++) {
        if (mpz_sgn(a[i]) == -1) {
            mpz_neg(a[i], a[i]);
            signdet = -signdet;
            mpz_set_si(mpz_mat_entry(dT, i, i), -1);
            for (unsigned int j = 0; j < n; j++) {
                mpz_neg(mpz_mat_entry(T, i, j), mpz_mat_entry(T, i, j));
=======
    do {
        {
            unsigned int i0 = n0;
            for(const unsigned int i : active) {
                if (mpz_sgn(a(i, 0)) == 0)
                    continue;
                if (mpz_sgn(a(i0, 0)) == 0 || mpz_cmpabs(a(i, 0), a(i0, 0)) < 0)
                    i0 = i;
            }
            if (i0 != n0) {
                mpz_mat_swaprows(a, n0, i0);
                mpz_mat_swaprows(dT, n0, i0);
                signdet *= -1;
>>>>>>> 812998c4
            }
        }

        active.clear();
        cxx_mpz q, r;

<<<<<<< HEAD
    for (unsigned int i = 0; i < n; i++)
        heap[i] = i;

    std::make_heap(heap.begin() + n0, heap.end(), cmp);
    for (;;) {
        /* extract the head */
        std::pop_heap(heap.begin() + n0, heap.end(), cmp);
        unsigned int const head = heap.back();
        mpz_ptr r0 = mpz_mat_entry(cmp.A, head, 0);
        if (mpz_cmp_ui(r0, 0) == 0) {
            /* we're done ! */
            std::push_heap(heap.begin() + n0, heap.end(), cmp);
            break;
        }
        /* reduce A[0..n0[ wrt r0 == A[head] */
        for (unsigned int i = 0; i < n0; i++) {
            mpz_fdiv_qr(q, r2, mpz_mat_entry(cmp.A, i, 0), r0);
            mpz_swap(r2, mpz_mat_entry(cmp.A, i, 0));
            mpz_mat_submulrow(T, i, head, q);
            mpz_mat_submulrow(dT, i, head, q);
        }
        if (n0 == n - 1) {
            /* we're actually computing the gcd of one single integer.
             * That makes no sense of course.
             */
            std::push_heap(heap.begin() + n0, heap.end(), cmp);
            break;
        }
        mpz_ptr r1 = mpz_mat_entry(cmp.A, heap[n0], 0);
        if (mpz_cmp_ui(r1, 0) == 0) {
            /* we're done ! */
            std::push_heap(heap.begin() + n0, heap.end(), cmp);
            break;
        }
        mpz_fdiv_qr(q, r2, r0, r1);
        mpz_swap(r0, r2);
        mpz_mat_submulrow(T, head, heap[n0], q);
        mpz_mat_submulrow(dT, head, heap[n0], q);
        /* adjust the norm of the row in T */
        cmp.dd[head] = 0;
        for (unsigned int j = 0; j < n; j++) {
            double const d = mpz_get_d(mpz_mat_entry(T, head, j));
            cmp.dd[head] += d * d;
        }
        std::push_heap(heap.begin() + n0, heap.end(), cmp);
    }
    std::sort_heap(heap.begin() + n0, heap.end(), cmp);
    std::reverse(heap.begin() + n0, heap.end());
    mpz_mat_permuterows(T, heap.data());
    mpz_mat_permuterows(dT, heap.data());
    mpz_mat_permuterows(cmp.A, heap.data());
    signdet *= permutation_signature(heap.data(), n);
=======
        if (mpz_sgn(a(n0, 0)) == 0)
            return signdet;

        /* It's not mandatory to do it right here if we do ndiv, but for
         * fdiv it is important.
         */
        if (mpz_sgn(a(n0, 0)) < 0) {
            signdet *= -1;
            mpz_neg(a(n0, 0), a(n0, 0));
            for(unsigned int j = 0 ; j < dT->n ; j++)
                mpz_neg(mpz_mat_entry(dT, n0, j), mpz_mat_entry(dT, n0, j));
        }

        /* reduce A[0..n[ wrt r0 == A[head] */
        for (unsigned int i = 0; i < n; i++) {
            if (i == n0 || mpz_cmp_ui(a(i, 0), 0) == 0)
                continue;

            /* use ndiv_qr to get centered coefficients, otherwise use
             * fdiv_qr */
            mpz_fdiv_qr(q, r, a(i, 0), a(n0, 0));
            if (i > n0 && r != 0)
                active.push_back(i);
            mpz_swap(r, a(i, 0));
            mpz_mat_submulrow(dT, i, n0, q);
        }
>>>>>>> 812998c4

        /* break here so that we always get at least one run of the loop */
    } while (!active.empty());

    return signdet;
}

/*}}}*/

/*
 * M is put into HNF form.
 * return +1 or -1, which is the determinant of the transformation matrix
 * T */
int mpz_mat_hermite_form(mpz_mat_ptr M) /* , mpz_mat_ptr T) */
{
<<<<<<< HEAD
    ASSERT_ALWAYS(M != T);
    if (T == NULL) {
        mpz_mat xT;
        mpz_mat_init(xT, 0, 0);
        int const r = mpz_mat_hermite_form(M, xT);
        mpz_mat_clear(xT);
        return r;
    }
=======
>>>>>>> 812998c4
    int signdet = 1;
    unsigned int const m = M->m;
    unsigned int const n = M->n;
    unsigned int rank = 0;
<<<<<<< HEAD
    std::vector<cxx_mpz> colm(m, 0);
    mpz_mat dT, Mx, My;
    mpz_mat_init(dT, 0, 0);
    mpz_mat_init(Mx, 0, 0);
    mpz_mat_init(My, 0, 0);
    for (unsigned int j = 0; j < n && rank < m; j++) {
        for (unsigned int i = 0; i < m; i++)
            mpz_swap(colm[i], mpz_mat_entry(M, i, j));

        signdet *= mpz_mat_hnf_helper(T, dT, colm, rank);
=======
    cxx_mpz_mat dT, Mx, My;
    cxx_mpz_mat colm(m, 1);
>>>>>>> 812998c4

    for (unsigned int j = 0; j < n && rank < m; j++) {

<<<<<<< HEAD
        for (unsigned int i = 0; i < m; i++)
            mpz_swap(colm[i], mpz_mat_entry(M, i, j));
=======
        mpz_mat_submat_swap(M, 0, j, colm, 0, 0, m, 1);
        signdet *= mpz_mat_hnf_helper(/* T, */ dT, colm, rank);
        rank += mpz_cmp_ui(colm(rank, 0), 0) != 0;
        mpz_mat_submat_swap(M, 0, j, colm, 0, 0, m, 1);
>>>>>>> 812998c4

        /* apply dT to the right part. By construction, our
         * transformation matrix dT ha already been applied to T itself,
         * as well as to column j. We also know that it has trivial
         * action on the left part (column of indices below j, which
         * contain data only for i < rank <= j). So the only thing that
         * is left is the right submatrix of size m * (n - 1 - j) of M */
        mpz_mat_realloc(Mx, m, n - 1 - j);
        mpz_mat_submat_swap(Mx, 0, 0, M, 0, j + 1, m, n - 1 - j);
        mpz_mat_mul(My, dT, Mx);
        mpz_mat_submat_swap(M, 0, j + 1, My, 0, 0, m, n - 1 - j);
    }

    return signdet;
}
/* }}} */

/* This is almost like mpz_mat_hermite_form, except that we do it in a
 * different order, which is more suitable for displaying number
 * field elements in a way which ends up being similar to magma's
 *
 * M is put into HNF form.
 */
int mpz_mat_hermite_form_rev(mpz_mat_ptr M) /*, mpz_mat_ptr T */ // {{{
{
    mpz_mat_reverse_rows(M, M);
    mpz_mat_reverse_columns(M, M);
    int s = mpz_mat_hermite_form(M);
    mpz_mat_reverse_rows(M, M);
    mpz_mat_reverse_columns(M, M);
<<<<<<< HEAD
    if (T)
        mpz_mat_reverse_rows(T, T);
    if (T)
        mpz_mat_reverse_columns(T, T);
=======
>>>>>>> 812998c4
    if (M->m > M->n) {
        /* we need some swaps... */
        mpz_mat sM;
        mpz_mat_init(sM, M->m, M->n);
        mpz_mat_submat_swap(sM, 0, 0, M, M->m - M->n, 0, M->n, M->n);
        mpz_mat_submat_swap(sM, M->n, 0, M, 0, 0, M->m - M->n, M->n);
        mpz_mat_swap(sM, M);
        mpz_mat_clear(sM);
<<<<<<< HEAD
        if (T) {
            mpz_mat sT;
            mpz_mat_init(sT, T->m, T->n);
            mpz_mat_submat_swap(sT, 0, 0, T, T->m - T->n, 0, T->n, T->n);
            mpz_mat_submat_swap(sT, T->n, 0, T, 0, 0, T->m - T->n, T->n);
            mpz_mat_swap(sT, T);
            mpz_mat_clear(sT);
        }
=======
>>>>>>> 812998c4
        /* While the transformations above had no effect on s (because
         * they compensate), this one has.
         * we have n circular shifts on length m, plus a reversal on m-n.
         * a circular shift on length k is exactly k-1 inversions, so
         * that sums up to n*(m-1) inversions. Then we add
         * (m-n)*(m-n-1)/2 inversions. This is, in total,
         * (m(m-1)+n(n-1))/2 inversions.
         * m*(m-1) is congruent to 2 mod 4 when m is 2 or 3 mod 4
         */
        int const ninvs = ((M->m & 2) + (M->n & 2)) / 2;
        if (ninvs)
            s = -s;
    }
    return s;
} //}}}
<<<<<<< HEAD
=======

>>>>>>> 812998c4
/*{{{ kernel*/
// This is supposed to compute the Kernel of M mod p and to store it in
// the matrix K. If r is the rank of M, and M is a square matrix n*n, K
// is a n*(n-r) matrix
//
// self-assignment is ok.
void mpz_mat_kernel_mod_mpz(mpz_mat_ptr K, mpz_mat_srcptr M, mpz_srcptr p)
{
    mpz_mat T, H;
    unsigned int r;

    mpz_mat_init(T, M->m, M->m);
    mpz_mat_init(H, M->m, M->n);
    mpz_mat_set(H, M);

    // Storing a reduced matrix of M in H with gauss
    mpz_mat_gauss_backend_mod_mpz(H, T, p);

    // Finding the rank of M and H
    r = H->m;
    while ((r > 0) && mpz_mat_isnull_row(H, r - 1)) {
        r--;
    }
    // Kernel is of dimension n-r, and a basis of the kernel is given in the n-r
    // last rows of T We shall keep the convention of magma

    // Reallocating K with n-r columns
    mpz_mat_realloc(K, H->m - r, H->m);
    mpz_mat_submat_swap(K, 0, 0, T, r, 0, H->m - r, H->m);

    mpz_mat_clear(T);
    mpz_mat_clear(H);
}
void mpz_mat_kernel_mod_ui(mpz_mat_ptr K, mpz_mat_srcptr M, unsigned long p)
{
    mpz_mat_kernel_mod_mpz(K, M, cxx_mpz(p));
}
/* }}} */
/*{{{ inversion*/
void mpq_mat_inv(mpq_mat_ptr dst, mpq_mat_srcptr src)
{
    ASSERT_ALWAYS(src->m == src->n);

    mpq_mat aux;
    mpq_mat_init(aux, src->m, src->n);
    mpq_mat_set(aux, src);

    /* This is self-assignment compatible (done reading src before
     * dst is touched). */
    mpq_mat_gauss_backend(aux, dst);

    mpq_mat_clear(aux);
}
/* }}} */

/*
 * For now, it is just a wrapper to use utils/lll.c.
 */
void mpz_mat_LLL(mpz_ptr det, mpz_mat_ptr M, mpz_mat_ptr U, mpz_srcptr a,
                 mpz_srcptr b)
{
    mat_Z M_tmp;
    LLL_init(&M_tmp, M->m, M->n);
    for (unsigned int row = 1; row < M->m + 1; row++) {
        for (unsigned int col = 1; col < M->n + 1; col++) {
            mpz_set(M_tmp.coeff[row][col],
                    mpz_mat_entry_const(M, row - 1, col - 1));
        }
    }

    if (U) {
        mat_Z U_tmp;
        LLL_init(&U_tmp, U->m, U->m);

        LLL(det, M_tmp, &U_tmp, a, b);

        for (unsigned int row = 1; row < U->m + 1; row++) {
            for (unsigned int col = 1; col < U->n + 1; col++) {
                mpz_set(mpz_mat_entry(U, row - 1, col - 1),
                        U_tmp.coeff[row][col]);
            }
        }
        LLL_clear(&U_tmp);
    } else {
        LLL(det, M_tmp, NULL, a, b);
    }

    for (unsigned int row = 1; row < M->m + 1; row++) {
        for (unsigned int col = 1; col < M->n + 1; col++) {
            mpz_set(mpz_mat_entry(M, row - 1, col - 1), M_tmp.coeff[row][col]);
        }
    }

    LLL_clear(&M_tmp);
}


<<<<<<< HEAD
ostream & operator<<(ostream & os, cxx_mpz_mat const & M) /*{{{*/
{
    for (unsigned int i = 0; i < M->m; i++) {
        for (unsigned int j = 0; j < M->n; j++) {
            if (j)
                os << " ";
            os << mpz_mat_entry_const(M, i, j);
        }
        if (i < M->m - 1)
            os << "\n";
=======

namespace fmt {

template<typename matrix_type, fmt_helper_sagemath_types custom_format>
inline constexpr const char * cado_matrix_ring_name = "";

template<> inline constexpr const char * cado_matrix_ring_name<cxx_mpz_mat, fmt_helper_sagemath_types::SAGEMATH> = "ZZ";
template<> inline constexpr const char * cado_matrix_ring_name<cxx_mpq_mat, fmt_helper_sagemath_types::SAGEMATH> = "QQ";
template<> inline constexpr const char * cado_matrix_ring_name<cxx_mpz_mat, fmt_helper_sagemath_types::MAGMA> = "Integers()";
template<> inline constexpr const char * cado_matrix_ring_name<cxx_mpq_mat, fmt_helper_sagemath_types::MAGMA> = "Rationals()";


template<typename matrix_type>
static auto format_cado_matrix(matrix_type const & M,
        fmt_helper_sagemath_types custom_format,
        format_context& ctx) -> format_context::iterator
{
    /* using enum is one of the few bits of c++20 that aren't supported
     * by g++-10, and we do have a few of these around.
     */
    using fmt_helper_sagemath_types::SAGEMATH;
    using fmt_helper_sagemath_types::TEXT;
    using fmt_helper_sagemath_types::MACHINE;
    using fmt_helper_sagemath_types::MAGMA;

    if (custom_format == SAGEMATH) {
        format_to(ctx.out(), "matrix({}, {}, {}, [\n",
                cado_matrix_ring_name<matrix_type, SAGEMATH>,
                M->m, M->n);
    } else if (custom_format == MAGMA) {
        format_to(ctx.out(), "Matrix({}, {}, {}, [\n",
                cado_matrix_ring_name<matrix_type, MAGMA>,
                M->m, M->n);
    } else if (custom_format == TEXT) {
        format_to(ctx.out(), "[");
    }
    for(unsigned int i = 0 ; i < M->m ; i++) {
        for(unsigned int j = 0 ; j < M->n ; j++) {
            std::string after;
            if (custom_format != MACHINE)
                if (j < M->n - 1 || i < M->m - 1)
                    after = ",";
            if (custom_format == SAGEMATH || custom_format == MAGMA) {
                if (j < M->n - 1)
                    after +=  " ";
                else if (i < M->m - 1)
                    after += "\n";
            } else if (custom_format == TEXT || custom_format == MACHINE) {
                if (j < M->n - 1 || i < M->m - 1)
                    after +=  " ";
            }
            typename matrix_type::cxx_coeff_type Mij = M(i, j);
            format_to(ctx.out(), "{}", Mij);
            format_to(ctx.out(), "{}", after);
        }
>>>>>>> 812998c4
    }
    if (custom_format == SAGEMATH || custom_format == MAGMA) {
        format_to(ctx.out(), "])");
    } else if (custom_format == TEXT) {
        format_to(ctx.out(), "]");
    }
    return ctx.out();
}

auto formatter<cxx_mpz_mat>::format(cxx_mpz_mat const & M, format_context& ctx) const -> format_context::iterator
{
    return format_cado_matrix(M, custom_format, ctx);
}
auto formatter<cxx_mpq_mat>::format(cxx_mpq_mat const & M, format_context& ctx) const -> format_context::iterator
{
    return format_cado_matrix(M, custom_format, ctx);
}

} /* namespace fmt */

std::ostream & operator<<(std::ostream & os, cxx_mpz_mat const & M) /*{{{*/
{
    fmt::print(os, "{:S}", M);
    return os;
}
/*}}}*/
<<<<<<< HEAD
ostream & operator<<(ostream & os, cxx_mpq_mat const & M) /*{{{*/
{
    for (unsigned int i = 0; i < M->m; i++) {
        for (unsigned int j = 0; j < M->n; j++) {
            if (j)
                os << " ";
            os << mpq_mat_entry_const(M, i, j);
        }
        if (i < M->m - 1)
            os << "\n";
    }
=======
std::ostream & operator<<(std::ostream & os, cxx_mpq_mat const & M) /*{{{*/
{
    fmt::print(os, "{:S}", M);
>>>>>>> 812998c4
    return os;
}
/*}}}*/

/*{{{ I/O*/
void mpz_mat_fprint(FILE * stream, mpz_mat_srcptr M)
{
    cxx_mpz_mat tM;
    mpz_mat_set(tM, M);
    fmt::print(stream, "{:S}\n", tM);
}

void mpq_mat_fprint(FILE * stream, mpq_mat_srcptr M)
{
    cxx_mpq_mat tM;
    mpq_mat_set(tM, M);
    fmt::print(stream, "{:S}\n", tM);
}
/*}}}*/<|MERGE_RESOLUTION|>--- conflicted
+++ resolved
@@ -5,15 +5,6 @@
 #include <cstdlib>
 #include <cstring>
 
-<<<<<<< HEAD
-#include <algorithm>
-#include <ostream>
-#include <vector>
-
-#include <gmp.h>
-
-#include "cxx_mpz.hpp"
-=======
 #include <ostream>
 #include <vector>
 #include <string>
@@ -25,7 +16,6 @@
 
 #include "cxx_mpz.hpp"
 #include "fmt_helper_sagemath.hpp"
->>>>>>> 812998c4
 #include "lll.h" // mat_Z, LLL
 #include "macros.h"
 #include "mpz_mat.h"
@@ -351,8 +341,6 @@
         mpz_mul(d, d, mpz_mat_entry_const(M, i, i));
 }
 /*}}}*/
-<<<<<<< HEAD
-=======
 void mpz_mat_determinant(mpz_ptr d, mpz_mat_srcptr A)
 {
     cxx_mpz_mat H;
@@ -362,7 +350,6 @@
     mpz_mul_si(d, d, s);
 }
 
->>>>>>> 812998c4
 void mpz_mat_transpose(mpz_mat_ptr D, mpz_mat_srcptr M) /*{{{*/
 {
     if (D != M) {
@@ -436,8 +423,6 @@
     mpq_set_ui(d, 1, 1);
     for (unsigned int i = 0; i < M->n; i++)
         mpq_mul(d, d, mpq_mat_entry_const(M, i, i));
-<<<<<<< HEAD
-=======
 }
 /*}}}*/
 void mpq_mat_determinant(mpq_ptr d, mpq_mat_srcptr M) /*{{{*/
@@ -449,7 +434,6 @@
     mpz_mat_determinant(mpq_numref(d), num);
     mpz_pow_ui(mpq_denref(d), den, M->n);
     mpq_canonicalize(d);
->>>>>>> 812998c4
 }
 /*}}}*/
 void mpq_mat_transpose(mpq_mat_ptr D, mpq_mat_srcptr M) /*{{{*/
@@ -650,79 +634,6 @@
     }
 }
 /*}}}*/
-<<<<<<< HEAD
-void mpz_mat_rotatedownrows(mpz_mat_ptr M, unsigned int i0,
-                            unsigned int k) /*{{{*/
-{
-    /* apply a circular shift on rows [i0...i0+k[ */
-    ASSERT_ALWAYS(i0 < M->m);
-    ASSERT_ALWAYS(i0 + k <= M->m);
-    if (k <= 1)
-        return;
-    for (unsigned int j = 0; j < M->n; j++) {
-        for (unsigned int s = k - 1; s--;) {
-            mpz_swap(mpz_mat_entry(M, i0 + s, j),
-                     mpz_mat_entry(M, i0 + s + 1, j));
-        }
-    }
-}
-/*}}}*/
-void mpq_mat_rotatedownrows(mpq_mat_ptr M, unsigned int i0,
-                            unsigned int k) /*{{{*/
-{
-    ASSERT_ALWAYS(i0 < M->m);
-    ASSERT_ALWAYS(i0 + k <= M->m);
-    if (k <= 1)
-        return;
-    for (unsigned int j = 0; j < M->n; j++) {
-        for (unsigned int s = k - 1; s--;) {
-            mpq_swap(mpq_mat_entry(M, i0 + s, j),
-                     mpq_mat_entry(M, i0 + s + 1, j));
-        }
-    }
-}
-/*}}}*/
-void mpz_mat_permuterows(mpz_mat_ptr M, unsigned int * perm) /*{{{*/
-{
-    /* put row perm[k] in row k */
-    mpz_mat Mx;
-    mpz_mat_init(Mx, M->m, M->n);
-    for (unsigned int i = 0; i < M->m; i++) {
-        for (unsigned int j = 0; j < M->n; j++) {
-            ASSERT_ALWAYS(perm[i] < M->m);
-            mpz_swap(mpz_mat_entry(Mx, i, j), mpz_mat_entry(M, perm[i], j));
-        }
-    }
-    mpz_mat_swap(M, Mx);
-    mpz_mat_clear(Mx);
-}
-/*}}}*/
-void mpq_mat_permuterows(mpq_mat_ptr M, unsigned int * perm) /*{{{*/
-{
-    mpq_mat Mx;
-    mpq_mat_init(Mx, M->m, M->n);
-    for (unsigned int i = 0; i < M->m; i++) {
-        for (unsigned int j = 0; j < M->n; j++) {
-            mpq_swap(mpq_mat_entry(Mx, i, j), mpq_mat_entry(M, perm[i], j));
-        }
-    }
-    mpq_mat_swap(M, Mx);
-    mpq_mat_clear(Mx);
-}
-/*}}}*/
-static int permutation_signature(unsigned int const * perm,
-                                 unsigned int n) /*{{{*/
-{
-    /* can this be done in O(n) only ?? */
-    int sign = 1;
-    for (unsigned int i = 0; i < n; i++)
-        for (unsigned int j = i; j < n; j++)
-            if (perm[j] < perm[i])
-                sign *= -1;
-    return sign;
-}
-=======
->>>>>>> 812998c4
 /*}}}*/
 
 /* add lambda times row i1 to row i0 */
@@ -733,20 +644,6 @@
     ASSERT_ALWAYS(i1 < M->m);
     for (unsigned int j = 0; j < M->n; j++) {
         mpz_addmul(mpz_mat_entry(M, i0, j), lambda, mpz_mat_entry(M, i1, j));
-<<<<<<< HEAD
-    }
-}
-/*}}}*/
-void mpz_mat_addmulrow_mod(mpz_mat_ptr M, unsigned int i0, unsigned int i1,
-                           mpz_srcptr lambda, mpz_srcptr p) /*{{{*/
-{
-    ASSERT_ALWAYS(i0 < M->m);
-    ASSERT_ALWAYS(i1 < M->m);
-    for (unsigned int j = 0; j < M->n; j++) {
-        mpz_addmul(mpz_mat_entry(M, i0, j), lambda, mpz_mat_entry(M, i1, j));
-        mpz_mod(mpz_mat_entry(M, i0, j), mpz_mat_entry(M, i0, j), p);
-=======
->>>>>>> 812998c4
     }
 }
 /*}}}*/
@@ -777,11 +674,7 @@
     }
 }
 /*}}}*/
-<<<<<<< HEAD
-void mpz_mat_submulrow_mod(mpz_mat_ptr M, unsigned int i0, unsigned int i1,
-=======
 static void mpz_mat_submulrow_mod(mpz_mat_ptr M, unsigned int i0, unsigned int i1,
->>>>>>> 812998c4
                            mpz_srcptr lambda, mpz_srcptr p) /*{{{*/
 {
     ASSERT_ALWAYS(i0 < M->m);
@@ -884,45 +777,6 @@
 /*}}}*/
 
 /* }}} */
-<<<<<<< HEAD
-/*{{{ I/O*/
-void mpz_mat_fprint(FILE * stream, mpz_mat_srcptr M)
-{
-    for (unsigned int i = 0; i < M->m; i++) {
-        for (unsigned int j = 0; j < M->n; j++) {
-            gmp_fprintf(stream, " %Zd", mpz_mat_entry_const(M, i, j));
-        }
-        fprintf(stream, "\n");
-    }
-}
-
-void mpq_mat_fprint(FILE * stream, mpq_mat_srcptr M)
-{
-    for (unsigned int i = 0; i < M->m; i++) {
-        for (unsigned int j = 0; j < M->n; j++) {
-            gmp_fprintf(stream, " %Qd", mpq_mat_entry_const(M, i, j));
-        }
-        fprintf(stream, "\n");
-    }
-}
-
-void mpq_mat_fprint_as_mpz(FILE * f, mpq_mat_srcptr M)
-{
-    cxx_mpz denom;
-    mpz_mat N;
-
-    mpz_mat_init(N, 0, 0);
-
-    mpq_mat_numden(N, denom, M);
-
-    mpz_mat_fprint(f, N);
-    gmp_fprintf(f, "Denominator is : %Zd\n", (mpz_srcptr)denom);
-
-    mpz_mat_clear(N);
-}
-/*}}}*/
-=======
->>>>>>> 812998c4
 /*{{{ comparison */
 int mpz_mat_cmp(mpz_mat_srcptr M, mpz_mat_srcptr N) /*{{{*/
 {
@@ -1420,13 +1274,8 @@
 /*}}}*/
 /* {{{ polynomial evaluation */
 
-<<<<<<< HEAD
-void mpz_poly_eval_mpz_mat(mpz_mat_ptr D, mpz_mat_srcptr M,
-                           mpz_poly_srcptr f) /*{{{*/
-=======
 void mpz_poly_eval_mpz_mat(mpz_mat_ptr D, mpz_poly_srcptr f,
         mpz_mat_srcptr M) /*{{{*/
->>>>>>> 812998c4
 {
     ASSERT_ALWAYS(M->m == M->n);
     unsigned int const n = M->n;
@@ -1452,13 +1301,8 @@
     }
 }
 /*}}}*/
-<<<<<<< HEAD
-void mpz_poly_eval_mpz_mat_mod_ui(mpz_mat_ptr D, mpz_mat_srcptr M,
-                                  mpz_poly_srcptr f, unsigned long p) /*{{{*/
-=======
 void mpz_poly_eval_mpz_mat_mod_ui(mpz_mat_ptr D, mpz_poly_srcptr f,
         mpz_mat_srcptr M, unsigned long p) /*{{{*/
->>>>>>> 812998c4
 {
     ASSERT_ALWAYS(M->m == M->n);
     unsigned int const n = M->n;
@@ -1485,13 +1329,8 @@
     }
 }
 /*}}}*/
-<<<<<<< HEAD
-void mpz_poly_eval_mpz_mat_mod_mpz(mpz_mat_ptr D, mpz_mat_srcptr M,
-                                   mpz_poly_srcptr f, mpz_srcptr p) /*{{{*/
-=======
 void mpz_poly_eval_mpz_mat_mod_mpz(mpz_mat_ptr D, mpz_poly_srcptr f,
         mpz_mat_srcptr M, mpz_srcptr p) /*{{{*/
->>>>>>> 812998c4
 {
     ASSERT_ALWAYS(M->m == M->n);
     unsigned int const n = M->n;
@@ -1658,65 +1497,6 @@
  */
 /*{{{ hnf helper algorithm (for column matrices) */
 
-<<<<<<< HEAD
-struct mpz_mat_hnf_helper_cmp {
-    unsigned int n;
-    cxx_mpz_mat A;
-    std::vector<double> dd;
-    mpz_mat_hnf_helper_cmp(mpz_mat_srcptr T, std::vector<cxx_mpz> & a)
-        : n(T->m)
-        , A(n, 1)
-        , dd(n, 0)
-    {
-        ASSERT_ALWAYS(a.size() == n);
-        mpz_mat_set_ui(A, 0);
-        unsigned int const n = T->m;
-        for (unsigned int i = 0; i < n; i++) {
-            mpz_ptr Ai = mpz_mat_entry(A, i, 0);
-            mpz_swap(Ai, a[i]);
-            dd[i] = 0;
-            for (unsigned int j = 0; j < n; j++) {
-                double const d = mpz_get_d(mpz_mat_entry_const(T, i, j));
-                dd[i] += d * d;
-            }
-        }
-    }
-
-    bool operator()(unsigned int a, unsigned int b) const
-    {
-        /* The heap will have the largest elements on top according to this
-         * measure. Thus the comparison on the ->a field must be as per
-         * mpz_cmp
-         */
-        mpz_srcptr xa = mpz_mat_entry_const(A, a, 0);
-        mpz_srcptr xb = mpz_mat_entry_const(A, b, 0);
-
-        ASSERT(mpz_sgn(xa) >= 0);
-        ASSERT(mpz_sgn(xb) >= 0);
-        int const r = mpz_cmp(xa, xb);
-        if (r)
-            return r < 0;
-        /* among combinations giving the same result, we want the "best" to
-         * be the one with *smallest* norm. So instead of the sign of da-db,
-         * we want the sign of db-da, here.
-         */
-        double const da = dd[a];
-        double const db = dd[b];
-        return (db > da) < (da > db);
-    }
-
-    void result(std::vector<cxx_mpz> & a)
-    {
-        ASSERT_ALWAYS(a.size() == n);
-        for (unsigned int i = 0; i < n; i++) {
-            mpz_ptr Ai = mpz_mat_entry(A, i, 0);
-            mpz_swap(Ai, a[i]);
-        }
-    }
-};
-
-=======
->>>>>>> 812998c4
 /* this is quite the same as computing the hnf on a column matrix, with
  * the added functionality that entries in a[0..n0[ are reduced with
  * respect to the entries in a[n0..n[. This is equivalent to saying that
@@ -1728,20 +1508,11 @@
  *
  * return +1 or -1 which is the determinant of T.
  */
-<<<<<<< HEAD
-static int mpz_mat_hnf_helper(mpz_mat_ptr T, mpz_mat_ptr dT,
-                              std::vector<cxx_mpz> & a, unsigned int n0)
-{
-    unsigned int const n = a.size();
-    int signdet = 1;
-    ASSERT_ALWAYS(dT != T);
-=======
 static int mpz_mat_hnf_helper(mpz_mat_ptr dT,
                               cxx_mpz_mat & a, unsigned int n0)
 {
     unsigned int const n = a->m;
     int signdet = 1;
->>>>>>> 812998c4
     mpz_mat_realloc(dT, n, n);
     mpz_mat_set_ui(dT, 1);
 
@@ -1758,16 +1529,6 @@
     for(unsigned int i = n0 + 1 ; i < n ; i++)
         active.push_back(i);
 
-<<<<<<< HEAD
-    /* fix signs */
-    for (unsigned int i = n0; i < n; i++) {
-        if (mpz_sgn(a[i]) == -1) {
-            mpz_neg(a[i], a[i]);
-            signdet = -signdet;
-            mpz_set_si(mpz_mat_entry(dT, i, i), -1);
-            for (unsigned int j = 0; j < n; j++) {
-                mpz_neg(mpz_mat_entry(T, i, j), mpz_mat_entry(T, i, j));
-=======
     do {
         {
             unsigned int i0 = n0;
@@ -1781,67 +1542,12 @@
                 mpz_mat_swaprows(a, n0, i0);
                 mpz_mat_swaprows(dT, n0, i0);
                 signdet *= -1;
->>>>>>> 812998c4
             }
         }
 
         active.clear();
         cxx_mpz q, r;
 
-<<<<<<< HEAD
-    for (unsigned int i = 0; i < n; i++)
-        heap[i] = i;
-
-    std::make_heap(heap.begin() + n0, heap.end(), cmp);
-    for (;;) {
-        /* extract the head */
-        std::pop_heap(heap.begin() + n0, heap.end(), cmp);
-        unsigned int const head = heap.back();
-        mpz_ptr r0 = mpz_mat_entry(cmp.A, head, 0);
-        if (mpz_cmp_ui(r0, 0) == 0) {
-            /* we're done ! */
-            std::push_heap(heap.begin() + n0, heap.end(), cmp);
-            break;
-        }
-        /* reduce A[0..n0[ wrt r0 == A[head] */
-        for (unsigned int i = 0; i < n0; i++) {
-            mpz_fdiv_qr(q, r2, mpz_mat_entry(cmp.A, i, 0), r0);
-            mpz_swap(r2, mpz_mat_entry(cmp.A, i, 0));
-            mpz_mat_submulrow(T, i, head, q);
-            mpz_mat_submulrow(dT, i, head, q);
-        }
-        if (n0 == n - 1) {
-            /* we're actually computing the gcd of one single integer.
-             * That makes no sense of course.
-             */
-            std::push_heap(heap.begin() + n0, heap.end(), cmp);
-            break;
-        }
-        mpz_ptr r1 = mpz_mat_entry(cmp.A, heap[n0], 0);
-        if (mpz_cmp_ui(r1, 0) == 0) {
-            /* we're done ! */
-            std::push_heap(heap.begin() + n0, heap.end(), cmp);
-            break;
-        }
-        mpz_fdiv_qr(q, r2, r0, r1);
-        mpz_swap(r0, r2);
-        mpz_mat_submulrow(T, head, heap[n0], q);
-        mpz_mat_submulrow(dT, head, heap[n0], q);
-        /* adjust the norm of the row in T */
-        cmp.dd[head] = 0;
-        for (unsigned int j = 0; j < n; j++) {
-            double const d = mpz_get_d(mpz_mat_entry(T, head, j));
-            cmp.dd[head] += d * d;
-        }
-        std::push_heap(heap.begin() + n0, heap.end(), cmp);
-    }
-    std::sort_heap(heap.begin() + n0, heap.end(), cmp);
-    std::reverse(heap.begin() + n0, heap.end());
-    mpz_mat_permuterows(T, heap.data());
-    mpz_mat_permuterows(dT, heap.data());
-    mpz_mat_permuterows(cmp.A, heap.data());
-    signdet *= permutation_signature(heap.data(), n);
-=======
         if (mpz_sgn(a(n0, 0)) == 0)
             return signdet;
 
@@ -1868,7 +1574,6 @@
             mpz_swap(r, a(i, 0));
             mpz_mat_submulrow(dT, i, n0, q);
         }
->>>>>>> 812998c4
 
         /* break here so that we always get at least one run of the loop */
     } while (!active.empty());
@@ -1884,48 +1589,19 @@
  * T */
 int mpz_mat_hermite_form(mpz_mat_ptr M) /* , mpz_mat_ptr T) */
 {
-<<<<<<< HEAD
-    ASSERT_ALWAYS(M != T);
-    if (T == NULL) {
-        mpz_mat xT;
-        mpz_mat_init(xT, 0, 0);
-        int const r = mpz_mat_hermite_form(M, xT);
-        mpz_mat_clear(xT);
-        return r;
-    }
-=======
->>>>>>> 812998c4
     int signdet = 1;
     unsigned int const m = M->m;
     unsigned int const n = M->n;
     unsigned int rank = 0;
-<<<<<<< HEAD
-    std::vector<cxx_mpz> colm(m, 0);
-    mpz_mat dT, Mx, My;
-    mpz_mat_init(dT, 0, 0);
-    mpz_mat_init(Mx, 0, 0);
-    mpz_mat_init(My, 0, 0);
-    for (unsigned int j = 0; j < n && rank < m; j++) {
-        for (unsigned int i = 0; i < m; i++)
-            mpz_swap(colm[i], mpz_mat_entry(M, i, j));
-
-        signdet *= mpz_mat_hnf_helper(T, dT, colm, rank);
-=======
     cxx_mpz_mat dT, Mx, My;
     cxx_mpz_mat colm(m, 1);
->>>>>>> 812998c4
 
     for (unsigned int j = 0; j < n && rank < m; j++) {
 
-<<<<<<< HEAD
-        for (unsigned int i = 0; i < m; i++)
-            mpz_swap(colm[i], mpz_mat_entry(M, i, j));
-=======
         mpz_mat_submat_swap(M, 0, j, colm, 0, 0, m, 1);
         signdet *= mpz_mat_hnf_helper(/* T, */ dT, colm, rank);
         rank += mpz_cmp_ui(colm(rank, 0), 0) != 0;
         mpz_mat_submat_swap(M, 0, j, colm, 0, 0, m, 1);
->>>>>>> 812998c4
 
         /* apply dT to the right part. By construction, our
          * transformation matrix dT ha already been applied to T itself,
@@ -1956,13 +1632,6 @@
     int s = mpz_mat_hermite_form(M);
     mpz_mat_reverse_rows(M, M);
     mpz_mat_reverse_columns(M, M);
-<<<<<<< HEAD
-    if (T)
-        mpz_mat_reverse_rows(T, T);
-    if (T)
-        mpz_mat_reverse_columns(T, T);
-=======
->>>>>>> 812998c4
     if (M->m > M->n) {
         /* we need some swaps... */
         mpz_mat sM;
@@ -1971,17 +1640,6 @@
         mpz_mat_submat_swap(sM, M->n, 0, M, 0, 0, M->m - M->n, M->n);
         mpz_mat_swap(sM, M);
         mpz_mat_clear(sM);
-<<<<<<< HEAD
-        if (T) {
-            mpz_mat sT;
-            mpz_mat_init(sT, T->m, T->n);
-            mpz_mat_submat_swap(sT, 0, 0, T, T->m - T->n, 0, T->n, T->n);
-            mpz_mat_submat_swap(sT, T->n, 0, T, 0, 0, T->m - T->n, T->n);
-            mpz_mat_swap(sT, T);
-            mpz_mat_clear(sT);
-        }
-=======
->>>>>>> 812998c4
         /* While the transformations above had no effect on s (because
          * they compensate), this one has.
          * we have n circular shifts on length m, plus a reversal on m-n.
@@ -1997,10 +1655,7 @@
     }
     return s;
 } //}}}
-<<<<<<< HEAD
-=======
-
->>>>>>> 812998c4
+
 /*{{{ kernel*/
 // This is supposed to compute the Kernel of M mod p and to store it in
 // the matrix K. If r is the rank of M, and M is a square matrix n*n, K
@@ -2098,18 +1753,6 @@
 }
 
 
-<<<<<<< HEAD
-ostream & operator<<(ostream & os, cxx_mpz_mat const & M) /*{{{*/
-{
-    for (unsigned int i = 0; i < M->m; i++) {
-        for (unsigned int j = 0; j < M->n; j++) {
-            if (j)
-                os << " ";
-            os << mpz_mat_entry_const(M, i, j);
-        }
-        if (i < M->m - 1)
-            os << "\n";
-=======
 
 namespace fmt {
 
@@ -2165,7 +1808,6 @@
             format_to(ctx.out(), "{}", Mij);
             format_to(ctx.out(), "{}", after);
         }
->>>>>>> 812998c4
     }
     if (custom_format == SAGEMATH || custom_format == MAGMA) {
         format_to(ctx.out(), "])");
@@ -2192,23 +1834,9 @@
     return os;
 }
 /*}}}*/
-<<<<<<< HEAD
-ostream & operator<<(ostream & os, cxx_mpq_mat const & M) /*{{{*/
-{
-    for (unsigned int i = 0; i < M->m; i++) {
-        for (unsigned int j = 0; j < M->n; j++) {
-            if (j)
-                os << " ";
-            os << mpq_mat_entry_const(M, i, j);
-        }
-        if (i < M->m - 1)
-            os << "\n";
-    }
-=======
 std::ostream & operator<<(std::ostream & os, cxx_mpq_mat const & M) /*{{{*/
 {
     fmt::print(os, "{:S}", M);
->>>>>>> 812998c4
     return os;
 }
 /*}}}*/
