--- conflicted
+++ resolved
@@ -43,18 +43,6 @@
     return (const void*)(((const char*)a)+q);
 }
 
-<<<<<<< HEAD
-/* MinGW's string.h does not declare a prototype for strdup if __STRICT_ANSI__
-   is defined */
-#if !defined(HAVE_STRDUP) || (defined(__MINGW32__) && defined(__STRICT_ANSI__))
-char * strdup(const char *s);
-#endif
-#ifndef HAVE_STRNDUP
-char * strndup(const char * a, size_t n);
-#endif
-
-=======
->>>>>>> 1b28eaa7
 /* strtoul(), but with const char ** for second argument.
    Otherwise it's not possible to do, e.g., strtoul(p, &p, 10) when p is
    of type const char *
