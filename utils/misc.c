#include "cado.h" // IWYU pragma: keep
#include <stdio.h>          // for asprintf, fprintf, perror, snprintf, fclose
#include <sys/stat.h>   // mkdir
#include <unistd.h>
#include <stdlib.h>
#include <stddef.h>
#include <string.h>
#include <errno.h>
#include <limits.h>
#include <ctype.h>
#ifdef HAVE_LINUX_BINFMTS_H
/* linux/binfmts.h defines MAX_ARG_STRLEN in terms of PAGE_SIZE, but does not
   include a header where PAGE_SIZE is defined, so we include sys/user.h
   as well. Alas, on some systems, PAGE_SIZE is not defined even there. */
#include <sys/user.h>
#include <linux/binfmts.h>
#endif
/* For MinGW Build */
#if defined(_WIN32) || defined(_WIN64)
#include <windows.h>
#endif

#include "macros.h"
#include "misc.h"
#include "gmp_aux.h"    // mpz_get_uint64
#include "portability.h" // asprintf // IWYU pragma: keep

// re-entrant random with GMP.
uint64_t u64_random(gmp_randstate_t buf) {
#if ULONG_BITS == 64
    return gmp_urandomb_ui(buf, 64);
#elif ULONG_BITS == 32
<<<<<<< HEAD
    cxx_mpz z;
    mpz_urandomb(z, buf, 64);
    return mpz_get_uint64(z);
=======
    mpz_t z;
    mpz_init(z);
    mpz_urandomb(z, buf, 64);
    uint64_t r = mpz_get_uint64(z);
    mpz_clear(z);
    return r;
>>>>>>> a9f045e6
#endif
}

/* Wrapper around sysconf(ARG_MAX) that deals with availability of sysconf()
   and additional constraints on command line length */
long get_arg_max(void)
{
  long arg_max;
#ifdef HAVE_SYSCONF
  arg_max = sysconf (_SC_ARG_MAX);
#elif defined(ARG_MAX)
  /* Use value from limits.h */
  arg_max = ARG_MAX;
#else
  /* POSIX requires ARG_MAX >= 4096, and all but prehistoric systems allow
     at least as much */
  arg_max = 4096;
#endif
  /* Linux since 2.6.23 does not allow more than MAX_ARG_STRLEN characters in a
     single word on the command line. Since we need to be able to run
     "sh" "-c" "actual_command", this limit is effectively the limit on the
     command line length. */
#ifdef MAX_ARG_STRLEN
  /* MAX_ARG_STRLEN may be defined in terms of PAGE_SIZE, but PAGE_SIZE may
     not actually be defined in any header.  */
#if !defined(PAGE_SIZE) && defined(HAVE_SYSCONF)
  /* If we have sysconf(), we can resolve any reference to PAGE_SIZE in
     MAX_ARG_STRLEN to a variable */
  const size_t PAGE_SIZE MAYBE_UNUSED = sysconf (_SC_PAGESIZE);
  /* If we don't have sysconf(), either, we're pretty much out of options */
#endif
  if ((size_t) arg_max > (size_t) MAX_ARG_STRLEN)
    arg_max = MAX_ARG_STRLEN;
#endif
  /* as discussed on
     https://lists.gforge.inria.fr/pipermail/cado-nfs-discuss/2019-October/001100.html
     one should subtract from arg_max the length of the environment, but even this
     seems not enough, so we divide arg_max by 2 */
  return arg_max / 2;
}

int has_suffix(const char * path, const char * sfx)
{
    unsigned int lp = strlen(path);
    unsigned int ls = strlen(sfx);
    if (lp < ls) return 0;
    return strcmp(path + lp - ls, sfx) == 0;
}

// given a path to a file (prefix), and a suffix called (what), returns:
// - if the ext parameter is NULL, return (prefix).(what) ;
// - if ext is non-null AND (ext) is already a suffix of (prefix), say
//   we have (prefix)=(prefix0)(ext), then we return (prefix0).(what)(ext)
// - if ext is non-null AND (ext) is NOT a suffix of (prefix), 
//   we return (prefix).(what)(ext)
// In all cases the returned string is malloced, and must be freed by the
// caller later.
// It is typical to use ".bin" or ".txt" as ext parameters.
char * derived_filename(const char * prefix, const char * what, const char * ext)
{
    char * dup_prefix;
    dup_prefix=strdup(prefix);

    if (ext && has_suffix(dup_prefix, ext)) {
        dup_prefix[strlen(dup_prefix)-strlen(ext)]='\0';
    }
    char * str;
    int rc = asprintf(&str, "%s.%s%s", dup_prefix, what, ext ? ext : "");
    if (rc<0) abort();
    free(dup_prefix);
    return str;
}


static void chomp(char *s) {
    char *p;
    if (s && (p = strrchr(s, '\n')) != NULL)
        *p = '\0';
}


/* Return a NULL-terminated list of file names read from filename.
   Empty lines and comment lines (starting with '#') are skipped.
   If basepath != NULL, it is used as path before each read filename
*/
char ** filelist_from_file(const char * basepath, const char * filename,
                           int typ)
{
    char ** files = NULL;
    int nfiles_alloc = 0;
    int nfiles = 0;
    FILE *f;
    f = fopen(filename, "r");
    if (f == NULL) {
      if (typ == 0)
        perror ("Problem opening filelist");
      else
        perror ("Problem opening subdirlist");
      exit (1);
    }
    char relfile[FILENAME_MAX + 10];
    while (fgets(relfile, FILENAME_MAX + 10, f) != NULL) {

        // skip leading blanks
        char *rfile = relfile;
        while (isspace((int)(unsigned char)rfile[0]))
            rfile++;
        // if empty line or comment line, continue
        if ((rfile[0] == '#') || (rfile[0] == '\0') || (rfile[0] == '\n'))
            continue;
        chomp(rfile);

        if (nfiles == nfiles_alloc) {
            nfiles_alloc += nfiles_alloc / 2 + 16;
            files = (char**) realloc(files, nfiles_alloc * sizeof(char*));
        }
        if (basepath) {
            char * name;
            int ret = asprintf(&name, "%s/%s", basepath, rfile);
            ASSERT_ALWAYS(ret >= 0);
            files[nfiles] = name;
        } else {
            files[nfiles] = strdup(rfile);
        }
        nfiles++;
    }
    fclose(f);

    if (nfiles == nfiles_alloc) {
        nfiles_alloc += nfiles_alloc / 2 + 16;
        files = (char**) realloc(files, nfiles_alloc * sizeof(char*));
    }
    files[nfiles++] = NULL;
    return files;
}

void filelist_clear(char ** filelist)
{
    if (!filelist) return;
    for(char ** p = filelist ; *p ; p++)
        free(*p);
    free(filelist);
}

int mkdir_with_parents(const char * dir, int fatal)
{
    char * tmp = strdup(dir);
    int n = strlen(dir);
    int pos = 0;
    if (dir[0] == '/')
        pos++;
    for( ; pos < n ; ) {
        for( ; dir[pos] == '/' ; pos++) ;
        if (pos == n) break;
        const char * slash = strchr(dir + pos, '/');
        strncpy(tmp, dir, n+1);
        if (slash) {
            pos = slash - dir;
            tmp[pos]='\0';
        } else {
            pos = n;
        }
        struct stat sbuf[1];
        int rc = stat(tmp, sbuf);
        if (rc < 0) {
            if (errno != ENOENT) {
                fprintf(stderr, "accessing %s: %s\n", tmp, strerror(errno));
                free(tmp);
                if (fatal) exit(1);
                return -errno;
            }
/* MinGW's mkdir has only one argument,
   cf http://lists.gnu.org/archive/html/bug-gnulib/2008-04/msg00259.html */
#if (defined _WIN32 || defined __WIN32__) && ! defined __CYGWIN__
            /* Test if it's an MSDOS drive specifier */
            if (strlen(tmp) == 2 && (isupper(tmp[0]) || islower(tmp[0])) && tmp[1] == ':')
              continue;
            rc = mkdir (tmp);
#else
            rc = mkdir (tmp, 0777);
#endif
            /* We have an obvious race condition between the check above
             * and the mkdir here. So failing with EEXIST can be a
             * legitimate event */
            if (rc < 0 && errno != EEXIST) {
                fprintf(stderr, "mkdir(%s): %s\n", tmp, strerror(errno));
                free(tmp);
                if (fatal) exit(1);
                return -errno;
            }
        }
    }
    free(tmp);
    return 0;
}

char * path_resolve(const char * progname, char * resolved)
{
  const char * path = getenv("PATH");
  if (!path) return 0;
  const char * next_path;
  for( ; *path ; path = next_path) {
      next_path = strchr(path, ':');
      char * segment;
      if (next_path) {
          segment = strndup(path, next_path - path);
          next_path++;
      } else {
          segment = strdup(path);
          next_path = path + strlen(path);
      }
      char dummy2[PATH_MAX];
#ifdef EXECUTABLE_SUFFIX
      snprintf(dummy2, PATH_MAX, "%s/%s" EXECUTABLE_SUFFIX, segment, progname);
#else
      snprintf(dummy2, PATH_MAX, "%s/%s", segment, progname);
#endif
      free(segment);
      if (realpath(dummy2, resolved))
          return resolved;
  }
  return NULL;
}

//  trivial utility
const char *size_disp_fine(size_t s, char buf[16], double cutoff)
{
    const char *prefixes = "bkMGT";
    double ds = s;
    const char *px = prefixes;
    for (; px[1] && ds > cutoff;) {
	ds /= 1024.0;
	px++;
    }
    snprintf(buf, 10, "%.2f %c%s", ds, *px, px==prefixes ? "" : "B");
    return buf;
}
const char *size_disp(size_t s, char buf[16])
{
    return size_disp_fine(s, buf, 500.0);
}

/* strtoul(), but with const char ** for second argument.
   Otherwise it's not possible to do, e.g., strtoul(p, &p, 10) when p is
   of type const char *
*/
unsigned long int
strtoul_const(const char *nptr, const char **endptr, const int base)
{
  char *end;
  unsigned long r;
  r = strtoul(nptr, &end, base);
  *endptr = end;
  return r;
}

unsigned long long int
strtoull_const(const char *nptr, const char **endptr, const int base)
{
  char *end;
  unsigned long long r;
  r = strtoull(nptr, &end, base);
  *endptr = end;
  return r;
}

static inline unsigned long MAYBE_UNUSED bitrev1(unsigned long a)/*{{{*/
{
    unsigned long m;
#if ULONG_BITS == 64
    /* these three should be doable with simple bswap, right ? */
    a = (a >> 32) ^ (a << 32);
    m = UINT64_C(0x0000ffff0000ffff); a = ((a >> 16) & m) ^ ((a << 16) & ~m);
    m = UINT64_C(0x00ff00ff00ff00ff); a = ((a >> 8) & m) ^ ((a << 8) & ~m);
    
    m = UINT64_C(0x0f0f0f0f0f0f0f0f); a = ((a >> 4) & m) ^ ((a << 4) & ~m);
    m = UINT64_C(0x3333333333333333); a = ((a >> 2) & m) ^ ((a << 2) & ~m);
    m = UINT64_C(0x5555555555555555); a = ((a >> 1) & m) ^ ((a << 1) & ~m);
#else
    a = (a >> 16) ^ (a << 16);
    m = 0x00ff00ffUL; a = ((a >> 8) & m) ^ ((a << 8) & ~m);

    m = 0x0f0f0f0fUL; a = ((a >> 4) & m) ^ ((a << 4) & ~m);
    m = 0x33333333UL; a = ((a >> 2) & m) ^ ((a << 2) & ~m);
    m = 0x55555555UL; a = ((a >> 1) & m) ^ ((a << 1) & ~m);
#endif
    return a;
}

extern void bit_reverse(unsigned long * dst, const unsigned long * ptr, size_t n)
{
    unsigned int i = 0;
    unsigned int j = n-1;
    for(i = 0 ; i < j ; i++, j--) {
        unsigned long lo = ptr[i];
        unsigned long hi = ptr[j];
        dst[j] = bitrev1(lo);
        dst[i] = bitrev1(hi);
    }
    if (i == j)
        dst[i] = bitrev1(ptr[i]);
}<|MERGE_RESOLUTION|>--- conflicted
+++ resolved
@@ -30,18 +30,12 @@
 #if ULONG_BITS == 64
     return gmp_urandomb_ui(buf, 64);
 #elif ULONG_BITS == 32
-<<<<<<< HEAD
-    cxx_mpz z;
-    mpz_urandomb(z, buf, 64);
-    return mpz_get_uint64(z);
-=======
     mpz_t z;
     mpz_init(z);
     mpz_urandomb(z, buf, 64);
     uint64_t r = mpz_get_uint64(z);
     mpz_clear(z);
     return r;
->>>>>>> a9f045e6
 #endif
 }
 
