#include "cado.h"
#include <stdlib.h>
#include <string.h>
#include <ctype.h>              /* isdigit isspace */
#include <limits.h>             /* INT_MIN INT_MAX */
#include <errno.h>
#include <stdarg.h>
#include <inttypes.h>
#include <pthread.h>

#include "params.h"
#include "macros.h"
#include "misc.h"
#include "portability.h"
#include "version_info.h"
#include "verbose.h"

static pthread_mutex_t mutex[1] = {PTHREAD_MUTEX_INITIALIZER};

void param_list_init(param_list pl)
{
    memset(pl, 0, sizeof(param_list));
    pl->ndocs_alloc = 16;
    pl->ndocs = 0;
    pl->docs = (param_list_doc *) malloc(pl->ndocs_alloc *
            sizeof(param_list_doc));
    pl->usage_hdr = NULL;
    pl->alloc = 16;
    pl->p = (parameter *) malloc(pl->alloc * sizeof(parameter));
    pl->consolidated = 1;
    pl->size = 0;
    pl->aliases = NULL;
    pl->naliases = 0;
    pl->naliases_alloc = 0;
    pl->switches = NULL;
    pl->nswitches = 0;
    pl->nswitches_alloc = 0;
    ASSERT_ALWAYS(pl->docs != NULL && pl->p != NULL);
}

static void parameter_set(parameter dst, parameter src)
{
    memcpy(dst, src, sizeof(parameter));
    dst->key = src->key ? strdup(src->key) : NULL;
    dst->value = strdup(src->value);
}

static void param_list_doc_set(param_list_doc dst, param_list_doc src)
{
    dst->key = strdup(src->key);
    dst->doc = strdup(src->doc);
}

static void param_list_alias_set(param_list_alias dst, param_list_alias src)
{
    dst->alias = strdup(src->alias);
    dst->key = strdup(src->key);
}
static void param_list_switch_set(param_list_switch dst, param_list_switch src)
{
    dst->switchname = strdup(src->switchname);
    dst->ptr = src->ptr;
}

#define COPY_LIST(__dst, __src, __data, __size, __alloc, __type) do {	\
    __dst->__data = NULL;						\
    __dst->__size = __src->__size;					\
    __dst->__alloc = __src->__size;					\
    if (__src->__size) { 						\
        __dst->__data = malloc(__src->__size * sizeof(__type));		\
        for(int __i = 0 ; __i < (int) __src->__size ; __i++) {		\
            __type ## _set(__dst->__data[__i], __src->__data[__i]);	\
        }								\
    }									\
} while (0)

void param_list_set(param_list_ptr pl, param_list pl0)
{
    memcpy(pl, pl0, sizeof(param_list));
    if (pl->usage_hdr) pl->usage_hdr = strdup(pl->usage_hdr);
    COPY_LIST(pl, pl0, p, size, alloc, parameter);
    COPY_LIST(pl, pl0, aliases, naliases, naliases_alloc, param_list_alias);
    COPY_LIST(pl, pl0, docs, ndocs, ndocs_alloc, param_list_doc);
    COPY_LIST(pl, pl0, switches, nswitches, nswitches_alloc, param_list_switch);
}

void param_list_clear(param_list pl)
{
    free(pl->usage_hdr);
    for(int i = 0 ; i < pl->ndocs ; i++) {
        free(pl->docs[i]->key);
        free(pl->docs[i]->doc);
    }
    free(pl->docs);
    for(unsigned int i = 0 ; i < pl->size ; i++) {
        if (pl->p[i]->key) free(pl->p[i]->key);
        free(pl->p[i]->value);
    }
    free(pl->p);
    for(int i = 0 ; i < pl->naliases ; i++) {
        if (pl->aliases[i]->alias) free(pl->aliases[i]->alias);
    }
    free(pl->aliases);
    for(int i = 0 ; i < pl->nswitches ; i++) {
        free(pl->switches[i]->switchname);
    }
    free(pl->switches);
    memset(pl, 0, sizeof(pl[0]));
}

void param_list_usage_header(param_list pl, const char * hdr, ...)
{
    va_list ap;
    va_start(ap, hdr);
    int rc = vasprintf(&(pl->usage_hdr), hdr, ap);
    ASSERT_ALWAYS(rc >= 0);
    va_end(ap);
}


void param_list_decl_usage(param_list pl, const char * key, const char * doc)
{
    if (pl->ndocs == pl->ndocs_alloc) {
        pl->ndocs_alloc += 16;
        pl->docs = (param_list_doc *) realloc(pl->docs,
                pl->ndocs_alloc * sizeof(param_list_doc));
        ASSERT_ALWAYS(pl->docs != NULL);
    }
    int i = pl->ndocs;
    pl->ndocs++;
    pl->docs[i]->key = strdup(key);
    pl->docs[i]->doc = strdup(doc);
    ASSERT_ALWAYS(pl->docs[i]->key != NULL && pl->docs[i]->doc != NULL);
    pl->use_doc = 1;
}

static int is_documented_key(param_list pl, const char *key) {
    for (int i = 0; i < pl->ndocs; ++i) {
        if (strcmp(key, pl->docs[i]->key) == 0)
            return 1;
    }
    return 0;
}

void param_list_print_usage(param_list pl, const char * argv0, FILE *f)
{
    if (argv0 != NULL)
        fprintf(f, "Usage: %s <parameters>\n", argv0);
    if (pl->usage_hdr != NULL)
        fputs(pl->usage_hdr, f);
    fprintf(f, "The available parameters are the following:\n");
    char whites[20];
    for (int i = 0; i < 20; ++i)
        whites[i] = ' ';
    for (int i = 0; i < pl->ndocs; ++i) {
        int l = strlen(pl->docs[i]->key);
        l = MAX(1, 10-l);
        whites[l] ='\0';
        fprintf(f, "    -%s%s%s\n", pl->docs[i]->key, whites, pl->docs[i]->doc);
        whites[l] =' ';
    }
}

static void make_room(param_list pl, unsigned int more)
{
    if (pl->size + more <= pl->alloc) {
        return;
    }

    for( ; pl->size + more > pl->alloc ; ) {
      pl->alloc += 8 + (pl->alloc >> 1);
    }

    pl->p = (parameter *) realloc(pl->p, pl->alloc * sizeof(parameter));
}

static int param_list_add_key_nostrdup(param_list pl,
        char * key, char * value, enum parameter_origin o)
{
    make_room(pl, 1);
    int r = pl->size;
    pl->p[pl->size]->key = key;
    pl->p[pl->size]->value = value;
    pl->p[pl->size]->origin = o;
    // switches always count as parsed, of course. Hence the (value==NULL) thing
    pl->p[pl->size]->parsed = (value == NULL);
    // values above 1 are built within the sorting step.
    pl->p[pl->size]->seen = 1;
    pl->size++;
    pl->consolidated = 0;
    return r;
}

int param_list_add_key(param_list pl,
        const char * key, const char * value, enum parameter_origin o)
{
    int r = param_list_add_key_nostrdup(pl,
            key ? strdup(key) : NULL, value ? strdup(value) : NULL, o);
    return r;
}

struct sorting_data {
    parameter_srcptr s;
    int p;
};

typedef int (*sortfunc_t) (const void *, const void *);

int strcmp_or_null(const char * a, const char * b)
{
    if (a == NULL) { return b ? -1 : 0; }
    if (b == NULL) { return a ? 1 : 0; }
    return strcmp(a, b);
}

int paramcmp(const struct sorting_data * a, const struct sorting_data * b)
{
    int r;
    r = strcmp_or_null(a->s->key, b->s->key);
    if (r) return r;
    r = a->s->origin - b->s->origin;
    if (r) return r;
    /* Compare by pointer position so that the sort is stable */
    return a->p - b->p;
}

/* Sort (for searching), and remove duplicates. */
static void param_list_consolidate(param_list pl)
{
    if (pl->consolidated) {
        return;
    }
    struct sorting_data * intermediate;
    intermediate = malloc(pl->size * sizeof(struct sorting_data));
    for(unsigned int i = 0 ; i < pl->size ; i++) {
        intermediate[i].p = i;
        intermediate[i].s = pl->p[i];
    }
    qsort(intermediate, pl->size, sizeof(struct sorting_data),
            (sortfunc_t) &paramcmp);

    parameter * np = (parameter *) malloc(pl->alloc * sizeof(parameter));
    for(unsigned int i = 0 ; i < pl->size ; i++) {
        memcpy(np[i], pl->p[intermediate[i].p], sizeof(parameter));
    }
    free(pl->p);
    pl->p = np;
    free(intermediate);

    // now remove duplicates. The sorting has priorities right.
    unsigned int j = 0;
    for(unsigned int i = 0 ; i < pl->size ; i++) {
        if (pl->p[i]->key != NULL && i + 1 < pl->size && strcmp(pl->p[i]->key, pl->p[i+1]->key) == 0) {
            /* The latest pair in the list is the one having highest
             * priority. So we don't do the copy at this moment.
             */
            free(pl->p[i]->key);
            free(pl->p[i]->value);
            // this value is useful for switches
            pl->p[i+1]->seen += pl->p[i]->seen;
        } else {
            // in theory memcpy does not allow overlaps, even trivial ones.
            if (i != j) {
                memcpy(pl->p[j], pl->p[i], sizeof(parameter));
            }
            j++;
        }
    }
    pl->size = j;

    /* consolidated list have to guarantee ordering. We have broken
     * ordering, clearly */
    pl->consolidated = 0;
}

void param_list_remove_key(param_list pl, const char * key)
{
    unsigned int j = 0;
    for(unsigned int i = 0 ; i < pl->size ; i++) {
        if (strcmp_or_null(pl->p[i]->key, key) == 0) {
            if (pl->p[i]->key) free(pl->p[i]->key);
            free(pl->p[i]->value);
        } else {
            if (i != j) {
                memcpy(pl->p[j], pl->p[i], sizeof(parameter));
            }
            j++;
        }
    }
    pl->size = j;
    /* if the list was consolidated (sorted), it still is. If it wasn't,
     * then, well, clearly it's not better */
}

/* If step_on_empty_line is non-zero, then this function reads the file until a
 * line containing only space caracters (check with isspace) is found. It allows
 * to read a file contaning more than one polynomial.
 * Otherwise the function reads the whole file.
 */
int param_list_read_stream(param_list pl, FILE *f, int stop_on_empty_line)
{
    int all_ok=1;
    const int linelen = 512;
    char line[linelen];
    char * newkey;
    char * newvalue;
    while (!feof(f)) {
        if (fgets(line, linelen, f) == NULL)
            break;
        if (line[0] == '#')
            continue;
        // remove possible comment at end of line.
        char * hash;
        if ((hash = strchr(line, '#')) != NULL) {
            *hash = '\0';
        }

        char * p = line;

        // trailing space
        int l = strlen(p);
        for( ; l && isspace((int)(unsigned char)p[l-1]) ; l--);
        p[l] = '\0';

        // leading space.
        for( ; *p && isspace((int)(unsigned char)*p) ; p++, l--);

        // empty ps are ignored (unless stop_on_empty_line is non-zero).
        if (l == 0)
        {
          if (stop_on_empty_line)
            break;
          else
            continue;
        }

        // look for a left-hand-side.
        l = 0;
        if (!(isalpha((int)(unsigned char)p[l]) || p[l] == '_' || p[l] == '-')) {
            param_list_add_key(pl, NULL, line, PARAMETER_FROM_FILE);
            continue;
        }
        for( ; p[l] && (isalnum((int)(unsigned char)p[l]) || p[l] == '_' || p[l] == '-') ; l++);

        int lhs_length = l;

        if (lhs_length == 0) {
            fprintf(stderr, "Parse error, no usable key for config line:\n%s\n",
                    line);
            all_ok=0;
            continue;
        }

        /* Now we can match (whitespace*)(separator)(whitespace*)(data)
         */
        char * q = p + lhs_length;
        for( ; *q && isspace((int)(unsigned char)*q) ; q++);

        /* match separator, which is one of : = := */
        if (*q == '=') {
            q++;
        } else if (*q == ':') {
            q++;
            if (*q == '=')
                q++;
        } else if (q == p + lhs_length) {
            fprintf(stderr, "Parse error, no separator for config line:\n%s\n",
                    line);
            all_ok=0;
            continue;
        }
        for( ; *q && isspace((int)(unsigned char)*q) ; q++);

        newkey = malloc(lhs_length + 1);
        memcpy(newkey, p, lhs_length);
        newkey[lhs_length]='\0';

        newvalue = strdup(q);

        param_list_add_key_nostrdup(pl, newkey, newvalue, PARAMETER_FROM_FILE);
    }
    param_list_consolidate(pl);

    return all_ok;
}

int param_list_read_file(param_list pl, const char * name)
{
    FILE * f;
    f = fopen(name, "r");
    if (f == NULL) {
        fprintf(stderr, "Cannot read %s\n", name);
        exit(1);
    }
    int r = param_list_read_stream(pl, f, 0);
    fclose(f);
    return r;
}

int param_list_configure_alias(param_list pl, const char * key, const char * alias)
{
    if (pl->use_doc) {
        const char *k = key;
        if (k[0] == '-')
            k++;
        if (!is_documented_key(pl, k))
            fprintf(stderr, "# Warning: an alias %s is declared to the key %s that is undocumented\n", alias, key);
    }

    size_t len = strlen(alias);

    ASSERT_ALWAYS(alias != NULL);
    ASSERT_ALWAYS(key != NULL);

    /* A switch may be aliased, but only as another switch !!! */
    ASSERT_ALWAYS(key[0] != '-' || (alias[0] == '-' && alias[len-1] != '='));

    if (alias[0] != '-' && alias[len-1] != '=') {
        /* Then, accept both the -xxx, --xxx, and xxx= forms */
        char * tmp;
        tmp = malloc(len + 4);
        snprintf(tmp, len+4, "-%s", alias);
        param_list_configure_alias(pl, key, tmp);
        snprintf(tmp, len+4, "--%s", alias);
        param_list_configure_alias(pl, key, tmp);
        snprintf(tmp, len+4, "%s=", alias);
        param_list_configure_alias(pl, key, tmp);
        free(tmp);
        return 0;
    }

    if (pl->naliases == pl->naliases_alloc) {
        pl->naliases_alloc += 1;
        pl->naliases_alloc <<= 1;
        pl->aliases = realloc(pl->aliases, pl->naliases_alloc * sizeof(param_list_alias));
    }
    pl->aliases[pl->naliases]->alias = strdup(alias);
    pl->aliases[pl->naliases]->key = key;
    pl->naliases++;
    return 0;
}

int param_list_configure_switch(param_list pl, const char * switchname, int * ptr)
{
    /* Some switches are passed as switchname = "switch", some as "-switch",
       and some as "--switch" ... */
    int offset = (switchname[0] == '-') ? (switchname[1] == '-' ? 2 : 1) : 0;
    ASSERT_ALWAYS(switchname != NULL);
    if (pl->use_doc)
        if (!is_documented_key(pl, offset+switchname))
            fprintf(stderr, "# Warning: a switch %s is declared but is undocumented\n", switchname);

    if ((pl->nswitches + 1) >= pl->nswitches_alloc) {
        pl->nswitches_alloc += 2;
        pl->nswitches_alloc <<= 1;
        pl->switches = realloc(pl->switches, pl->nswitches_alloc * sizeof(param_list_switch));
    }
    char * tmp = (char *) malloc(strlen(switchname)+2);
    tmp[0]='-';
    if (switchname[1] == '-') { // have -- in the switch
        strncpy(tmp, switchname, strlen(switchname) + 1);
    } else {
        strncpy(tmp+1, switchname, strlen(switchname) + 1);
    }
    // put the -- version
    pl->switches[pl->nswitches]->switchname = strdup(tmp);
    pl->switches[pl->nswitches]->ptr = ptr;
    if (ptr) *ptr = 0;
    pl->nswitches++;
    // put the - version
    pl->switches[pl->nswitches]->switchname = strdup(tmp+1);
    pl->switches[pl->nswitches]->ptr = ptr;
    if (ptr) *ptr = 0;
    pl->nswitches++;
    free(tmp);

    return 0;
}


static int param_list_update_cmdline_alias(param_list pl,
        param_list_alias al,
        int * p_argc, char *** p_argv)
{
    if (!pl->cmdline_argv0) {
        pl->cmdline_argv0 = *p_argv;
        pl->cmdline_argc0 = *p_argc;
    }
    const char * a = (*p_argv[0]);
    if (al->alias[strlen(al->alias)-1] == '=') {
        // since switches are aliased only by switches, we know we have a plain
        // option here.
        if (strncmp(a, al->alias, strlen(al->alias)) != 0)
            return 0;
        a += strlen(al->alias);
        if (a[1] == '\0')
            return 0;
        // no +1 , since the alias contains the = sign already.
        param_list_add_key(pl, al->key, a, PARAMETER_FROM_CMDLINE);
        (*p_argv)+=1;
        (*p_argc)-=1;
        return 1;
    }
    if (strcmp(a, al->alias) == 0) {
        if (al->key[0] == '-') {
            /* This is a switch ; we have to treat it accordingly. The
             * difficult part is to properly land on
             * param_list_update_cmdline_switch at the proper time. This
             * means in particular not necessarily there. It's
             * considerably easier to simply change the value in the
             * command line. Except that it's a const cast, it's ugly.
             * Okay, my apologies, blah blah.
             */
            (*p_argv)[0] = (char*) al->key;
            /* leave argv and argc unchanged. */
            return 0;
        }
        (*p_argv)+=1;
        (*p_argc)-=1;
        if (*p_argc == 0) {
            fprintf(stderr, "Option %s requires an argument\n", a);
            exit(1);
        }
        param_list_add_key(pl, al->key, (*p_argv[0]), PARAMETER_FROM_CMDLINE);
        (*p_argv)+=1;
        (*p_argc)-=1;
        return 1;
    }
    return 0;
}

static int param_list_update_cmdline_switch(param_list pl,
        param_list_switch switchpar,
        int * p_argc, char *** p_argv)
{
    if (!pl->cmdline_argv0) {
        pl->cmdline_argv0 = *p_argv;
        pl->cmdline_argc0 = *p_argc;
    }
    const char * a = (*p_argv[0]);
    if (strcmp(a, switchpar->switchname) == 0) {
        param_list_add_key(pl, switchpar->switchname, NULL, PARAMETER_FROM_CMDLINE);
        (*p_argv)+=1;
        (*p_argc)-=1;
        if (switchpar->ptr) (*(switchpar->ptr))++;
        return 1;
    }
    if (strncmp(switchpar->switchname, "--", 2) != 0)
        return 0;
    char * inv_switch;
    int rc = asprintf(&inv_switch, "--no-%s", switchpar->switchname+2);
    ASSERT_ALWAYS(rc>=0);
    int match = strcmp(inv_switch, a) == 0;
    free(inv_switch);
    if (match) {
        param_list_add_key(pl, a, NULL, PARAMETER_FROM_CMDLINE);
        (*p_argv)+=1;
        (*p_argc)-=1;
        if (switchpar->ptr) (*(switchpar->ptr))=0;
        return 1;
    }
    return 0;
}

int param_list_update_cmdline(param_list pl,
        int * p_argc, char *** p_argv)
{
    if (!pl->cmdline_argv0) {
        pl->cmdline_argv0 = *p_argv;
        pl->cmdline_argc0 = *p_argc;
    }
    if (*p_argc == 0)
        return 0;

    int i;

    /* We rely on having alias scanning first, because this incurs a
     * command line changed (could get along without except in the case
     * of switches where it's particularly handy).
     */
    for(i = 0 ; i < pl->naliases ; i++) {
        if (param_list_update_cmdline_alias(pl, pl->aliases[i], p_argc, p_argv))
            return 1;
    }

    for(i = 0 ; i < pl->nswitches ; i++) {
        if (param_list_update_cmdline_switch(pl, pl->switches[i], p_argc, p_argv))
            return 1;
    }

    const char * a = (*p_argv[0]);
    if (*p_argc >= 2 && a[0] == '-') {
        a++;
        a+= *a == '-';
        int x=0;
        /* parameters _must_ begin by alphabetic characters, or
         * otherwise we suffer to distinguish immediate numerical
         * entries.
         */
        if (!isalpha((int)(unsigned char)a[x]))
            return 0;
        for( ; a[x] && (isalnum((int)(unsigned char)a[x]) || a[x] == '_' || a[x] == '-') ; x++);
        if (a[x] == '\0') {
            param_list_add_key(pl, a, (*p_argv)[1], PARAMETER_FROM_CMDLINE);
            (*p_argv)+=2;
            (*p_argc)-=2;
            return 1;
        }
    } else {
        /* Check for <key>=<value> syntax */
        int x=0;
        for( ; a[x] && (isalnum((int)(unsigned char)a[x]) || a[x] == '_' || a[x] == '-') ; x++);
        if (a[x] == '=' && a[x+1]) {
            char * newkey = malloc(x+1);
            memcpy(newkey, a, x);
            newkey[x]='\0';
            char * newvalue = strdup(a+x+1);
            param_list_add_key_nostrdup(pl,
                    newkey, newvalue, PARAMETER_FROM_CMDLINE);
            (*p_argv)+=1;
            (*p_argc)-=1;
            return 1;
        }
    }
    return 0;
}

int param_strcmp(const char * a, parameter_srcptr b)
{
    return strcmp_or_null(a, b->key);
}

static int assoc(param_list pl, const char * key)
{
    if (pl->use_doc) {
        const char *k = (key[0] == '-') ? (1+key) : key;
        if (!is_documented_key(pl, k)) 
            fprintf(stderr, "# Warning: parameter %s is checked by this program but is undocumented.\n", k);
    }

    void * found;

    param_list_consolidate(pl);
    found = bsearch(key, pl->p, pl->size,
            sizeof(parameter), (sortfunc_t) param_strcmp);
    if (found == NULL)
        return -1;
    parameter * c = (parameter *) found;
    return c-pl->p;
}

/* Look up an entry in a param_list, and update the parsed flag. It does
   mutex locking to make look-ups thread safe; the caller must not access
   any param_list entries by itself. */
static int
get_assoc(param_list pl, const char * const key, char ** const value, int * const seen)
{
    pthread_mutex_lock(mutex);
    const int v = assoc(pl, key);
    const int found = (v >= 0);
    if (found) {
        pl->p[v]->parsed = 1;
        if (value != NULL) {
            *value = pl->p[v]->value;
        }
        if (seen != NULL) {
            *seen = pl->p[v]->seen;
        }
    }
    pthread_mutex_unlock(mutex);
    return found;
}

int param_list_parse_long(param_list pl, const char * key, long * r)
{
    char *value;
    int seen;
    if (!get_assoc(pl, key, &value, &seen))
        return 0;
    char * end;
    long res;
    res = strtol(value, &end, 0);
    if (*end != '\0') {
        fprintf(stderr, "Parse error: parameter for key %s is not a long: %s\n",
                key, value);
        exit(1);
    }
    if (r)
        *r = res;
    return seen;
}

int param_list_parse_int(param_list pl, const char * key, int * r)
{
    long res;
    int rc;
    rc = param_list_parse_long(pl, key, &res);
    if (rc == 0)
        return 0;
    if (res > INT_MAX || res < INT_MIN) {
        fprintf(stderr, "Parse error:"
                " parameter for key %s does not fit within an int: %ld\n",
                key, res);
        exit(1);
    }
    if (r)
        *r  = res;
    return rc;
}

int param_list_parse_long_and_long(param_list pl, const char * key, long * r, const char * sep)
{
    char *value;
    int seen;
    if (!get_assoc(pl, key, &value, &seen))
        return 0;
    char *orig_value = value, * end;
    long res[2];
    res[0] = strtol(value, &end, 0);
    if (strncmp(end, sep, strlen(sep)) != 0) {
        fprintf(stderr, "Parse error: parameter for key %s"
                " must match %%d%s%%d; got %s\n",
                key, sep, orig_value);
        exit(1);
    }
    value = end + strlen(sep);
    res[1] = strtol(value, &end, 0);
    if (*end != '\0') {
        fprintf(stderr, "Parse error: parameter for key %s"
                " must match %%d%s%%d; got %s\n",
                key, sep, orig_value);
        exit(1);
    }
    if (r) {
        r[0] = res[0];
        r[1] = res[1];
    }
    return seen;
}

int param_list_parse_int_and_int(param_list pl, const char * key, int * r, const char * sep)
{
<<<<<<< HEAD
    long rr[2];
    int seen = param_list_parse_long_and_long(pl, key,r ? rr : NULL, sep);
=======
#if 1
  long rr[2] = {0, 0};
    if (r) {
        rr[0] = r[0];
        rr[1] = r[1];
    }
    int seen = param_list_parse_long_and_long(pl, key, rr, sep);
>>>>>>> f501ed8e
    if (r) {
        r[0] = rr[0];
        r[1] = rr[1];
    }
    return seen;
#else
    long rr[2];
    int seen = param_list_parse_long_and_long(pl, key,r ? rr : NULL, sep);
    if (r) {
        r[0] = rr[0];
        r[1] = rr[1];
    }
    return seen;
#endif
}

int param_list_parse_intxint(param_list pl, const char * key, int * r)
{
    return param_list_parse_int_and_int(pl, key, r, "x");
}

int param_list_parse_uint64_and_uint64(param_list pl, const char * key,
    uint64_t * r, const char * sep)
{
    char *value;
    int seen;
    if (!get_assoc(pl, key, &value, &seen))
        return 0;
    char *orig_value = value, * end;
    unsigned long long int res[2];
    res[0] = strtoull(value, &end, 0);
    if (strncmp(end, sep, strlen(sep)) != 0) {
        fprintf(stderr, "Parse error: parameter for key %s"
                " must match %%d%s%%d; got %s\n",
                key, sep, orig_value);
        exit(1);
    }
    value = end + strlen(sep);
    res[1] = strtoull(value, &end, 0);
    if (*end != '\0') {
        fprintf(stderr, "Parse error: parameter for key %s"
                " must match %%d%s%%d; got %s\n",
                key, sep, orig_value);
        exit(1);
    }
    if (r) {
        r[0] = (uint64_t) res[0];
        r[1] = (uint64_t) res[1];
    }
    return seen;
}

int param_list_parse_ulong(param_list pl, const char * key, unsigned long * r)
{
    char *value;
    int seen;
    if (!get_assoc(pl, key, &value, &seen))
        return 0;
    char * end;
    unsigned long res;
    res = strtoul(value, &end, 0);
    if (*end != '\0') {
        fprintf(stderr, "Parse error:"
                " parameter for key %s is not an ulong: %s\n",
                key, value);
        exit(1);
    }
    if (r)
        *r = res;
    return seen;
}

int param_list_parse_size_t(param_list pl, const char * key, size_t * r)
{
    unsigned long t;
    int res;
    res = param_list_parse_ulong(pl, key, &t);
    if (res && r) { *r = t; }
    return res;
}


int param_list_parse_int64(param_list pl, const char * key, int64_t * r)
{
    char *value;
    int seen;
    if (!get_assoc(pl, key, &value, &seen))
        return 0;
    char * end;
    int64_t res;
    res = strtoimax(value, &end, 0);
    if (*end != '\0') {
        fprintf(stderr, "Parse error:"
                " parameter for key %s is not an int64_t: %s\n",
                key, value);
        exit(1);
    }
    if (r)
        *r = res;
    return seen;
}

int param_list_parse_uint64(param_list pl, const char * key, uint64_t * r)
{
    char *value;
    int seen;
    if (!get_assoc(pl, key, &value, &seen))
        return 0;
    char * end;
    uint64_t res;
    res = strtoumax(value, &end, 0);
    if (*end != '\0') {
        fprintf(stderr, "Parse error:"
                " parameter for key %s is not an uint64_t: %s\n",
                key, value);
        exit(1);
    }
    if (r)
        *r = res;
    return seen;
}

int param_list_parse_uint(param_list pl, const char * key, unsigned int * r)
{
    unsigned long res;
    int rc = param_list_parse_ulong(pl, key, &res);
    if (rc == 0)
        return 0;
    if (res > UINT_MAX) {
        fprintf(stderr, "Parse error:"
                " parameter for key %s does not fit within an unsigned int: %ld\n",
                key, res);
        exit(1);
    }
    if (r)
        *r  = res;
    return rc;
}

int param_list_parse_uchar(param_list pl, const char * key, unsigned char * r)
{
    unsigned long res;
    int rc = param_list_parse_ulong(pl, key, &res);
    if (rc == 0)
        return 0;
    if (res > UCHAR_MAX) {
        fprintf(stderr, "Parse error:"
                " parameter for key %s does not fit within an unsigned int: %ld\n",
                key, res);
        exit(1);
    }
    if (r)
        *r  = (unsigned char) res;
    return rc;
}

int param_list_parse_double(param_list pl, const char * key, double * r)
{
    char *value;
    int seen;
    if (!get_assoc(pl, key, &value, &seen))
        return 0;
    char * end;
    double res;
    res = strtod(value, &end);
    if (*end != '\0') {
        fprintf(stderr, "Parse error: parameter for key %s is not an int: %s\n",
                key, value);
        exit(1);
    }
    if (r)
        *r = res;
    return seen;
}

int param_list_parse_double_and_double(param_list pl, const char * key,
    double * r, const char * sep)
{
    char *value;
    int seen;
    if (!get_assoc(pl, key, &value, &seen))
        return 0;
    char *orig_value = value, * end;
    double res[2];
    res[0] = strtod(value, &end);
    if (strncmp(end, sep, strlen(sep)) != 0) {
        fprintf(stderr, "Parse error: parameter for key %s"
                " must match %%d%s%%d; got %s\n",
                key, sep, orig_value);
        exit(1);
    }
    value = end + strlen(sep);
    res[1] = strtod(value, &end);
    if (*end != '\0') {
        fprintf(stderr, "Parse error: parameter for key %s"
                " must match %%d%s%%d; got %s\n",
                key, sep, orig_value);
        exit(1);
    }
    if (r) {
        r[0] = res[0];
        r[1] = res[1];
    }
    return seen;
}

int param_list_parse_string(param_list pl, const char * key, char * r, size_t n)
{
    char *value;
    int seen;
    if (!get_assoc(pl, key, &value, &seen))
        return 0;
    if (r && strlen(value) > n-1) {
        fprintf(stderr, "Parse error:"
                " parameter for key %s does not fit within string buffer"
                " of length %lu\n", key, (unsigned long) n);
        exit(1);
    }
    if (r)
        strncpy(r, value, n);
    return seen;
}

int param_list_parse_string_list_alloc(param_list pl, const char * key, char *** r, int * n, const char * sep)
{
    char * value;
    *r = NULL;
    *n = 0;
    int parsed = 0;
    if (!get_assoc(pl, key, &value, NULL))
        return 0;
    for( ; ; ) {
        char * v = strstr(value, sep);
        int itemsize;
        if (v == NULL) {
            itemsize = strlen(value);
        } else {
            itemsize = v - value;
        }
        *r = realloc(*r, (parsed + 1) * sizeof(char *));
        (*r)[parsed++] = strndup(value, itemsize);
        if (!v)
            break;
        value = v + strlen(sep);
    }
    *n = parsed;
    return parsed;
}

int param_list_get_list_count(param_list_ptr pl, const char * key)
{
    if (!param_list_lookup_string(pl, key))
        return 0;

    char ** names;
    int nitems;
    int rc = param_list_parse_string_list_alloc(pl, key, &names, &nitems, ",");
    if (rc == 0)
        return 0;
    for(int midx = 0 ; midx < nitems ; midx++) {
        free(names[midx]);
    }
    free(names);
    return nitems;
}


int param_list_parse_int_list(param_list pl, const char * key, int * r, size_t n, const char * sep)
{
    char *value;
    if (!get_assoc(pl, key, &value, NULL))
        return 0;
    char *orig_value = value, * end;
    int * res = malloc(n * sizeof(int));
    memset(res, 0, n * sizeof(int));
    size_t parsed = 0;
    for( ;; ) {
        res[parsed] = strtol(value, &end, 0);
        if (parsed++ == n)
            break;
        if (parsed && *end == '\0')
            break;
        if (strncmp(end, sep, strlen(sep)) != 0) {
            fprintf(stderr, "Parse error: parameter for key %s"
                    " must match %%d(%s%%d)*; got %s\n",
                    key, sep, orig_value);
            exit(1);
        }
        value = end + strlen(sep);
    }
    if (*end != '\0') {
        fprintf(stderr, "Parse error: parameter for key %s"
                " must match %%d(%s%%d){0,%zu}; got %s\n",
                key, sep, n-1, orig_value);
        exit(1);
    }
    if (r) {
        memcpy(r, res, n * sizeof(int));
    }
    free(res);
    return parsed;
}

int param_list_parse_uint_list(param_list pl, const char * key,
    unsigned int * r, size_t n, const char * sep)
{
    char *value;
    if (!get_assoc(pl, key, &value, NULL))
        return 0;
    char *orig_value = value, * end;
    unsigned int * res = malloc(n * sizeof(unsigned int));
    memset(res, 0, n * sizeof(unsigned int));
    size_t parsed = 0;
    for( ;; ) {
        unsigned long int tmp = strtoul(value, &end, 0);
        ASSERT(tmp <= UINT_MAX);
        res[parsed] = tmp;
        if (parsed++ == n)
            break;
        if (parsed && *end == '\0')
            break;
        if (strncmp(end, sep, strlen(sep)) != 0) {
            fprintf(stderr, "Parse error: parameter for key %s"
                    " must match %%d(%s%%d)*; got %s\n",
                    key, sep, orig_value);
            exit(1);
        }
        value = end + strlen(sep);
    }
    if (*end != '\0') {
        fprintf(stderr, "Parse error: parameter for key %s"
                " must match %%d(%s%%d){0,%zu}; got %s\n",
                key, sep, n-1, orig_value);
        exit(1);
    }
    if (r) {
        memcpy(r, res, n * sizeof(unsigned int));
    }
    free(res);
    return parsed;
}

int param_list_parse_uint64_list(param_list pl, const char * key,
    uint64_t * r, size_t n, const char * sep)
{
    char *value;
    if (!get_assoc(pl, key, &value, NULL))
        return 0;
    char *orig_value = value, * end;
    uint64_t * res = malloc(n * sizeof(uint64_t));
    memset(res, 0, n * sizeof(unsigned int));
    size_t parsed = 0;
    for( ;; ) {
        res[parsed] = (uint64_t)strtoull(value, &end, 0);
        if (parsed++ == n)
            break;
        if (parsed && *end == '\0')
            break;
        if (strncmp(end, sep, strlen(sep)) != 0) {
            fprintf(stderr, "Parse error: parameter for key %s"
                    " must match %%d(%s%%d)*; got %s\n",
                    key, sep, orig_value);
            exit(1);
        }
        value = end + strlen(sep);
    }
    if (*end != '\0') {
        fprintf(stderr, "Parse error: parameter for key %s"
                " must match %%d(%s%%d){0,%zu}; got %s\n",
                key, sep, n-1, orig_value);
        exit(1);
    }
    if (r) {
        memcpy(r, res, n * sizeof(uint64_t));
    }
    free(res);
    return parsed;
}

int param_list_parse_uchar_list(param_list pl, const char * key,
    unsigned char * r, size_t n, const char * sep)
{
    char *value;
    if (!get_assoc(pl, key, &value, NULL))
        return 0;
    char *orig_value = value, * end;
    unsigned char * res = malloc(n * sizeof(unsigned char));
    memset(res, 0, n * sizeof(unsigned char));
    size_t parsed = 0;
    for( ;; ) {
        long int tmp = strtol(value, &end, 0);
        ASSERT(tmp <= UCHAR_MAX);
        res[parsed] = tmp;
        if (parsed++ == n)
            break;
        if (parsed && *end == '\0')
            break;
        if (strncmp(end, sep, strlen(sep)) != 0) {
            fprintf(stderr, "Parse error: parameter for key %s"
                    " must match %%d(%s%%d)*; got %s\n",
                    key, sep, orig_value);
            exit(1);
        }
        value = end + strlen(sep);
    }
    if (*end != '\0') {
        fprintf(stderr, "Parse error: parameter for key %s"
                " must match %%d(%s%%d){0,%zu}; got %s\n",
                key, sep, n-1, orig_value);
        exit(1);
    }
    if (r) {
        memcpy(r, res, n * sizeof(unsigned char));
    }
    free(res);
    return parsed;
}

void param_list_parse_int_list_size(param_list pl, const char * key , int ** r ,
                                    unsigned int * t, const char * sep)
{
  char *value;
  if (!get_assoc(pl, key, &value, NULL))
    return ;
  * t = 0;
  unsigned int i = 0;
  while (value[i] != '\0') {
    if (strchr(sep, (int)value[i])) {
      (* t)++;
    }
    i++;
  }
  (* t)++;
  * r = malloc(sizeof(int) * (* t));
  char *token;
  for (i = 0; i < * t; i++) {
    token = strsep (&value, sep);
    (*r)[i] = atoi(token);
  }
}

int param_list_parse_double_list(param_list pl, const char * key,
    double * r, size_t n, const char * sep)
{
    char *value;
    if (!get_assoc(pl, key, &value, NULL))
        return 0;
    char *orig_value = value, * end;
    double * res = (double *) malloc(n * sizeof(double));
    memset(res, 0, n * sizeof(double));
    size_t parsed = 0;
    for( ;; ) {
        double tmp = strtod(value, &end);
        ASSERT(tmp <= UCHAR_MAX);
        res[parsed] = tmp;
        if (parsed++ == n)
            break;
        if (parsed && *end == '\0')
            break;
        if (strncmp(end, sep, strlen(sep)) != 0) {
            fprintf(stderr, "Parse error: parameter for key %s"
                    " must match %%d(%s%%d)*; got %s\n",
                    key, sep, orig_value);
            exit(1);
        }
        value = end + strlen(sep);
    }
    if (*end != '\0') {
        fprintf(stderr, "Parse error: parameter for key %s"
                " must match %%d(%s%%d){0,%zu}; got %s\n",
                key, sep, n-1, orig_value);
        exit(1);
    }
    if (r) {
        memcpy(r, res, n * sizeof(double));
    }
    free(res);
    return parsed;
}

void param_list_parse_mpz_poly(param_list pl, const char * key,
    mpz_poly_ptr f, const char *sep)
{
  char *value;
  if (!get_assoc(pl, key, &value, NULL))
    return ;
  int deg = -1;
  int i = 0;
  while (value[i] != '\0') {
    if (strchr(sep, (int)value[i])) {
      deg++;
    }
    i++;
  }
  deg++;
  char *token;
  mpz_t coeff;
  mpz_init(coeff);
  for (i = 0; i <= deg; i++) {
    token = strsep (&value, sep);
    mpz_set_str(coeff, token, 10);
    mpz_poly_setcoeff(f, i, coeff);
  }
  mpz_clear(coeff);
}

const char * param_list_lookup_string(param_list pl, const char * key)
{
    char *value;
    int seen;
    if (!get_assoc(pl, key, &value, &seen))
        return NULL;
    return value;
}

int param_list_parse_mpz(param_list pl, const char * key, mpz_ptr r)
{
    char *value;
    int seen;
    if (!get_assoc(pl, key, &value, &seen))
        return 0;
    unsigned int nread;
    int rc;
    if (r) {
        rc = gmp_sscanf(value, "%Zi%n", r, &nread);
    } else {
        /* scan even when the result is not wanted */
        rc = gmp_sscanf(value, "%*Zi%n", &nread);
    }
    if (rc != 1 || value[nread] != '\0') {
        fprintf(stderr, "Parse error: parameter for key %s is not an mpz: %s\n",
                key, value);
        exit(1);
    }
    return seen;
}

int param_list_parse_switch(param_list pl, const char * key)
{
    char *value;
    int seen;
    if (!get_assoc(pl, key, &value, &seen))
        return 0;
    if (value != NULL) {
        fprintf(stderr, "Parse error: option %s accepts no argument\n", key);
        exit(1);
    }
    return seen;
}

int param_list_all_consumed(param_list pl, char ** extraneous)
{
    for(unsigned int i = 0 ; i < pl->size ; i++) {
        if (!pl->p[i]->parsed) {
            pl->p[i]->parsed = 1;
            if (extraneous) {
                *extraneous = pl->p[i]->key;
            }
            return 0;
        }
    }
    return 1;
}

int param_list_warn_unused(param_list pl)
{
    int u = 0;
    for(unsigned int i = 0 ; i < pl->size ; i++) {
        if (pl->p[i]->origin != PARAMETER_FROM_FILE && !pl->p[i]->parsed) {
            fprintf(stderr, "Warning: unused command-line parameter %s\n",
                    pl->p[i]->key);
            u++;
        }
    }
    return u;
}

void param_list_display(param_list pl, FILE *f)
{
    param_list_consolidate(pl);
    for(unsigned int i = 0 ; i < pl->size ; i++) {
        fprintf(f,"%s=%s\n", pl->p[i]->key, pl->p[i]->value);
    }
}

void param_list_save(param_list pl, const char * filename)
{
    FILE * f = fopen(filename, "w");
    if (f == NULL) {
        fprintf(stderr, "fopen(%s): %s\n", filename, strerror(errno));
        exit(1);
    }

    param_list_display(pl, f);
    fclose(f);
}

int param_list_save_parameter(param_list pl, enum parameter_origin o, 
        const char * key, const char * format, ...)
{
    va_list ap;
    va_start(ap, format);

    char * tmp;
    int rc;
    rc = vasprintf(&tmp, format, ap);
    param_list_add_key(pl, key, tmp, o);
    free(tmp);

    return rc;
}


void param_list_print_command_line(FILE * stream, param_list pl)
{
    /* remember that the API for calling param_list functions mandates
     * that the binary name $0 is stripped from the provided lists */
    if (pl->cmdline_argv0 == NULL)
        return;

    char **argv = pl->cmdline_argv0-1;
    int argc = pl->cmdline_argc0+1;

    if (verbose_enabled(CADO_VERBOSE_PRINT_CMDLINE)) {
        /* print command line */
        fprintf (stream, "# (%s) %s", cado_revision_string, argv[0]);
        for (int i = 1; i < argc; i++)
            fprintf (stream, " %s", argv[i]);
        fprintf (stream, "\n");
    }
    if (verbose_enabled(CADO_VERBOSE_PRINT_MODIFIED_FILES)) {
        if (strlen(cado_modified_files) > 1)
          fprintf (stream, "# List of modified files in working directory and "
                   "their SHA1 sum:\n%s", cado_modified_files);
    }
    if (verbose_enabled(CADO_VERBOSE_PRINT_COMPILATION_INFO)) {
#ifdef  __GNUC__
        fprintf (stream, "# Compiled with gcc " __VERSION__ "\n");

        /* Apple Clang (based on llvm) identifies itself as a flavour of GNUC 4.2.1
           but seems to compile CADO-NFS properly 
           $ echo | clang -dD -E -pipe -
# 1 "<stdin>"
# 1 "<stdin>" 1
# 1 "<built-in>" 1
# 1 "<built-in>" 3
#define __llvm__ 1
#define __clang__ 1
#define __clang_major__ 4
#define __clang_minor__ 1
#define __clang_patchlevel__ 0
#define __clang_version__ "4.1 ((tags/Apple/clang-421.11.66))"
#define __GNUC_MINOR__ 2
#define __GNUC_PATCHLEVEL__ 1
#define __GNUC__ 4
...
*/

#if (GNUC_VERSION(4,1,2) || GNUC_VERSION(4,2,0) || GNUC_VERSION(4,2,1) || GNUC_VERSION(4,2,2)) \
        && ! (__llvm__ || __clang__)
        fprintf (stream, "# WARNING: this version of GCC is known to miscompile CADO-NFS. See https://gforge.inria.fr/tracker/index.php?func=detail&aid=14490\n");
#endif
#endif
        fprintf(stream, "# Compilation flags " CFLAGS "\n");
    }
}<|MERGE_RESOLUTION|>--- conflicted
+++ resolved
@@ -740,10 +740,6 @@
 
 int param_list_parse_int_and_int(param_list pl, const char * key, int * r, const char * sep)
 {
-<<<<<<< HEAD
-    long rr[2];
-    int seen = param_list_parse_long_and_long(pl, key,r ? rr : NULL, sep);
-=======
 #if 1
   long rr[2] = {0, 0};
     if (r) {
@@ -751,7 +747,6 @@
         rr[1] = r[1];
     }
     int seen = param_list_parse_long_and_long(pl, key, rr, sep);
->>>>>>> f501ed8e
     if (r) {
         r[0] = rr[0];
         r[1] = rr[1];
