--- conflicted
+++ resolved
@@ -2,14 +2,11 @@
 #define __STDCPP_WANT_MATH_SPEC_FUNCS__ 1       /* for expint() */
 #include "cado.h" // IWYU pragma: keep
 #include <cmath>
-<<<<<<< HEAD
 #include <vector>
-=======
 #include <sstream>
 #include "cxx_mpz.hpp"
 #include "cado_expression_parser.hpp"
 
->>>>>>> f9eb14ee
 #include "misc.h"
 
 double nprimes_interval(double p0, double p1)
@@ -25,9 +22,6 @@
     return s1 - s0;
 #endif
 }
-
-<<<<<<< HEAD
-
 
 std::vector<unsigned long> subdivide_primes_interval(unsigned long p0, unsigned long p1, size_t n)
 {
@@ -69,7 +63,7 @@
     auto v = subdivide_primes_interval(p0, p1, n);
     std::copy(v.begin(), v.end(), r);
 }
-=======
+
 struct mpz_parser_traits {
     static constexpr const int accept_literals = 0;
     typedef cxx_mpz type;
@@ -114,5 +108,4 @@
         return 0;
     }
     return 1;
-}
->>>>>>> f9eb14ee
+}