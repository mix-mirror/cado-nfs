--- conflicted
+++ resolved
@@ -1,8 +1,5 @@
-<<<<<<< HEAD
-#include <stdlib.h>
-=======
+#include <stdlib.h> /* for malloc and free */
 #include "cado.h"
->>>>>>> 55b612db
 #include "mpz_poly.h"
 #include "gmp_aux.h"
 
