--- conflicted
+++ resolved
@@ -91,7 +91,6 @@
     return n;
 }
 
-<<<<<<< HEAD
 typedef int (*sortfunc_t) (const void *, const void *);
 
 static int compare_mpz_ptrs(
@@ -103,9 +102,6 @@
     return 0;
 }
 
-
-=======
->>>>>>> 818cfa44
 int poly_roots(mpz_t * r, mpz_t * f, int d, mpz_t p)
 {
     if (mpz_cmp_ui(p, ULONG_MAX) <= 0) {
