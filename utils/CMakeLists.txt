--- conflicted
+++ resolved
@@ -16,12 +16,8 @@
         version_info.c
 	modified_files.c threadpool.cpp mpz_poly_bivariate.c
         gmpxx.cpp
-<<<<<<< HEAD
-        rho.c
+        rho.c gpf.cpp
         minimum_spanning_tree.cpp
-=======
-        rho.c gpf.cpp
->>>>>>> 31e81803
 )
 if (HAVE_GLIBC_VECTOR_INTERNALS)
     set(sources ${sources} mmap_allocator.cpp)
