#include "cado.h"
#include "modredc_ul.h"
#include "modredc_ul_default.h"
#include "mod_ul_common.c"

<<<<<<< HEAD
#if defined(__GNUC__) && (__GNUC__ >= 4 || __GNUC__ >= 3 && __GNUC_MINOR__ >= 4)
/* Opteron prefers LOOKUP_TRAILING_ZEROS 1,
=======
#if GNUC_VERSION_ATLEAST(3,4,0)
/* Opteron prefers LOOKUP_TRAILING_ZEROS 1, 
>>>>>>> c3d39b33
   Core2 prefers LOOKUP_TRAILING_ZEROS 0 */
#ifndef LOOKUP_TRAILING_ZEROS
#define LOOKUP_TRAILING_ZEROS 0
#endif
#define ctzl(x) __builtin_ctzl(x)
#define clzl(x) __builtin_clzl(x)
#else
/* If we have no ctzl(), we always use the table lookup */
#define LOOKUP_TRAILING_ZEROS 1
#endif

int
modredcul_inv (residueredcul_t r, const residueredcul_t A,
               const modulusredcul_t m)
{
#if LOOKUP_TRAILING_ZEROS
  static const unsigned char trailing_zeros[256] =
    {8,0,1,0,2,0,1,0,3,0,1,0,2,0,1,0,4,0,1,0,2,0,1,0,3,0,1,0,2,0,1,0,
     5,0,1,0,2,0,1,0,3,0,1,0,2,0,1,0,4,0,1,0,2,0,1,0,3,0,1,0,2,0,1,0,
     6,0,1,0,2,0,1,0,3,0,1,0,2,0,1,0,4,0,1,0,2,0,1,0,3,0,1,0,2,0,1,0,
     5,0,1,0,2,0,1,0,3,0,1,0,2,0,1,0,4,0,1,0,2,0,1,0,3,0,1,0,2,0,1,0,
     7,0,1,0,2,0,1,0,3,0,1,0,2,0,1,0,4,0,1,0,2,0,1,0,3,0,1,0,2,0,1,0,
     5,0,1,0,2,0,1,0,3,0,1,0,2,0,1,0,4,0,1,0,2,0,1,0,3,0,1,0,2,0,1,0,
     6,0,1,0,2,0,1,0,3,0,1,0,2,0,1,0,4,0,1,0,2,0,1,0,3,0,1,0,2,0,1,0,
     5,0,1,0,2,0,1,0,3,0,1,0,2,0,1,0,4,0,1,0,2,0,1,0,3,0,1,0,2,0,1,0};
#endif
  unsigned long x = m[0].m, y, u, v;
  int t, lsh;

  ASSERT (A[0] < x);
  ASSERT (x & 1UL);

  if (A[0] == 0UL)
    return 0;

  /* Let A = a*2^w, so we want the Montgomery representation of 1/a,
     which is 2^w/a. We start by getting y = a */
  y = modredcul_get_ul (A, m);

  /* We simply set y = a/2^w and t=0. The result before
     correction will be 2^(w+t)/a so we have to divide by t, which
     may be >64, so we may have to do a full and a variable width REDC. */
  y = modredcul_get_ul (&y, m);
  /* Now y = a/2^w */
  t = 0;

  u = 1UL; v = 0UL;

  // make y odd
#if LOOKUP_TRAILING_ZEROS
  do {
    lsh = trailing_zeros [(unsigned char) y];
    y >>= lsh;
    t += lsh;
  } while (lsh == 8);
#else
  lsh = ctzl(y);
  y >>= lsh;
  t += lsh;
#endif
  /* v <<= lsh; ??? v is 0 here */

  // Here y and x are odd, and y < x
  do {
    /* Here, y and x are odd, 0 < y < x, u is odd and v is even */
    do {
      x -= y; v += u;
#if LOOKUP_TRAILING_ZEROS
      do {
	lsh = trailing_zeros [(unsigned char) x];
	x >>= lsh;
	t += lsh;
	u <<= lsh;
      } while (lsh == 8 && x != 0);
#else
      lsh = ctzl(x);
      ASSERT_EXPENSIVE (lsh > 0);
      x >>= lsh;
      t += lsh;
      u <<= lsh;
#endif
    } while (x > y); /* ~50% branch taken :( */
    /* Here, y and x are odd, 0 < x =< y, u is even and v is odd */

    /* x is the one that got reduced, test if we're done */

    if (x <= 1)
      break;

    /* Here, y and x are odd, 0 < x < y, u is even and v is odd */
    do {
      y -= x; u += v;
#if LOOKUP_TRAILING_ZEROS
      do {
	lsh = trailing_zeros [(unsigned char) y];
	y >>= lsh;
	t += lsh;
	v <<= lsh;
      } while (lsh == 8 && y != 0);
#else
      lsh = ctzl(y);
      ASSERT_EXPENSIVE (lsh > 0);
      y >>= lsh;
      t += lsh;
      v <<= lsh;
#endif
    } while (x < y); /* about 50% branch taken :( */
    /* Here, y and x are odd, 0 < y =< x, u is odd and v is even */
    /* y is the one that got reduced, test if we're done */
  } while (y > 1);

  if ((x & y) == 0UL) /* Non-trivial GCD */
    return 0;

  if (y != 1)
    {
      /* So x is the one that reached 1.
	 We maintained ya == u2^t (mod m) and xa = -v2^t (mod m).
	 So 1/a = -v2^t.
       */
      u = m[0].m - v;
      /* Now 1/a = u2^t */
    }

  /* Here, u = 2^w * 2^t / a. We want 2^w / a. */

  /* Here, the inverse of y is u/2^t mod x. To do the division by t,
     we use a variable-width REDC. We want to add a multiple of m to u
     so that the low t bits of the sum are 0 and we can right-shift by t. */
  if (t >= LONG_BIT)
    {
      unsigned long tlow, thigh;
      tlow = u * m[0].invm; /* tlow <= 2^w-1 */
      ularith_mul_ul_ul_2ul (&tlow, &thigh, tlow, m[0].m); /* thigh:tlow <= (2^w-1)*m */
      u = thigh + ((u != 0UL) ? 1UL : 0UL);
      /* thigh:tlow + u < (2^w-1)*m + m < 2^w*m. No correction necesary */
      t -= LONG_BIT;
    }

  ASSERT (t < LONG_BIT);
  if (t > 0)
    {
      unsigned long tlow, thigh;
      /* Necessarily t < LONG_BIT, so the shift is ok */
      /* Doing a left shift first and then a full REDC needs a modular addition
	 at the end due to larger summands and thus is probably slower */
      tlow = ((u * m[0].invm) & ((1UL << t) - 1UL)); /* tlow <= 2^t-1 */
      ularith_mul_ul_ul_2ul (&tlow, &thigh, tlow, m[0].m); /* thigh:tlow <= m*(2^t-1) */
      ularith_add_ul_2ul (&tlow, &thigh, u); /* thigh:tlow <= m*2^t-1 (since u<m) */
      /* Now the low t bits of tlow are 0 */
      ASSERT_EXPENSIVE ((tlow & ((1UL << t) - 1UL)) == 0UL);
      ularith_shrd (&tlow, thigh, t);
      u = tlow;
      ASSERT_EXPENSIVE ((thigh >> t) == 0UL && u < m[0].m);
    }

  r[0] = u;
  return 1;
}

/* same as modredcul_inv, but for classical representation (not Montgomery) */
int
modredcul_intinv (residueredcul_t r, const residueredcul_t A,
               const modulusredcul_t m)
{
#if LOOKUP_TRAILING_ZEROS
  static const unsigned char trailing_zeros[256] =
    {8,0,1,0,2,0,1,0,3,0,1,0,2,0,1,0,4,0,1,0,2,0,1,0,3,0,1,0,2,0,1,0,
     5,0,1,0,2,0,1,0,3,0,1,0,2,0,1,0,4,0,1,0,2,0,1,0,3,0,1,0,2,0,1,0,
     6,0,1,0,2,0,1,0,3,0,1,0,2,0,1,0,4,0,1,0,2,0,1,0,3,0,1,0,2,0,1,0,
     5,0,1,0,2,0,1,0,3,0,1,0,2,0,1,0,4,0,1,0,2,0,1,0,3,0,1,0,2,0,1,0,
     7,0,1,0,2,0,1,0,3,0,1,0,2,0,1,0,4,0,1,0,2,0,1,0,3,0,1,0,2,0,1,0,
     5,0,1,0,2,0,1,0,3,0,1,0,2,0,1,0,4,0,1,0,2,0,1,0,3,0,1,0,2,0,1,0,
     6,0,1,0,2,0,1,0,3,0,1,0,2,0,1,0,4,0,1,0,2,0,1,0,3,0,1,0,2,0,1,0,
     5,0,1,0,2,0,1,0,3,0,1,0,2,0,1,0,4,0,1,0,2,0,1,0,3,0,1,0,2,0,1,0};
#endif
  unsigned long x = m[0].m, y, u, v;
  int t, lsh;

  ASSERT (A[0] < x);
  ASSERT (x & 1UL);

  if (A[0] == 0UL)
    return 0;

  y = A[0];
  t = 0;

  u = 1UL; v = 0UL;

  // make y odd
#if LOOKUP_TRAILING_ZEROS
  do {
    lsh = trailing_zeros [(unsigned char) y];
    y >>= lsh;
    t += lsh;
  } while (lsh == 8);
#else
  lsh = ctzl(y);
  y >>= lsh;
  t += lsh;
#endif
  /* v <<= lsh; ??? v is 0 here */

  // Here y and x are odd, and y < x
  do {
    /* Here, y and x are odd, 0 < y < x, u is odd and v is even */
    do {
      x -= y; v += u;
#if LOOKUP_TRAILING_ZEROS
      do {
	lsh = trailing_zeros [(unsigned char) x];
	x >>= lsh;
	t += lsh;
	u <<= lsh;
      } while (lsh == 8 && x != 0);
#else
      lsh = ctzl(x);
      ASSERT_EXPENSIVE (lsh > 0);
      x >>= lsh;
      t += lsh;
      u <<= lsh;
#endif
    } while (x > y); /* ~50% branch taken :( */
    /* Here, y and x are odd, 0 < x =< y, u is even and v is odd */

    /* x is the one that got reduced, test if we're done */

    if (x <= 1)
      break;

    /* Here, y and x are odd, 0 < x < y, u is even and v is odd */
    do {
      y -= x; u += v;
#if LOOKUP_TRAILING_ZEROS
      do {
	lsh = trailing_zeros [(unsigned char) y];
	y >>= lsh;
	t += lsh;
	v <<= lsh;
      } while (lsh == 8 && y != 0);
#else
      lsh = ctzl(y);
      ASSERT_EXPENSIVE (lsh > 0);
      y >>= lsh;
      t += lsh;
      v <<= lsh;
#endif
    } while (x < y); /* about 50% branch taken :( */
    /* Here, y and x are odd, 0 < y =< x, u is odd and v is even */
    /* y is the one that got reduced, test if we're done */
  } while (y > 1);

  if ((x & y) == 0UL) /* Non-trivial GCD */
    return 0;

  if (y != 1)
    {
      /* So x is the one that reached 1.
	 We maintained ya == u2^t (mod m) and xa = -v2^t (mod m).
	 So 1/a = -v2^t.
       */
      u = m[0].m - v;
      /* Now 1/a = u2^t */
    }

  /* Here, u = 2^w * 2^t / a. We want 2^w / a. */

  /* Here, the inverse of y is u/2^t mod x. To do the division by t,
     we use a variable-width REDC. We want to add a multiple of m to u
     so that the low t bits of the sum are 0 and we can right-shift by t. */
  if (t >= LONG_BIT)
    {
      unsigned long tlow, thigh;
      tlow = u * m[0].invm; /* tlow <= 2^w-1 */
      ularith_mul_ul_ul_2ul (&tlow, &thigh, tlow, m[0].m); /* thigh:tlow <= (2^w-1)*m */
      u = thigh + ((u != 0UL) ? 1UL : 0UL);
      /* thigh:tlow + u < (2^w-1)*m + m < 2^w*m. No correction necesary */
      t -= LONG_BIT;
    }

  ASSERT (t < LONG_BIT);
  if (t > 0)
    {
      unsigned long tlow, thigh;
      /* Necessarily t < LONG_BIT, so the shift is ok */
      /* Doing a left shift first and then a full REDC needs a modular addition
	 at the end due to larger summands and thus is probably slower */
      tlow = ((u * m[0].invm) & ((1UL << t) - 1UL)); /* tlow <= 2^t-1 */
      ularith_mul_ul_ul_2ul (&tlow, &thigh, tlow, m[0].m); /* thigh:tlow <= m*(2^t-1) */
      ularith_add_ul_2ul (&tlow, &thigh, u); /* thigh:tlow <= m*2^t-1 (since u<m) */
      /* Now the low t bits of tlow are 0 */
      ASSERT_EXPENSIVE ((tlow & ((1UL << t) - 1UL)) == 0UL);
      ularith_shrd (&tlow, thigh, t);
      u = tlow;
      ASSERT_EXPENSIVE ((thigh >> t) == 0UL && u < m[0].m);
    }

  r[0] = u;
  return 1;
}<|MERGE_RESOLUTION|>--- conflicted
+++ resolved
@@ -3,13 +3,8 @@
 #include "modredc_ul_default.h"
 #include "mod_ul_common.c"
 
-<<<<<<< HEAD
-#if defined(__GNUC__) && (__GNUC__ >= 4 || __GNUC__ >= 3 && __GNUC_MINOR__ >= 4)
+#if GNUC_VERSION_ATLEAST(3,4,0)
 /* Opteron prefers LOOKUP_TRAILING_ZEROS 1,
-=======
-#if GNUC_VERSION_ATLEAST(3,4,0)
-/* Opteron prefers LOOKUP_TRAILING_ZEROS 1, 
->>>>>>> c3d39b33
    Core2 prefers LOOKUP_TRAILING_ZEROS 0 */
 #ifndef LOOKUP_TRAILING_ZEROS
 #define LOOKUP_TRAILING_ZEROS 0
