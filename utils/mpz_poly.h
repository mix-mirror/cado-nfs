--- conflicted
+++ resolved
@@ -15,11 +15,7 @@
 #include <istream>      // std::istream // IWYU pragma: keep
 #include <ostream>      // std::ostream // IWYU pragma: keep
 #include <type_traits>
-<<<<<<< HEAD
-#include "fmt/core.h"
-=======
 #include "fmt/format.h"
->>>>>>> f2885f6b
 #include "cxx_mpz.hpp"
 #endif
 
@@ -131,10 +127,7 @@
 void mpz_poly_set_urandomb (mpz_poly_ptr f, int d, gmp_randstate_ptr state, int k);
 void mpz_poly_set_rrandomb (mpz_poly_ptr f, int d, gmp_randstate_ptr state, int k);
 void mpz_poly_set_urandomm (mpz_poly_ptr f, int d, gmp_randstate_ptr state, mpz_srcptr N);
-<<<<<<< HEAD
 void mpz_poly_set_urandomm_ui (mpz_poly_ptr f, int d, gmp_randstate_ptr state, unsigned long m);
-=======
->>>>>>> f2885f6b
 
 /* functions for Joux-Lercier and generalized Joux-Lercier */
 int mpz_poly_setcoeffs_counter(mpz_poly_ptr f, int* max_abs_coeffs, unsigned long *next_counter, int deg, unsigned long counter, unsigned int bound);
