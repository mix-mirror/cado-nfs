#ifndef CADO_MPZ_POLY_H
#define CADO_MPZ_POLY_H

// IWYU pragma: no_include "double_poly.h"
// (only the fwd-decl is needed)
#include <stdio.h>
#include <stdint.h>
#include <gmp.h>

#ifdef __cplusplus
#include <array>
#include <string>
#include <vector>
#include <utility>
<<<<<<< HEAD
#include <istream>      // std::istream // IWYU pragma: keep
#include <ostream>      // std::ostream // IWYU pragma: keep
#include <stdexcept>
#include <type_traits>
=======
#include <istream>      // std::istream
#include <ostream>      // std::ostream
#include <stdexcept>
#include <type_traits>
#include <initializer_list>
>>>>>>> 812998c4
#endif

#ifdef __cplusplus
#include "fmt/ostream.h"
#endif

#ifdef __cplusplus
#include "cxx_mpz.hpp"
#include "named_proxy.hpp"
#endif
#include "macros.h"
#if !GMP_VERSION_ATLEAST(6,3,0)
#include "gmp_aux.h"
#endif


#define xxxMPZ_POLY_TIMINGS
// for timings of roots mod p (beware, this is not thread-safe)

#ifndef CADO_DOUBLE_POLY_H
typedef struct double_poly_s * double_poly_ptr;
typedef const struct double_poly_s * double_poly_srcptr;
#endif

#ifdef __cplusplus
extern "C" {
#endif

/* maximum degree we can reconstruct using mpz_poly_mul_tc_interpolate */
#define MAX_TC_DEGREE 19


/* Note, deg = -1 means P=0; otherwise, one should have coeff[deg] != 0.
   Warning: a polynomial of degree d needs d+1 allocation. */

struct mpz_poly_s {
  unsigned int alloc;
  int deg;
  mpz_t *_coeff;
};
#ifndef CADO_DOUBLE_POLY_H
/* double_poly.h forward-declares these. Don't do it twice */
typedef struct mpz_poly_s * mpz_poly_ptr;
typedef const struct mpz_poly_s * mpz_poly_srcptr;
#endif
typedef struct mpz_poly_s mpz_poly[1];

/* Note on parallelism.
 *
 * Some functions in this API can optionally use openmp. We want to make
 * sure that the code that calls these openmp-enabled functions does so
 * **willingly**. And we don't want to pollute the "normal" interface.
 *
 * The chosen solution is as follows.
 *
 * - the functions declared here, and use as plain (e.g.) mpz_poly_mul
 *   resolve to something that does **NOT** use openmp.
 *
 * - to use openmp, include mpz_poly_parallel.hpp instead, and call the
 *   member functions of an mpz_poly_parallel_info object. E.g.
 *
 *   mpz_poly_parallel_info inf;
 *   // (maybe add some configuration code for the inf object, if the
 *   // need for that ever appears)
 *   inf.mpz_poly_mul(....)
 *
 * More detail on can be found in mpz_poly_parallel.hpp and mpz_poly.cpp
 */

/* We should not access the polynomial coefficients directly. At least we
 * need specific accessors for them.
 * The accessors below behave in the exact same way as old direct
 * accesses that were within (allocation) bounds. Beyond bounds, they
 * force a realloc if we want a read-write access, and they return a
 * const static zero for const accesses.
 */
mpz_ptr mpz_poly_coeff(mpz_poly_ptr, int i);
mpz_srcptr mpz_poly_coeff_const(mpz_poly_srcptr, int i);

/* Management of the structure, set and print coefficients. */
void mpz_poly_init(mpz_poly_ptr, int d);
void mpz_poly_realloc (mpz_poly_ptr f, unsigned int nc);
void mpz_poly_set(mpz_poly_ptr g, mpz_poly_srcptr f);
void mpz_poly_swap (mpz_poly_ptr f, mpz_poly_ptr g);
void mpz_poly_clear(mpz_poly_ptr f);
static inline int mpz_poly_degree(mpz_poly_srcptr f) { return f->deg; }
int mpz_poly_valuation(mpz_poly_srcptr f);

void mpz_poly_cleandeg(mpz_poly_ptr f, int deg);
void mpz_poly_setcoeffs(mpz_poly_ptr f, mpz_t * coeffs, int d);
void mpz_poly_setcoeffs_si(mpz_poly_ptr f, const long int * h, int d);
void mpz_poly_setcoeffs_ui(mpz_poly_ptr f, const unsigned long int * h, int d);
void mpz_poly_set_zero(mpz_poly_ptr f);
void mpz_poly_set_ui(mpz_poly_ptr f, unsigned long z);
void mpz_poly_set_si(mpz_poly_ptr f, long z);
void mpz_poly_set_xi(mpz_poly_ptr f, int i);
void mpz_poly_set_mpz(mpz_poly_ptr f, mpz_srcptr z);
void mpz_poly_set_double_poly(mpz_poly_ptr g, double_poly_srcptr f);
/* returns 1 if parsing was successful */
int mpz_poly_set_from_expression(mpz_poly_ptr f, const char * value);

void mpz_poly_init_set_ab (mpz_poly_ptr rel, int64_t a, uint64_t b);
void mpz_poly_init_set_mpz_ab (mpz_poly_ptr rel, mpz_srcptr a, mpz_srcptr b);
void mpz_poly_set_ab (mpz_poly_ptr rel, int64_t a, uint64_t b);
void mpz_poly_set_mpz_ab (mpz_poly_ptr rel, mpz_srcptr a, mpz_srcptr b);

void mpz_poly_setcoeff(mpz_poly_ptr f, int i, mpz_srcptr z);
void mpz_poly_setcoeff_si(mpz_poly_ptr f, int i, long z);
void mpz_poly_setcoeff_ui(mpz_poly_ptr f, int i, unsigned long z);
void mpz_poly_setcoeff_int64(mpz_poly_ptr f, int i, int64_t z);
void mpz_poly_setcoeff_uint64(mpz_poly_ptr f, int i, uint64_t z);
void mpz_poly_setcoeff_double(mpz_poly_ptr f, int i, double z);

void mpz_poly_set_signed_urandomb (mpz_poly_ptr f, int d, gmp_randstate_ptr state, int k);
void mpz_poly_set_signed_rrandomb (mpz_poly_ptr f, int d, gmp_randstate_ptr state, int k);
void mpz_poly_set_signed_urandomm (mpz_poly_ptr f, int d, gmp_randstate_ptr state, mpz_srcptr N);
void mpz_poly_set_urandomb (mpz_poly_ptr f, int d, gmp_randstate_ptr state, int k);
void mpz_poly_set_rrandomb (mpz_poly_ptr f, int d, gmp_randstate_ptr state, int k);
void mpz_poly_set_urandomm (mpz_poly_ptr f, int d, gmp_randstate_ptr state, mpz_srcptr N);
void mpz_poly_set_urandomm_ui (mpz_poly_ptr f, int d, gmp_randstate_ptr state, unsigned long m);

/* functions for Joux-Lercier and generalized Joux-Lercier */
int mpz_poly_setcoeffs_counter(mpz_poly_ptr f, int* max_abs_coeffs, unsigned long *next_counter, int deg, unsigned long counter, unsigned int bound);
void  mpz_poly_setcoeffs_counter_print_error_code(int error_code);
unsigned long mpz_poly_getcounter(mpz_poly_ptr f, unsigned int bound);
unsigned long mpz_poly_cardinality(int deg, unsigned int bound);

/* return the leading coefficient of f */
static inline mpz_srcptr mpz_poly_lc (mpz_poly_srcptr f) {
    ASSERT(f->deg >= 0);
    return mpz_poly_coeff_const(f, f->deg);
}

static inline mpz_ptr mpz_poly_lc_w (mpz_poly_ptr f) {
    ASSERT(f->deg >= 0);
    return mpz_poly_coeff(f, f->deg);
}


/* Print functions */
int mpz_poly_asprintf(char ** res, mpz_poly_srcptr f);
/* Print coefficients of f.
 * endl = 1 if "\n" at the end of fprintf. */
void mpz_poly_fprintf(FILE *fp, mpz_poly_srcptr f);
void mpz_poly_fprintf_coeffs (FILE *fp, mpz_poly_srcptr f, const char * sep);
void mpz_poly_fscanf_coeffs (FILE *fp, mpz_poly_ptr f, const char * sep);
void mpz_poly_fprintf_cado_format (FILE *fp, mpz_poly_srcptr f,
                                   char letter, const char *pre);
void mpz_poly_asprintf_cado_format (char **pstr, mpz_poly_srcptr f, char letter,
                              const char *prefix);
void mpz_poly_print_raw(mpz_poly_srcptr f);
#ifdef MPZ_POLY_TIMINGS
  void print_timings_pow_mod_f_mod_p();
#endif
/* Tests and comparison functions */
int mpz_poly_cmp (mpz_poly_srcptr, mpz_poly_srcptr);
int mpz_poly_normalized_p (mpz_poly_srcptr f);
int mpz_poly_is_monic (mpz_poly_srcptr f);
int mpz_poly_is_monomial_multiple(mpz_poly_srcptr f);
int mpz_poly_is_monomial(mpz_poly_srcptr f);

/* Polynomial arithmetic */
void mpz_poly_to_monic(mpz_poly_ptr g, mpz_poly_srcptr f);
void mpz_poly_neg(mpz_poly_ptr f, mpz_poly_srcptr g);
void mpz_poly_add(mpz_poly_ptr f, mpz_poly_srcptr g, mpz_poly_srcptr h);
void mpz_poly_sub(mpz_poly_ptr f, mpz_poly_srcptr g, mpz_poly_srcptr h);
void mpz_poly_add_ui(mpz_poly_ptr g, mpz_poly_srcptr f, unsigned long a);
void mpz_poly_sub_ui(mpz_poly_ptr g, mpz_poly_srcptr f, unsigned long a);
void mpz_poly_add_mpz(mpz_poly_ptr f, mpz_poly_srcptr g, mpz_srcptr a);
void mpz_poly_sub_mpz(mpz_poly_ptr f, mpz_poly_srcptr g, mpz_srcptr a);
void mpz_poly_sub_mod_mpz(mpz_poly_ptr f, mpz_poly_srcptr g, mpz_poly_srcptr h, mpz_srcptr m);
void mpz_poly_mul(mpz_poly_ptr f, mpz_poly_srcptr g, mpz_poly_srcptr h);
void mpz_poly_mul_mpz(mpz_poly_ptr Q, mpz_poly_srcptr P, mpz_srcptr a);
void mpz_poly_divexact_mpz(mpz_poly_ptr Q, mpz_poly_srcptr P, mpz_srcptr a);
int mpz_poly_divisible_mpz (mpz_poly_srcptr P, mpz_srcptr a);
void mpz_poly_translation (mpz_poly_ptr, mpz_poly_srcptr, mpz_srcptr);

void mpz_poly_rotation (mpz_poly_ptr, mpz_poly_srcptr, mpz_poly_srcptr, mpz_srcptr, int);
void mpz_poly_rotation_si (mpz_poly_ptr, mpz_poly_srcptr, mpz_poly_srcptr, long int, int);
void mpz_poly_rotation_ui (mpz_poly_ptr, mpz_poly_srcptr, mpz_poly_srcptr, unsigned long int, int);
void mpz_poly_rotation_int64 (mpz_poly_ptr, mpz_poly_srcptr, mpz_poly_srcptr, int64_t, int);
void mpz_poly_reverse_rotation (mpz_poly_ptr, mpz_poly_srcptr, mpz_poly_srcptr, mpz_srcptr, int);
void mpz_poly_reverse_rotation_si (mpz_poly_ptr, mpz_poly_srcptr, mpz_poly_srcptr, long int, int);
void mpz_poly_reverse_rotation_ui (mpz_poly_ptr, mpz_poly_srcptr, mpz_poly_srcptr, unsigned long int, int);

void mpz_poly_addmul_si (mpz_poly_ptr, mpz_poly_srcptr, long);
void mpz_poly_mul_si (mpz_poly_ptr, mpz_poly_srcptr, long);
void mpz_poly_divexact_ui (mpz_poly_ptr, mpz_poly_srcptr, unsigned long);
void mpz_poly_makemonic_mod_mpz (mpz_poly_ptr Q, mpz_poly_srcptr P, mpz_srcptr m);
void barrett_precompute_inverse (mpz_ptr invm, mpz_srcptr m);
int mpz_poly_mod_f_mod_mpz(mpz_poly_ptr R, mpz_poly_srcptr f, mpz_srcptr m, mpz_srcptr invf, mpz_srcptr invm);
int mpz_poly_mod_mpz(mpz_poly_ptr R, mpz_poly_srcptr A, mpz_srcptr m, mpz_srcptr invm);
int mpz_poly_mod_mpz_lazy (mpz_poly_ptr R, mpz_poly_srcptr A, mpz_srcptr m);
void mpz_poly_mul_mod_f_mod_mpz(mpz_poly_ptr Q, mpz_poly_srcptr P1, mpz_poly_srcptr P2, mpz_poly_srcptr f, mpz_srcptr m, mpz_srcptr invf, mpz_srcptr invm);
void mpz_poly_mul_mod_f (mpz_poly_ptr Q, mpz_poly_srcptr P1, mpz_poly_srcptr P2, mpz_poly_srcptr f);
void mpz_poly_reduce_frac_mod_f_mod_mpz (mpz_poly_ptr num, mpz_poly_ptr denom, mpz_poly_srcptr F, mpz_srcptr m);
int mpz_poly_div_qr_mod_mpz (mpz_poly_ptr q, mpz_poly_ptr r, mpz_poly_srcptr f, mpz_poly_srcptr g, mpz_srcptr p);
int mpz_poly_div_r_mod_mpz_clobber (mpz_poly_ptr h, mpz_poly_srcptr f, mpz_srcptr p);
int mpz_poly_div_qr (mpz_poly_ptr q, mpz_poly_ptr r, mpz_poly_srcptr f, mpz_poly_srcptr g);
int mpz_poly_div_r (mpz_poly_ptr r, mpz_poly_srcptr f, mpz_poly_srcptr g);
int mpz_poly_mod (mpz_poly_ptr r, mpz_poly_srcptr f, mpz_poly_srcptr g);
int mpz_poly_divexact (mpz_poly_ptr q, mpz_poly_srcptr h, mpz_poly_srcptr f, mpz_srcptr p);
void mpz_poly_div_2_mod_mpz(mpz_poly_ptr f, mpz_poly_srcptr g, mpz_srcptr m);
void mpz_poly_div_xi(mpz_poly_ptr g, mpz_poly_srcptr f, int i);
void mpz_poly_mul_xi(mpz_poly_ptr g, mpz_poly_srcptr f, int i);
void mpz_poly_mul_xplusa(mpz_poly_ptr g, mpz_poly_srcptr f, mpz_srcptr a);

  
void mpz_poly_eval(mpz_ptr res, mpz_poly_srcptr f, mpz_srcptr x);
void mpz_poly_eval_ui (mpz_ptr res, mpz_poly_srcptr f, unsigned long x);
void mpz_poly_eval_diff_ui (mpz_ptr res, mpz_poly_srcptr f, unsigned long x);
void mpz_poly_eval_diff (mpz_ptr res, mpz_poly_srcptr f, mpz_srcptr x);
void mpz_poly_eval_poly(mpz_poly_ptr res, mpz_poly_srcptr f, mpz_poly_srcptr x);
void mpz_poly_eval_diff_poly (mpz_poly_ptr res, mpz_poly_srcptr f, mpz_poly_srcptr x);
void mpz_poly_eval_mod_mpz(mpz_t res, mpz_poly_srcptr f, mpz_srcptr x, mpz_srcptr m);
int mpz_poly_is_root(mpz_poly_srcptr poly, mpz_srcptr root, mpz_srcptr modulus);
void mpz_poly_eval_several_mod_mpz(mpz_ptr * res, mpz_poly_srcptr * f, int k, mpz_srcptr x, mpz_srcptr m);
void mpz_poly_sqr_mod_f_mod_mpz(mpz_poly_ptr Q, mpz_poly_srcptr P, mpz_poly_srcptr f, mpz_srcptr m, mpz_srcptr invf, mpz_srcptr invm);
void mpz_poly_pow_ui(mpz_poly_ptr B, mpz_poly_srcptr A, unsigned long n);
void mpz_poly_pow_ui_mod_f(mpz_poly_ptr B, mpz_poly_srcptr A, unsigned long n, mpz_poly_srcptr f);
void mpz_poly_pow_mod_f_mod_ui(mpz_poly_ptr Q, mpz_poly_srcptr P, mpz_poly_srcptr f, mpz_srcptr a, unsigned long p);
void mpz_poly_pow_mod_f_mod_mpz(mpz_poly_ptr Q, mpz_poly_srcptr P, mpz_poly_srcptr f, mpz_srcptr a, mpz_srcptr p);
void mpz_poly_pow_ui_mod_f_mod_mpz (mpz_poly_ptr Q, mpz_poly_srcptr P, mpz_poly_srcptr f, unsigned long a, mpz_srcptr p);
void mpz_poly_derivative(mpz_poly_ptr df, mpz_poly_srcptr f);
mpz_poly* mpz_poly_base_modp_init (mpz_poly_srcptr P0, unsigned long p, unsigned long *K, int l);
void mpz_poly_base_modp_clear (mpz_poly *P, int l);
void mpz_poly_base_modp_lift(mpz_poly_ptr a, mpz_poly *P, int k, mpz_srcptr pk);
size_t mpz_poly_sizeinbase (mpz_poly_srcptr f, int base);
size_t mpz_poly_size (mpz_poly_srcptr f);
void mpz_poly_infinity_norm(mpz_ptr in, mpz_poly_srcptr f);
size_t mpz_poly_totalsize (mpz_poly_srcptr f);
void mpz_poly_gcd_mpz (mpz_poly_ptr h, mpz_poly_srcptr f, mpz_poly_srcptr g, mpz_srcptr p);
// compute f = GCD(f,g) mod N. If this fails, put the factor in the last
// given argument.
int mpz_poly_pseudogcd_mpz(mpz_poly_ptr , mpz_poly_ptr , mpz_srcptr , mpz_ptr);
/* lc(b)*(deg(a)-deg(b)+1) = q*b+r */
void mpz_poly_pseudo_division(mpz_poly_ptr q, mpz_poly_ptr r,
    mpz_poly_srcptr a, mpz_poly_srcptr b);
/* lc(b)*(deg(a)-deg(b)+1) = q*b+r */
void mpz_poly_pseudo_remainder(mpz_poly_ptr r,
    mpz_poly_srcptr a, mpz_poly_srcptr b);
void mpz_poly_xgcd_mpz(mpz_poly_ptr gcd, mpz_poly_srcptr f, mpz_poly_srcptr g, mpz_poly_ptr u, mpz_poly_ptr v, mpz_srcptr p);

void mpz_poly_homogeneous_eval_siui (mpz_ptr v, mpz_poly_srcptr f, int64_t i, uint64_t j);
void mpz_poly_content (mpz_ptr c, mpz_poly_srcptr F);
int mpz_poly_has_trivial_content (mpz_poly_srcptr F);
int mpz_poly_divide_by_content (mpz_poly_ptr F);
void mpz_poly_resultant(mpz_ptr res, mpz_poly_srcptr p, mpz_poly_srcptr q);
void mpz_poly_discriminant(mpz_ptr res, mpz_poly_srcptr f);
int mpz_poly_squarefree_p(mpz_poly_srcptr f);
int mpz_poly_is_irreducible_z(mpz_poly_srcptr f);

int mpz_poly_number_of_real_roots(mpz_poly_srcptr f);
void mpz_poly_discriminant_of_linear_combination (mpz_poly_ptr D, mpz_poly_srcptr f0, mpz_poly_srcptr g);

struct mpz_poly_with_m_s {
    mpz_poly f;
    int m;
};
typedef struct mpz_poly_with_m_s mpz_poly_with_m[1];
typedef struct mpz_poly_with_m_s * mpz_poly_with_m_ptr;
typedef const struct mpz_poly_with_m_s * mpz_poly_with_m_srcptr;

struct mpz_poly_factor_list_s {
    mpz_poly_with_m * factors;
    int alloc;
    int size;
};
typedef struct mpz_poly_factor_list_s mpz_poly_factor_list[1];
typedef struct mpz_poly_factor_list_s * mpz_poly_factor_list_ptr;
typedef const struct mpz_poly_factor_list_s * mpz_poly_factor_list_srcptr;

void mpz_poly_factor_list_init(mpz_poly_factor_list_ptr l);
void mpz_poly_factor_list_clear(mpz_poly_factor_list_ptr l);
void mpz_poly_factor_list_flush(mpz_poly_factor_list_ptr l);
void mpz_poly_factor_list_push(mpz_poly_factor_list_ptr l, mpz_poly_srcptr f, int m);
void mpz_poly_factor_list_fprintf(FILE* fp, mpz_poly_factor_list_srcptr l);
void mpz_poly_factor_list_accumulate(mpz_poly_ptr f, mpz_poly_factor_list_srcptr l);
int mpz_poly_factor_sqf(mpz_poly_factor_list_ptr lf, mpz_poly_srcptr f, mpz_srcptr p);
int mpz_poly_factor_ddf(mpz_poly_factor_list_ptr lf, mpz_poly_srcptr f0, mpz_srcptr p);
int mpz_poly_factor_edf(mpz_poly_factor_list_ptr lf, mpz_poly_srcptr f, int k, mpz_srcptr p, gmp_randstate_t rstate);

/* output is sorted by degree and lexicographically */
int mpz_poly_factor(mpz_poly_factor_list lf, mpz_poly_srcptr f, mpz_srcptr p, gmp_randstate_t rstate);

int mpz_poly_is_irreducible(mpz_poly_srcptr f, mpz_srcptr p);

/* This computes the ell-adic lifts of the factors of f, assuming
 * we have no multiplicities, using Newton lifting.
 * This requires that f be monic 
 *
 * The output is sorted based on the order of the factors mod p (that is,
 * factors are the lifts of the factors returned by mpz_poly_factor mod
 * p, in the same order).
 */
int mpz_poly_factor_and_lift_padically(mpz_poly_factor_list_ptr fac, mpz_poly_srcptr f, mpz_srcptr ell, int prec, gmp_randstate_t rstate);

#ifdef __cplusplus
}
#endif

#ifdef __cplusplus
/* This is sort of a generic way to write a c++ equivalent to the C type.
 * The first-class citizen in the cado-nfs code is (still) the C type, so
 * we're definitely bound to have a few infelicities here:
 *  - the type name can't be the same because of the size-1 array trick
 *    in C.
 *  - the C type is embedded as a member x for the same reason.
 *  - most operations on the C type should go through the member x
 *    (however, the conversions we have to _ptr and _srcptr can ease
 *    things a bit).
 */
struct cxx_mpz_poly {
    static constexpr int number_of_variables = 1;
    mpz_poly x;

    ATTRIBUTE_NODISCARD
    int degree() const { return x->deg; } /* handy */

    // NOLINTBEGIN(cppcoreguidelines-pro-type-member-init,hicpp-member-init)
    cxx_mpz_poly() { mpz_poly_init(x, -1); }

    // NOLINTNEXTLINE(hicpp-explicit-conversions)
    cxx_mpz_poly(mpz_poly_srcptr f) {
        mpz_poly_init(x, -1);
        mpz_poly_set(x, f);
    }
    cxx_mpz_poly(cxx_mpz_poly const & o) {
        mpz_poly_init(x, -1);
        mpz_poly_set(x, o.x);
    }
    template <typename T>
    cxx_mpz_poly (const T & rhs)      // NOLINT(hicpp-explicit-conversions)
        requires std::is_integral_v<T>
    {
        mpz_poly_init(x, -1);
        *this = rhs;
    }
    template <typename T>
    cxx_mpz_poly & operator=(const T a)
    requires std::is_integral_v<T>
    {
        cxx_mpz b;
        gmp_auxx::mpz_set(b, a);
        mpz_poly_set_mpz(x, b);
        return *this;
    }
    // NOLINTNEXTLINE(hicpp-explicit-conversions)
    cxx_mpz_poly (const cxx_mpz & rhs) {
        mpz_poly_init(x, -1);
        *this = rhs;
    }
    cxx_mpz_poly & operator=(cxx_mpz const & a) {
        mpz_poly_set_mpz(x, a);
        return *this;
    }
    cxx_mpz_poly(cxx_mpz_poly && o) noexcept {
        mpz_poly_init(x, -1);
        mpz_poly_swap(x, o.x);
    }
    cxx_mpz_poly& operator=(cxx_mpz_poly && o) noexcept {
        mpz_poly_swap(x, o.x);
        return *this;
    }
    // NOLINTNEXTLINE(hicpp-explicit-conversions)
    cxx_mpz_poly(std::string const & e) : cxx_mpz_poly() {
        if (!mpz_poly_set_from_expression(x, e.c_str()))
            throw std::invalid_argument(e);
    }
    cxx_mpz_poly& operator=(std::string const & e) {
        mpz_poly_set_from_expression(x, e.c_str());
        return *this;
    }
    // NOLINTNEXTLINE(hicpp-explicit-conversions)
    cxx_mpz_poly(const char * e) : cxx_mpz_poly() {
        mpz_poly_set_from_expression(x, e);
    }
    cxx_mpz_poly& operator=(const char * e) {
        mpz_poly_set_from_expression(x, e);
        return *this;
    }
    cxx_mpz_poly(std::initializer_list<cxx_mpz> L) {
        mpz_poly_init(x, -1);
        int i = 0;
        for(auto const & c : L)
            mpz_poly_setcoeff(x, i++, c);
    }
    // NOLINTEND(cppcoreguidelines-pro-type-member-init,hicpp-member-init)
    

    ~cxx_mpz_poly() { mpz_poly_clear(x); }

    cxx_mpz_poly & operator=(cxx_mpz_poly const & o) {
        if (this != &o)
            mpz_poly_set(x, o.x);
        return *this;
    }
    // NOLINTNEXTLINE(hicpp-explicit-conversions)
    operator mpz_poly_ptr() { return x; }
    // NOLINTNEXTLINE(hicpp-explicit-conversions)
    operator mpz_poly_srcptr() const { return x; }
    mpz_poly_ptr operator->() { return x; }
    mpz_poly_srcptr operator->() const { return x; }
    std::string print_poly(std::string const& var) const;

<<<<<<< HEAD
    cado::named_proxy<cxx_mpz_poly &> named(std::string const & x) {
=======
    template<typename T>
    class named_proxy {
        static_assert(std::is_reference_v<T>, "T must be a reference");
        using V = std::remove_reference_t<T>;
        using Vnc = std::remove_const_t<V>;
        using nc = named_proxy<Vnc &>;
        static constexpr const bool is_c = std::is_const_v<V>;
        public:
        T c;
        std::string x;
        named_proxy(T c, std::string x)
            : c(c), x(std::move(x))
        {}
        /*
        template<typename U = T>
        named_proxy(U const & c)
        requires std::is_same_v<U, nc>
        : c(c.c), x(c.x) {}
        */
    };

    named_proxy<cxx_mpz_poly &> named(std::string const & x) {
>>>>>>> 812998c4
        return { *this, x };
    }
    cado::named_proxy<cxx_mpz_poly const &> named(std::string const & x) const {
        return { *this, x };
    }

    /* A few initializers and convenience functions */
    cxx_mpz_poly& operator=(mpz_srcptr a)
    {
        mpz_poly_realloc(x, 1);
        mpz_poly_setcoeff(x, 0, a);
        mpz_poly_cleandeg(x, 0);
        return *this;
    }
    // NOLINTNEXTLINE(hicpp-explicit-conversions)
    cxx_mpz_poly(mpz_srcptr c) : cxx_mpz_poly() { *this = c; }
    bool operator==(mpz_srcptr a) const {
        if (mpz_cmp_ui(a, 0) == 0) return x->deg == -1;
        return x->deg == 0 && mpz_cmp(mpz_poly_coeff_const(x, 0), a) == 0;
    }
    bool operator==(mpz_poly_srcptr a) const { return mpz_poly_cmp(x, a) == 0; }
    bool operator!=(mpz_poly_srcptr a) const { return mpz_poly_cmp(x, a) != 0; }
    bool operator<(mpz_poly_srcptr a) const { return mpz_poly_cmp(x, a) < 0; }
    /* we need to add these explicitly in order to resolve ambiguities */
    bool operator==(cxx_mpz_poly const & a) const { return mpz_poly_cmp(x, a) == 0; }
    bool operator!=(cxx_mpz_poly const & a) const { return mpz_poly_cmp(x, a) != 0; }
    bool operator<(cxx_mpz_poly const & a) const { return mpz_poly_cmp(x, a) < 0; }


    template <typename T>
    bool operator==(T a) const
    requires std::is_integral_v<T>
    {
        if (a == 0) return x->deg == -1;
        return x->deg == 0 && gmp_auxx::mpz_cmp(mpz_poly_coeff_const(x, 0), a) == 0;
    }
    template <typename T>
    bool operator!=(T a) const
    requires std::is_integral_v<T>
    { return !((*this) == a); }

    // mpz_ptr operator[](unsigned int i) { return mpz_poly_coeff_const(x, i); }
    mpz_srcptr
    coeff(unsigned int i) const { return mpz_poly_coeff_const(x, i); }
    
    /* We don't want to use it. I got "ISO C++ says that these are
     * ambiguous, even though the worst conversion for the first is
     * better than the worst conversion for the second:", because
     * operator[] can also be first a conversion to mpz_poly_srcptr, and
     * then []. Not taking sides here, but better avoid the issue. => use
     * .coeff() everywhere.
     */
    mpz_srcptr
    operator[](unsigned int i) const ATTRIBUTE_DEPRECATED { return this->coeff(i); }
    cxx_mpz_poly homography (std::array<int64_t, 4> const & H) const;
    cxx_mpz_poly divexact(cxx_mpz const & a) const {
        cxx_mpz_poly Q;
        mpz_poly_divexact_mpz(Q, *this, a);
        return Q;
    }
};



/* printing needs a way to specify the variables... */
std::ostream& operator<<(std::ostream& o, cado::named_proxy<cxx_mpz_poly const &> const & f);
std::istream& operator>>(std::istream& in, cado::named_proxy<cxx_mpz_poly &> const & f);

/* we do have a default behaviour, though */
inline std::ostream& operator<<(std::ostream& o, cxx_mpz_poly const & f)
{
    return o << f.named("x");
}

inline std::istream& operator>>(std::istream& in, cxx_mpz_poly & f)
{
    return in >> f.named("x");
}

/* If there is an integer that takes the value evaluations[i] at
 * points[i] for all i, store it to resultant and return 1. Otherwise 0
 * is return, and the resultant value is clobbered.
 */
int mpz_poly_interpolate(mpz_poly_ptr resultant,
        std::vector<cxx_mpz> const & points,
        std::vector<cxx_mpz> const & evaluations);

#if GNUC_VERSION_ATLEAST(4,3,0)
extern void mpz_poly_init(cxx_mpz_poly & pl, int) __attribute__((error("mpz_poly_init must not be called on a mpz_poly reference -- it is the caller's business (via a ctor)")));
extern void mpz_poly_clear(cxx_mpz_poly & pl) __attribute__((error("mpz_poly_clear must not be called on a mpz_poly reference -- it is the caller's business (via a dtor)")));
#endif

struct mpz_poly_coeff_list {
    cxx_mpz_poly P;
    std::string sep;
    explicit mpz_poly_coeff_list(cxx_mpz_poly P, std::string sep = ", ")
        : P(std::move(P))
        , sep(std::move(sep))
        {}
};
std::ostream& operator<<(std::ostream& os, mpz_poly_coeff_list const & P);

namespace fmt {
    template <> struct formatter<cxx_mpz_poly>: ostream_formatter {};
    template <> struct formatter<mpz_poly_coeff_list>: ostream_formatter {};
}


cxx_mpz_poly prod(std::vector<std::pair<cxx_mpz_poly, int>> const &lf, mpz_srcptr modulus = nullptr, mpz_srcptr invm = nullptr);
std::vector<std::pair<cxx_mpz_poly, int>> mpz_poly_factor(mpz_poly_srcptr f, mpz_srcptr p, gmp_randstate_t rstate);
std::vector<std::pair<cxx_mpz_poly, int>> 
mpz_poly_factor_and_lift_padically(mpz_poly_srcptr f, mpz_srcptr ell, int prec, gmp_randstate_t rstate);

/* returns 1 if parsing was successful */
inline int mpz_poly_set_from_expression(mpz_poly_ptr f, std::string const & value)
{
    return mpz_poly_set_from_expression(f, value.c_str());
}
#endif

#endif	/* CADO_MPZ_POLY_H */<|MERGE_RESOLUTION|>--- conflicted
+++ resolved
@@ -12,18 +12,11 @@
 #include <string>
 #include <vector>
 #include <utility>
-<<<<<<< HEAD
-#include <istream>      // std::istream // IWYU pragma: keep
-#include <ostream>      // std::ostream // IWYU pragma: keep
-#include <stdexcept>
-#include <type_traits>
-=======
 #include <istream>      // std::istream
 #include <ostream>      // std::ostream
 #include <stdexcept>
 #include <type_traits>
 #include <initializer_list>
->>>>>>> 812998c4
 #endif
 
 #ifdef __cplusplus
@@ -429,32 +422,7 @@
     mpz_poly_srcptr operator->() const { return x; }
     std::string print_poly(std::string const& var) const;
 
-<<<<<<< HEAD
     cado::named_proxy<cxx_mpz_poly &> named(std::string const & x) {
-=======
-    template<typename T>
-    class named_proxy {
-        static_assert(std::is_reference_v<T>, "T must be a reference");
-        using V = std::remove_reference_t<T>;
-        using Vnc = std::remove_const_t<V>;
-        using nc = named_proxy<Vnc &>;
-        static constexpr const bool is_c = std::is_const_v<V>;
-        public:
-        T c;
-        std::string x;
-        named_proxy(T c, std::string x)
-            : c(c), x(std::move(x))
-        {}
-        /*
-        template<typename U = T>
-        named_proxy(U const & c)
-        requires std::is_same_v<U, nc>
-        : c(c.c), x(c.x) {}
-        */
-    };
-
-    named_proxy<cxx_mpz_poly &> named(std::string const & x) {
->>>>>>> 812998c4
         return { *this, x };
     }
     cado::named_proxy<cxx_mpz_poly const &> named(std::string const & x) const {
