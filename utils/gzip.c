--- conflicted
+++ resolved
@@ -41,13 +41,9 @@
 #endif
 
 struct suffix_handler supported_compression_formats[] = {
-    { ".gz", "gzip -dc %s", "gzip -c --best > %s", },
-    { ".bz2", "bzip2 -dc %s", "bzip2 -c --best > %s", },
-<<<<<<< HEAD
+    { ".gz", "gzip -dc %s", "gzip -c --fast > %s", },
+    { ".bz2", "bzip2 -dc %s", "bzip2 -c --fast > %s", },
     /* These two have to be present */
-=======
-    /* This must be present */
->>>>>>> 5979b7f8
     { "", NULL, NULL },
     { NULL, NULL, NULL },
 };
