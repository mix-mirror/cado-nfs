#include "cado.h" // IWYU pragma: keep
/* 
 * Authors: Joshua Peignier and Emmanuel Thomé
 */
#include <climits>
#include <cstdio>

#include <algorithm>
#include <sstream>
#include <string>
#include <utility>
#include <vector>

#include <gmp.h>

#include "cxx_mpz.hpp"
#include "gmp_aux.h"
#include "macros.h"
#include "mpz_mat.h"
#include "mpz_mat_accessors.h"
#include "mpz_poly.h"
#include "numbertheory_internals.hpp"
#include "numbertheory_fwd_types.hpp"


/*{{{ commonly used wrappers around HNF functions */

static cxx_mpz_mat join_HNF(cxx_mpz_mat const& K, cxx_mpz const& p)//{{{
{
    cxx_mpz_mat J(K->n, K->n, p);
    cxx_mpz_mat I;

    mpz_mat_vertical_join(I, J, K);
    mpz_mat_hermite_form(I);
    mpz_mat_submat_swap(I, 0, 0, J, 0, 0, K->n, K->n);
    return J;
}
//}}}

#if 0
static cxx_mpz_mat join_HNF_rev(cxx_mpz_mat const& K, cxx_mpz const& p)//{{{
{
    // Builds the block matrix containing p*identity in the top, and K in
    // the bottom Then computes its HNF and stores it in I
    cxx_mpz_mat J(K->n, K->n, p);
    cxx_mpz_mat T0;
    cxx_mpz_mat I;

    mpz_mat_vertical_join(I, J, K);
    mpz_mat_hermite_form_rev(I, T0);
    mpz_mat_submat_swap(I, 0, 0, J, 0, 0, K->n, K->n);
    return J;
}//}}}
#endif
/*}}}*/

/* {{{ multiplication_table_of_order */
/* The correct interface is
number_field_order::number_field_order(class number_field & K, cxx_mpq_mat const & mat)
 */
cxx_mpz_mat numbertheory_internals::multiplication_table_of_order(cxx_mpq_mat const& O,
                                  cxx_mpz_poly const& g)
{
    /* Let O be an order, with basis written with respect to the
     * polynomial basis defined by g (of degree denoted below by n). O is
     * thus an n*n matrix.
     *
     * This function computes the integer matrix of size n*n^2 such that
     * the n coordinates at position (i,j*n) to (i,j*n+n-1) are the
     * coordinates of the i-th times the j-th generator of O, expressed
     * as combinations of the generators of O.
     */
    unsigned int const n = g->deg;
    ASSERT_ALWAYS(O->m == n);
    ASSERT_ALWAYS(O->n == n);
    cxx_mpq_mat R;
    mpq_mat_inv(R, O);
    cxx_mpz_mat M(n, n * n);

    for(unsigned int i = 0; i < n; i++) {
        cxx_mpz_poly w;
        cxx_mpz dw;
        mpq_mat_row_to_poly(w, dw, O, i);
        cxx_mpq_mat T(n, n);
        for (unsigned int j = 0; j < n; j++) {
            cxx_mpz_poly c;
            cxx_mpz dc;
            mpq_mat_row_to_poly(c, dc, O, j);
            mpz_poly_mul_mpz(c, c, mpz_poly_lc(g));
            mpz_poly_mul_mod_f(c, c, w, g);
            mpz_mul(dc, dc, dw);
            mpz_mul(dc, dc, mpz_poly_lc(g));
            mpq_poly_to_mat_row(T, j, c, dc);
        }
        mpq_mat_mul(T, T, R);
        cxx_mpz_mat Tz;
        int const rc = mpq_mat_numden(Tz, nullptr, T);
        if (!rc) {
            throw element_not_integral();
        }
        for (unsigned int j = 0; j < n; j++) {
            mpz_mat_submat_swap(M, i, j*n, Tz, j, 0, 1, n);
        }
    }
    return M;
}/*}}}*/

/* {{{ multiplication_table_of_ideal*/
static cxx_mpz_mat multiplication_table_of_ideal(cxx_mpz_mat const& M,
				  cxx_mpz_mat const& I)
{
    /* Let O be an order of a degree n number field. Let M be the n*n^2
     * multiplication matrix of O.
     *
     * Let I be an ideal of O, given as an n*n matrix with entries
     * expressed as coordinate vectors with respect to the basis O.
     *
     * This function computes the integer matrix of size n*n^2 such that
     * the n coordinates at position (i,j*n) to (i,j*n+n-1) are the
     * coordinates of the i-th generator of O times the j-th generator of
     * I, expressed as combinations of the generators of I.
     */
    unsigned int const n = M->m;
    ASSERT_ALWAYS(M->n == n * n);
    ASSERT_ALWAYS(I->m == n);
    ASSERT_ALWAYS(I->n == n);

    cxx_mpq_mat R;
    mpq_mat_inv(R, cxx_mpq_mat(I));
    cxx_mpz_mat MI(n, n * n);
    for(unsigned int i = 0 ; i < n ; i++) {
        cxx_mpz_mat Tz(n, n);
        for (unsigned int j = 0; j < n; j++) {
            mpz_mat_submat_set(Tz, j, 0, M, i, j*n, 1, n);
        }
        /* We have the matrix of multiplication by w (some generator of
         * O). Row i is w*wi.
         *
         * We need to compute I*T*I^-1 in order to have that represent
         * how multiplication by w affects the generators of I.
         */
        mpz_mat_mul(Tz, I, Tz);
        cxx_mpq_mat T(Tz);
        mpq_mat_mul(T, T, R);
        int const rc = mpq_mat_numden(Tz, nullptr, T);
        ASSERT_ALWAYS(rc);
        for (unsigned int j = 0; j < n; j++) {
            mpz_mat_submat_swap(MI, i, j*n, Tz, j, 0, 1, n);
        }
    }
    return MI;
}/*}}}*/

/*{{{ multiply_elements_in_order */
/* The correct interface is number_field_order_element::operator* */
cxx_mpz_mat numbertheory_internals::multiply_elements_in_order(cxx_mpz_mat const& M, cxx_mpz_mat const& E, cxx_mpz_mat const& F)
{
    /* Let O be an order in a degree n number field.
     *
     * Given the n*n^2 matrix M of the multiplication within that order,
     * given matrices E and F of size k*n with coordinates of k elements
     * of O, return the matrix of size k*n with i-th row giving
     * coordinates of e_i times f_i in O.
     */
    unsigned int const n = M->m;
    unsigned int const k = E->m;
    ASSERT_ALWAYS(M->n == n * n);
    ASSERT_ALWAYS(E->n == n);
    ASSERT_ALWAYS(F->n == n);
    ASSERT_ALWAYS(F->m == k);

    cxx_mpz_mat EM;
    mpz_mat_mul(EM, E, M);
    cxx_mpz_mat R(k, n);
    for(unsigned int ell = 0 ; ell < k ; ell++) {
        for (unsigned int j = 0; j < n; j++) {
            mpz_ptr Rlj = mpz_mat_entry(R, ell, j);
            for(unsigned int i = 0 ; i < n ; i++) {
                mpz_addmul(Rlj,
                        mpz_mat_entry_const(F, ell, i),
                        mpz_mat_entry_const(EM, ell, i*n+j));
            }
        }
    }
    return R;
}/*}}}*/

//{{{ frobenius_matrix
static cxx_mpz_mat frobenius_matrix(cxx_mpz_mat const& M, cxx_mpz const& p)
{
    // frobenius_matrix ; utility function for computing the p-radical
    // Takes a matrix B containing the generators (w_0, ... w_{n-1}) of an
    // order, expressed as polynomials in the root of the polynomial g,
    // return the matrix U containing ((w_0)^p, ..., (w_{n-1})^p), and
    // expressed as a linear transformation within the order B.

    /* This version uses the multiplication table of the order (and does all
     * arithmetic mod p), and binary powering. */
    unsigned int const n = M->m;
    ASSERT_ALWAYS(M->n == n * n);
    cxx_mpz_mat Mp = M;
    mpz_mat_mod_mpz(Mp, Mp, p);

    cxx_mpz_mat E(n, n, 1), F(E);

    int k = mpz_sizeinbase(p, 2) - 1;
    for( ; k-- ; ) {
        F = numbertheory_internals::multiply_elements_in_order(M, F, F);
        if (mpz_tstbit(p, k))
            F = numbertheory_internals::multiply_elements_in_order(M, E, F);
        mpz_mat_mod_mpz(F, F, p);
    }
    return F;
}//}}}

// {{{ cxx_mpz_mat p_radical_of_order

/* the correct interface is number_field_order::p_radical */

// Stores in I the p-radical of the order whose multiplication matrix is
// given by M. I is expressed with respect to the basis of the order.
cxx_mpz_mat numbertheory_internals::p_radical_of_order(cxx_mpz_mat const& M, cxx_mpz const& p)
{
    unsigned int const n = M->m;
    ASSERT_ALWAYS(M->n == n * n);

    cxx_mpz_mat K;

    // Now building the matrix U, containing all generators to the power
    // of p Generators are polynomials, stored in the matrix B
    cxx_mpz_mat T = frobenius_matrix(M, p);

    /* Which power of p ? */
    int k = 1;
    for (cxx_mpz pk = p; mpz_cmp_ui(pk, n) < 0; k++)
        mpz_mul(pk, pk, p);
    mpz_mat_pow_ui_mod_mpz(T, T, k, p);

    // Storing in K a basis of Ker((z -> (z^%p mod g mod p))^k)
    mpz_mat_kernel_mod_mpz(K, T, p);

    // Getting generators of the p radical from Ker(X) by computing HNF
    // of the vertical block matrix (p*Id, K);
    return join_HNF(K, p);
}// }}}


cxx_mpq_mat numbertheory_internals::p_maximal_order(cxx_mpq_mat const & B, cxx_mpz_poly const& g, cxx_mpz const& p)// {{{
{
    /* Given the basis of an order that is expressed with respect to the
     * polynomial basis of the monic polynomial g, return the basis of a
     * p-maximal order with respect to this same basis.
     */

    ASSERT_ALWAYS(mpz_poly_is_monic(g));

    cxx_mpq_mat D = B;

    for(;;) {
        cxx_mpz_mat const M = multiplication_table_of_order(D, g);

        // Getting the p-radical of the order generated by D in I.
        cxx_mpz_mat const I = p_radical_of_order(M, p);

        // Building the (n,n^2) matrix containing the integers mod p
        // associated to all generators of O
        cxx_mpz_mat M2 = multiplication_table_of_ideal(M, I);
        mpz_mat_mod_mpz(M2, M2, p);
        //printf("M is :\n"); mpz_mat_fprint(stdout, M); printf("\n");
        
        // Computing Ker(M)
        cxx_mpz_mat K;	        // Ker(M)
        mpz_mat_kernel_mod_mpz(K, M2, p);
        // printf("Ker(M) is :\n"); mpz_mat_fprint(stdout, K_M); printf("\n");

        // Getting generators of p*O' by computing HNF of the vertical block matrix (p*Id, K_M);
        cxx_mpz_mat const J = join_HNF(K, p);

        cxx_mpq_mat new_D;

        // Converting in the basis which is used to express elements of D
        mpq_mat_mul(new_D, cxx_mpq_mat(J), D);

        // Dividing by p
        mpq_mat_div_mpz(new_D, new_D, p);

        if (D == new_D)
            return D;

        std::swap(D, new_D);
    }
}// }}}

//{{{ mpz_mat_minpoly_mod_ui
static cxx_mpz_poly mpz_mat_minpoly_mod_mpz(cxx_mpz_mat M, cxx_mpz const& p)
{
    ASSERT_ALWAYS(M->m == M->n);
    unsigned long const n = M->n;
    cxx_mpz_mat B(n+1, n*n);
    cxx_mpz_mat T(n,n,1);
    for(unsigned int k = 0 ; k < n + 1 ; k++) {
        for(unsigned int i = 0 ; i < n ; i++) {
            mpz_mat_submat_set(B, n - k, i * n, T, i, 0, 1, n);
        }
        mpz_mat_mul_mod_mpz(T, T, M, p);
    }
    cxx_mpz_mat K;
    mpz_mat_kernel_mod_mpz(K, B, p);
    mpz_mat_gauss_backend_mod_mpz(K, nullptr, p);

    /* TODO: write down exactly what we need in terms of ordering from
     * mpz_mat_gauss_backend_mod_ui. I take it that we're happy if it
     * computes a RREF, so that the last row is the one with the largest
     * number of column coordinates killed, corresponding to highest
     * degree coefficients absent ?
     */
    cxx_mpz_poly f;
    mpz_mat_row_to_poly_rev(f,K,K->m-1);

    return f;
}
/*}}}*/

/*{{{ matrix_of_multmap */
static cxx_mpz_mat matrix_of_multmap(
        cxx_mpz_mat const& M,
        cxx_mpz_mat const& J, 
        cxx_mpz_mat const& c,
        cxx_mpz const& p)
{
    /* Let O be an order, represented here simply by its multiplication
     * matrix. Let J be an m-dimensional subalgebra of O/pO. Let c be an
     * element of J (a linear combination of the rows of J).
     * This returns the m times m matrix which expresses multiplication by c
     * within J.
     */
    /* We write the coordinates in O/pO of all products of the for c*j_k,
     * j_k being one of the generators of J, and denote this matrix by
     * CJ.  Now we look for a matrix M such that M*J = CJ. To do this, we
     * need to do gaussian reduction on transpose(J): Find a matrix K
     * such that K*transpose(J) is verticaljoin(identity_matrix(m),
     * zero_matrix(n-m,m)). Then, taking K' as the first m rows of K, we
     * will have M = CJ * transpose(K').
     */
    unsigned int const m = J->m;
    unsigned int const n = M->m;
    ASSERT_ALWAYS(M->n == n*n);
    ASSERT_ALWAYS(J->n == n);
    ASSERT_ALWAYS(c->n == n);
    ASSERT_ALWAYS(c->m == 1);
    cxx_mpz_mat Mc;
    cxx_mpz_mat Jt;
    cxx_mpz_mat const K;
    mpz_mat_transpose(Jt, J);
    cxx_mpz_mat T;
    mpz_mat_gauss_backend_mod_mpz(Jt, T, p);
    cxx_mpz_mat Kt(m, n);
    mpz_mat_submat_swap(Kt, 0, 0, T, 0, 0, m, n);
    mpz_mat_transpose(Kt, Kt);  /* Kt is now n times m */
    cxx_mpz_mat CJ(m, n);
    for(unsigned int k = 0 ; k < m ; k++) {
        cxx_mpz_mat jk(1,n);
        mpz_mat_submat_set(jk,0,0,J,k,0,1,n);
        cxx_mpz_mat w = numbertheory_internals::multiply_elements_in_order(M, c, jk);
        mpz_mat_submat_swap(CJ,k,0,w,0,0,1,n);
    }
    mpz_mat_mul_mod_mpz(Mc, CJ, Kt, p);
    return Mc;
}
/*}}}*/

/*{{{ template <typename T> void append_move(vector<T> &a, vector<T> &b) */
template <typename T> static void append_move(std::vector<T> &a, std::vector<T> &b)
{
    a.reserve(a.size() + b.size());
    size_t const na = a.size();
    size_t const nb = b.size();
    if (&a == &b) {
        for(size_t i = 0 ; i < nb ; i++) {
            a.push_back(b[i]);
        }
    } else {
        a.insert(a.end(), nb, T());
        for(size_t i = 0 ; i < nb ; i++) {
            std::swap(a[na + i], b[i]);
        }
    }
}
/*}}}*/

struct ideal_comparator {
    typedef std::pair<cxx_mpz_mat,int> Im_t;
    bool operator()(Im_t const& a, Im_t const& b) const {
        int r = mpz_mat_cmp(a.first, b.first);
        if (r) return r < 0;
        return a.second < b.second;     /* should never happen */
    }
};

// {{{ factorization_of_prime
static std::vector<std::pair<cxx_mpz_mat, int> > factorization_of_prime_inner(
        cxx_mpq_mat const & B,
        cxx_mpz_mat const & M,
        cxx_mpz const& p,
        cxx_mpz_mat const& Ip,
        cxx_mpz_mat const& I,
        cxx_mpz_mat const& J,
        gmp_randstate_t state)
{
    unsigned int const m = J->m;
    unsigned int const n = J->n;
    ASSERT_ALWAYS(I->m == n);
    ASSERT_ALWAYS(I->n == n);
    /* J represents an m-dimensional subalgebra of O/pO */

    /* Pick a random element of J */
    cxx_mpz_mat c(1, m);
    for(unsigned int i = 0 ; i < m ; i++) {
        mpz_urandomm(mpz_mat_entry(c,0,i), state, p);
    }
    mpz_mat_mul_mod_mpz(c, c, J, p);

    cxx_mpz_mat Mc = matrix_of_multmap(M, J, c, p);

    /* Now we would like to find the minimal polynomial of Mc, which is
     * simply the matrix of multiplication by c. For this, we write an
     * (m+1) times m^2 matrix, and compute a left kernel.
     */
    cxx_mpz_poly Pc = mpz_mat_minpoly_mod_mpz(Mc, p);

    std::vector<std::pair<cxx_mpz_poly, int> > facP = mpz_poly_factor(Pc, p, state);

    std::vector<std::pair<cxx_mpz_mat, int> > ideals;

    std::vector<cxx_mpz_mat> characteristic_subspaces;

    for(unsigned int i = 0 ; i < facP.size() ; i++) {
        cxx_mpz_poly const& f(facP[i].first);
        /* We need the basis of the kernel of f(Mc) */
        cxx_mpz_mat E;
        mpz_poly_eval_mpz_mat_mod_mpz(E, f, Mc, p);
        mpz_mat_pow_ui_mod_mpz(E, E, facP[i].second, p);
        mpz_mat_kernel_mod_mpz(E, E, p);
        /* This line is just to be exactly in line with what magma says
         */
        mpz_mat_gauss_backend_mod_mpz(E, nullptr, p);
        mpz_mat_mul_mod_mpz(E, E, J, p);
        characteristic_subspaces.push_back(E);
    }

    for(unsigned int i = 0 ; i < facP.size() ; i++) {
        unsigned int const e = facP[i].second;
        cxx_mpz_poly const& f(facP[i].first);
        cxx_mpz_mat const& Ci(characteristic_subspaces[i]);
        /* We need to find an ideal which is smaller than Ip, and whose
         * generators are p*the generators of Ci, as well as the
         * unmodified generators of I and of the other characteristic
         * subspaces.
         */
        cxx_mpz_mat Ix(n + J->m - Ci->m, n);
        mpz_mat_submat_set(Ix,0,0,I,0,0,n,n);
        for(unsigned int r = n, k = 0; k < facP.size() ; k++) {
            if (k == i) continue;
            cxx_mpz_mat const& Ck(characteristic_subspaces[k]);
            unsigned int const mk = Ck->m;
            mpz_mat_submat_set(Ix, r, 0, Ck, 0, 0, mk, n);
            r += mk;
        }
        cxx_mpz_mat Ihead(n, n);
        if (Ci->m == e * f->deg) {
            mpz_mat_vertical_join(Ix, Ix, Ip);
<<<<<<< HEAD
            mpz_mat_hermite_form_rev(Ix, nullptr);
            mpz_mat_submat_swap(Ihead,0,0,Ix,0,0,n,n);
            ideals.emplace_back(Ihead, e);
        } else {
            mpz_mat_hermite_form_rev(Ix, nullptr);
=======
            mpz_mat_hermite_form_rev(Ix);
            mpz_mat_submat_swap(Ihead,0,0,Ix,0,0,n,n);
            ideals.emplace_back(Ihead, e);
        } else {
            mpz_mat_hermite_form_rev(Ix);
>>>>>>> 812998c4
            mpz_mat_submat_swap(Ihead,0,0,Ix,0,0,n,n);
            std::vector<std::pair<cxx_mpz_mat, int> > more_ideals;
            more_ideals = factorization_of_prime_inner(B,M,p,Ip,Ihead,Ci,state);
            append_move(ideals, more_ideals);
        }
    }
    std::sort(ideals.begin(), ideals.end(), ideal_comparator());
    return ideals;
}

/* Let B be an order, with basis written with respect to the
 * polynomial basis defined by g (of degree denoted below by n). B is
 * thus an n*n matrix.
 *
 * This returns the factorization of the ideal generated by p in the
 * order B.
 *
 * As it turns out, this function is only ever called with B as returned
 * by the p_maximal_order function. No guarantees as to how it would
 * behave is B is not a b-maximal order. Maybe your chair will transform
 * into a coconut.
 *
 * the correct interface is number_field_order::factor
 */
std::vector<std::pair<cxx_mpz_mat, int> > numbertheory_internals::factorization_of_prime(
        cxx_mpq_mat const & B, cxx_mpz_poly const& g,
        cxx_mpz const& p,
        gmp_randstate_ptr state)
{
    int const n = g->deg;
    cxx_mpz_mat const M = multiplication_table_of_order(B, g);
    cxx_mpz_mat const Ip = p_radical_of_order(M, p);
    return factorization_of_prime_inner(B, M, p, Ip,
            cxx_mpz_mat(n, n, p),
            cxx_mpz_mat(n, n, 1), state);
}
//}}}


// {{{ valuation_helper_for_ideal
//
// compute an uniformizing element a for the prime ideal I of the order O,
// where I is above the rational prime p, and O is p-maximal and given by
// means of its multiplication matrix M.
//
// The uniformizing element is such that (a/p)*I is in O, yet a is not in
// p*O.
//
// a is returned as a 1 times n matrix, and the coefficients are a
// polynomial representation of a with respect to the basis of the order
// that M is a multiplication matrix of.
cxx_mpz_mat numbertheory_internals::valuation_helper_for_ideal(cxx_mpz_mat const& M, cxx_mpz_mat const& I, cxx_mpz const& p)
{
    unsigned int const n = M->m;
    ASSERT_ALWAYS(M->n == n * n);
    ASSERT_ALWAYS(I->m == n);
    ASSERT_ALWAYS(I->n == n);

    /* We begin by something which is very similar to
     * multiplication_table_of_ideal. It's a bit like computing I*M,
     * except that we want it in a different order.
     */
    cxx_mpz_mat MI(n, n * n);
    for(unsigned int i = 0 ; i < n ; i++) {
        cxx_mpz_mat Tz(n, n);
        for (unsigned int j = 0; j < n; j++) {
            mpz_mat_submat_set(Tz, j, 0, M, i, j*n, 1, n);
        }
        mpz_mat_mul_mod_mpz(Tz, I, Tz, p);
        for (unsigned int j = 0; j < n; j++) {
            mpz_mat_submat_swap(MI, i, j*n, Tz, j, 0, 1, n);
        }
    }

    cxx_mpz_mat ker;
    mpz_mat_kernel_mod_mpz(ker, MI, p);
<<<<<<< HEAD
    mpz_mat_hermite_form(ker, nullptr);
=======
    mpz_mat_hermite_form(ker);
>>>>>>> 812998c4

    cxx_mpz_mat res(1, n);
    mpz_mat_submat_swap(res, 0, 0, ker, 0, 0, 1, n);
    return res;
}// }}}

// {{{ generate_ideal -- create an ideal from a set of generators
// generators (gens) are here given as elements of the field, not
// elements of the order. In case the ideal is fractional, its
// denominator is also returned. For an integral ideal, the denominator
// is always 1.
std::pair<cxx_mpz_mat, cxx_mpz> numbertheory_internals::generate_ideal(cxx_mpq_mat const& O, cxx_mpz_mat const& M, cxx_mpq_mat const& gens)
{
    unsigned int const n = M->m;
    ASSERT_ALWAYS(M->n == n * n);
    ASSERT_ALWAYS(O->m == n);
    ASSERT_ALWAYS(O->n == n);
    ASSERT_ALWAYS(gens->n == n);
    cxx_mpq_mat R;
    mpq_mat_inv(R, O);
    cxx_mpq_mat I0q;
    mpq_mat_mul(I0q, gens, R);
    cxx_mpz_mat I0;
    cxx_mpz denom;
    mpq_mat_numden(I0, denom, I0q);
    /* Now create the full list of elements of O which are generated by
     * the products I_i * O_j */
    cxx_mpz_mat products(gens->m * O->m, n);
    for(unsigned int i = 0 ;  i < I0->m ; i++) {
        cxx_mpz_mat a(1,n);
        mpz_mat_submat_set(a,0,0,I0,i,0,1,n);
        mpz_mat_mul(a,a,M);
        for(unsigned int j = 0 ; j < n ; j++){
            mpz_mat_submat_swap(a,0,j*n,products,i*n+j,0,1,n);
        }
    }
    /* And put this in HNF */
<<<<<<< HEAD
    mpz_mat_hermite_form_rev(products, nullptr);
=======
    mpz_mat_hermite_form_rev(products);
>>>>>>> 812998c4
    cxx_mpz_mat I(n,n);
    mpz_mat_submat_swap(I,0,0,products,0,0,n,n);
    return { I, denom };
}//}}}

int numbertheory_internals::prime_ideal_inertia_degree(cxx_mpz_mat const& I)/*{{{*/
{
    unsigned int const n = I->m;
    ASSERT_ALWAYS(I->n == n);
    int f = 0;
    for(unsigned int i = 0 ; i < n ; i++) {
        f += mpz_cmp_ui(mpz_mat_entry_const(I, i, i), 1) != 0;
    }
    return f;
}
/*}}}*/
int numbertheory_internals::valuation_of_ideal_at_prime_ideal(cxx_mpz_mat const& M, cxx_mpz_mat const& I, cxx_mpz_mat const& a, cxx_mpz const& p)/*{{{*/
{
    /* M is the multiplication table of the order. I is an ideal. We want
     * to compute the fkp-valuation of I, where fkp is an ideal above p
     * with a helper element given by a
     */
    unsigned int const n = M->m;
    ASSERT_ALWAYS(M->n == n * n);
    ASSERT_ALWAYS(I->m == n);
    ASSERT_ALWAYS(I->n == n);
    ASSERT_ALWAYS(a->m == 1);
    ASSERT_ALWAYS(a->n == n);
    
    if (mpz_mat_is_zero(I))
        return INT_MAX;

    cxx_mpz_mat Ia(I);
    int val = 0;
    for(;;val++) {
        for(unsigned int i = 0 ; i < n ; i++) {
            cxx_mpz_mat b(1,n);
            mpz_mat_submat_set(b,0,0,Ia,i,0,1,n);
            b = numbertheory_internals::multiply_elements_in_order(M, a, b);
            mpz_mat_submat_swap(b,0,0,Ia,i,0,1,n);
        }
        if (mpz_mat_p_valuation(Ia, p) < 1)
            return val;
        mpz_mat_divexact_mpz(Ia, Ia, p);
    }
}
/*}}}*/
int numbertheory_internals::valuation_of_ideal_at_prime_ideal(cxx_mpz_mat const& M, std::pair<cxx_mpz_mat,cxx_mpz> const& Id, cxx_mpz_mat const& a, int e, cxx_mpz const& p)/*{{{*/
{
    /* M is the multiplication table of the order. Id is a pair (ideal,
     * denominator of ideal). We want to compute the fkp-valuation of I,
     * where fkp is an ideal above p with a helper element given by a. e
     * is the fkp-valuation of p (that is, the ramification index of
     * fkp).
     *
     * INT_MAX is returned if Id.first is the zero ideal, but please
     * don't try to use it.
     */
    int const v = numbertheory_internals::valuation_of_ideal_at_prime_ideal(M, Id.first, a, p);
    if (v == INT_MAX) return v;

    int const w = mpz_p_valuation(Id.second, p);
    return v-w*e;
}
/*}}}*/

struct hypercube_walk {/*{{{*/
    struct iterator {
        int B;
        std::vector<int> v;
        std::vector<int> speed;
        std::pair<int, int> last;
        iterator& operator++() {
            for(unsigned int j = 0 ; j < v.size() ; j++) {
                int const s = v[j] + speed[j]; 
                if (s >= 0 && s <= B) {
                    v[j] = s; 
                    last = std::make_pair(j, speed[j]);
                    return *this;
                }
                speed[j]=-speed[j];
            }
            last = std::make_pair(-1, -1);
            return *this;
        }
        bool operator!=(iterator const& x) const { return last != x.last; }
        std::vector<int> & operator*() { return v; }
    };
    int n,B;
    hypercube_walk(int n, int B) : n(n), B(B) {}
    iterator begin() const {
        iterator z;
        z.B = B; 
        z.v.assign(n, 0);
        z.speed.assign(n, 1);
        return z;
    }
    iterator middle(std::vector<int> const& x) const {
        ASSERT_ALWAYS(x.size() == (unsigned int) n);
        iterator z;
        z.B = B; 
        z.v = x;
        z.speed.assign(n, 1);
        return z;
    }
    iterator end() const {
        iterator z;
        z.B = B; 
        z.v.assign(n,0);
        z.speed.assign(n, 1);
        z.last = std::make_pair(-1,-1);
        return z;
    }
};/*}}}*/
 
/* {{{ prime_ideal_two_element */
/* I must be in HNF */
std::pair<cxx_mpz, cxx_mpz_mat> numbertheory_internals::prime_ideal_two_element(cxx_mpq_mat const& O, cxx_mpz_poly const& f, cxx_mpz_mat const& M, cxx_mpz_mat const& I)
{
    cxx_mpz p;
    unsigned int const n = M->m;
    ASSERT_ALWAYS(M->n == n * n);
    ASSERT_ALWAYS(I->m == n);
    ASSERT_ALWAYS(I->n == n);
    int inertia = 0;
    for(unsigned int i = 0 ; i < n ; i++) {
        mpz_srcptr di = mpz_mat_entry_const(I, i, i);
        if (mpz_cmp_ui(di, 1) != 0) {
            mpz_set(p, di);
            inertia++;
        }
    }
    ASSERT_ALWAYS(mpz_size(p) != 0);

    /* We use a homebrew algorithm, loosely inspired on Cohen's. We
     * prefer an enumeration which favors small generators. Based on
     * [Cohen93, lemma 4.7.9], we're simply going to search for an
     * element whose norm has p-valuation exactly f.
     *
     * Note though that we're only achieving small element size in terms
     * of coordinates on the order.
     */
    /* There's a question about which generators we should combine in
     * order to find our winning generator. Cohen takes "the generators
     * of p*O, and the generators of I". In fact, we can simply take the
     * generators of I as a Z-basis: that generates the right set. Then,
     * we'd better work on some ordering for these. Elements in the HNF
     * form of I with a p on the diagonal have in fact all other elements
     * on that row equal to zero. That is because since I contains p*O,
     * the subtraction of this generating row and the p-th multiple of
     * the corresponding generator has to be zero, or I would not be in
     * HNF. Therefore, these elements are of secondary importance in
     * generating I (e.g.: alone, they can't).
     */
    unsigned int const m = n; /* number of generators we take */
    cxx_mpz_mat OI(m,n);
    for(unsigned int i = 0, r = 0, s = 0 ; i < n ; i++) {
        mpz_srcptr di = mpz_mat_entry_const(I, i, i);
        if (mpz_cmp_ui(di, 1) != 0) {
            mpz_mat_submat_set(OI,n - inertia + s++,0,I,i,0,1,n);
        } else {
            mpz_mat_submat_set(OI,r++,0,I,i,0,1,n);
        }
    }

    cxx_mpq_mat OIOq;
    mpq_mat_mul(OIOq, cxx_mpq_mat(OI), O); 
    for(int B = 1 ; ; B++) {
        hypercube_walk const H(m, B);
        std::vector<int> const H0(m,0);
        cxx_mpq_mat gen(1, n);
        // H0[n]=1;
        // mpq_mat_submat_set(gen, 0, 0, OIOq, n, 0, 1, n);
        cxx_mpq_mat temp(1, n);
        for(hypercube_walk::iterator it = H.middle(H0) ; it != H.end() ; ++it) {
            int const j = it.last.first;
            int const s = it.last.second;
            /* add (s=1) or subtract (s=-1) the j-th generator to gen */
            mpq_mat_submat_swap(temp,0,0,OIOq,j,0,1,n);
            if (s==1)
                mpq_mat_add(gen, gen, temp);
            else if (s==-1)
                mpq_mat_sub(gen, gen, temp);
            mpq_mat_submat_swap(temp,0,0,OIOq,j,0,1,n);

            cxx_mpz_poly pgen;
            cxx_mpz dgen;
            cxx_mpz res;
            mpq_mat_row_to_poly(pgen, dgen, gen, 0);
            if (pgen->deg < 0) continue;
            mpz_poly_resultant(res, pgen, f);
            /* We want the absolute norm to have p-valuation equal to the
             * inertia degree.
             * absolute norm is galois norm. galois norm is product of
             * all conjugate of pgen(alpha). Resultant(f,pgen) is
             * lc(f)^deg(pgen) times the galois norm.
             */
            int const v = mpz_p_valuation(res, p) - pgen->deg * mpz_p_valuation(mpz_poly_lc(f), p) - f->deg * mpz_p_valuation(dgen, p);
            ASSERT_ALWAYS(v >= inertia);
            if (v == inertia) {
                cxx_mpz_mat lambda(1, m);
                std::vector<int> & v(*it);
                for(unsigned int i = 0 ; i < m ; i++) {
                    mpz_set_si(mpz_mat_entry(lambda,0,i),v[i]);
                }
                mpz_mat_mul(lambda, lambda, OI);
                return std::make_pair(p, lambda);
            }
        }
    }
}
// }}}

std::string numbertheory_internals::write_element_as_polynomial(cxx_mpq_mat const& theta_q, std::string const& var)
{
    ASSERT_ALWAYS(theta_q->m == 1);
    cxx_mpz theta_denom;
    cxx_mpz_poly theta;
    mpq_mat_row_to_poly(theta, theta_denom, theta_q, 0);

    /* first write the numerator as a string */
    std::string num = theta.print_poly(var);
    if (mpz_cmp_ui(theta_denom, 1) == 0) {
        return num;
    } else {
        std::ostringstream os2;
        os2 << "(" << num << ")/" << theta_denom;
        return os2.str();
    }
}

std::string numbertheory_internals::write_order_element_as_vector(cxx_mpz_mat const& z)
{
    ASSERT_ALWAYS(z->m == 1);
    std::ostringstream s;
    s << "[";
    for(unsigned int i = 0 ; i < z->n ; i++) {
        if (i) s << ", ";
        s << z(0,i);
    }
    s << "]";
    return s.str();
}

std::vector<cxx_mpz>
numbertheory_internals::write_element_as_list_of_integers(cxx_mpq_mat const& theta_q)
{
    ASSERT_ALWAYS(theta_q->m == 1);
    cxx_mpz theta_denom;
    cxx_mpz_mat theta;
    mpq_mat_numden(theta, theta_denom, theta_q);
    std::vector<cxx_mpz> res;
    res.push_back(theta_denom);
    res.reserve(theta->n + 1);
    for(unsigned int i = 0 ; i < theta->n ; i++)
        res.emplace_back(mpz_mat_entry(theta, 0, i));
    return res;
}<|MERGE_RESOLUTION|>--- conflicted
+++ resolved
@@ -469,19 +469,11 @@
         cxx_mpz_mat Ihead(n, n);
         if (Ci->m == e * f->deg) {
             mpz_mat_vertical_join(Ix, Ix, Ip);
-<<<<<<< HEAD
-            mpz_mat_hermite_form_rev(Ix, nullptr);
-            mpz_mat_submat_swap(Ihead,0,0,Ix,0,0,n,n);
-            ideals.emplace_back(Ihead, e);
-        } else {
-            mpz_mat_hermite_form_rev(Ix, nullptr);
-=======
             mpz_mat_hermite_form_rev(Ix);
             mpz_mat_submat_swap(Ihead,0,0,Ix,0,0,n,n);
             ideals.emplace_back(Ihead, e);
         } else {
             mpz_mat_hermite_form_rev(Ix);
->>>>>>> 812998c4
             mpz_mat_submat_swap(Ihead,0,0,Ix,0,0,n,n);
             std::vector<std::pair<cxx_mpz_mat, int> > more_ideals;
             more_ideals = factorization_of_prime_inner(B,M,p,Ip,Ihead,Ci,state);
@@ -558,11 +550,7 @@
 
     cxx_mpz_mat ker;
     mpz_mat_kernel_mod_mpz(ker, MI, p);
-<<<<<<< HEAD
-    mpz_mat_hermite_form(ker, nullptr);
-=======
     mpz_mat_hermite_form(ker);
->>>>>>> 812998c4
 
     cxx_mpz_mat res(1, n);
     mpz_mat_submat_swap(res, 0, 0, ker, 0, 0, 1, n);
@@ -600,11 +588,7 @@
         }
     }
     /* And put this in HNF */
-<<<<<<< HEAD
-    mpz_mat_hermite_form_rev(products, nullptr);
-=======
     mpz_mat_hermite_form_rev(products);
->>>>>>> 812998c4
     cxx_mpz_mat I(n,n);
     mpz_mat_submat_swap(I,0,0,products,0,0,n,n);
     return { I, denom };
