#include "cado.h" // IWYU pragma: keep

#include <utility>
#include <stdexcept>
#include <vector>

#include "fmt/base.h"
#include "fmt/format.h"

#include "cxx_mpz.hpp"
#include "mpz_mat.h"
#include "gmp_aux.h"
#include "numbertheory/number_field.hpp"
#include "numbertheory/number_field_order.hpp"
#include "numbertheory/number_field_order_element.hpp"
#include "numbertheory/number_field_element.hpp"
#include "numbertheory/number_field_fractional_ideal.hpp"
#include "numbertheory/number_field_prime_ideal.hpp"
#include "numbertheory/numbertheory_internals.hpp"
<<<<<<< HEAD
#include "numbertheory/fmt_helpers.hpp"
=======
#include "fmt_helper_sagemath.hpp"
>>>>>>> 812998c4

number_field_order::number_field_order(class number_field const & K, cxx_mpq_mat mat)
    : K(K)
    , name("$")
    , basis_matrix(std::move(mat))
{
    multiplication_table = numbertheory_internals::multiplication_table_of_order(basis_matrix, K.defining_polynomial());
    mpq_mat_inv(inv_basis_matrix, basis_matrix);
}

std::vector<std::pair<number_field_prime_ideal, int>>
    number_field_order::factor(cxx_mpz const & p, cxx_gmp_randstate & state) const
{
    auto R = numbertheory_internals::factorization_of_prime(basis_matrix,
            number_field().defining_polynomial(),
            p,
            state);

    std::vector<std::pair<number_field_prime_ideal, int>> ret;
    for(auto const & bd : R) {
        number_field_fractional_ideal const I(*this, bd.first);
        number_field_prime_ideal const fkp(I, p, bd.second);
        ret.emplace_back(fkp, bd.second);
    }
    std::sort(ret.begin(), ret.end());
    return ret;
}

std::vector<number_field_prime_ideal>
    number_field_order::factor_radical(cxx_mpz const & p, cxx_gmp_randstate & state) const
{
    std::vector<number_field_prime_ideal> ret;
    for(auto const & F : factor(p, state)) {
        ret.emplace_back(F.first);
    }
    return ret;
}

std::vector<std::pair<number_field_prime_ideal, int>> number_field_order::factor(cxx_mpz const & p) const {
    cxx_gmp_randstate state;
    return factor(p, state);
}

std::vector<number_field_prime_ideal> number_field_order::factor_radical(cxx_mpz const & p) const {
    cxx_gmp_randstate state;
    return factor_radical(p, state);
}

number_field_fractional_ideal number_field_order::fractional_ideal(std::vector<number_field_element> const & gens) const
{
    return { *this, gens };
}

number_field_fractional_ideal number_field_order::p_radical(cxx_mpz const& p) const
{
    return { *this, numbertheory_internals::p_radical_of_order(multiplication_table, p)};
}


number_field_element number_field_order::operator[](int i) const
{
    class number_field const & K(number_field());
    int const n = K.degree();
    cxx_mpq_mat a(1, n);
    mpq_mat_submat_set(a, 0, 0, basis_matrix, i, 0, 1, n);
    return { K, a };
}

std::vector<number_field_element> number_field_order::basis() const
{
    std::vector<number_field_element> ret;
    int const n = K.degree();
    ret.reserve(n);
    for(int i = 0 ; i < n ; i++)
        ret.push_back((*this)[i]);
    return ret;
}


number_field_order_element number_field_order::operator()(cxx_mpz_mat const & a) const
{
    return { *this, a };
}

namespace fmt {
    auto formatter<number_field_order>::format(number_field_order const & O, format_context& ctx) const -> format_context::iterator {
        if (custom_format == SAGEMATH) {
            int const n = O.number_field().degree();
            std::string s = "[";
            for(int i = 0 ; i < n ; i++) {
                if (i) s += ", ";
                s += fmt::format("{}", O[i]);
            }
            s += "]";
            return fmt::format_to(ctx.out(), "{}.order({})", O.number_field().name, s);
        } else if (custom_format == TEXT) {
            return fmt::format_to(ctx.out(), "Order {} in {}", O.name, O.number_field());
        } else {
            throw std::runtime_error("bad format");
        }
    }
}

number_field_order number_field_order::p_maximal_order(cxx_mpz const& p) const
{
    cxx_mpz_poly g;
    mpz_poly_to_monic(g, K.defining_polynomial());
    
    cxx_mpq_mat B = K.basis_matrix_from_f_to_monic(basis_matrix);

    cxx_mpq_mat D = numbertheory_internals::p_maximal_order(B, g, p);

    D = K.basis_matrix_from_monic_to_f(D);

    // Put D into HNF.
    cxx_mpz_mat Dz;
    cxx_mpz den;
    mpq_mat_numden(Dz, den, D);
<<<<<<< HEAD
    mpz_mat_hermite_form_rev(Dz, nullptr);
=======
    mpz_mat_hermite_form_rev(Dz);
>>>>>>> 812998c4
    mpq_mat_set_mpz_mat_denom(D, Dz, den);

    return { K, D };
}

cxx_mpz number_field_order::index(number_field_element const & a) const
{
    cxx_mpq_mat c;
    mpq_mat_mul(c, a.coefficients, inv_basis_matrix);
    cxx_mpz denom;
    mpq_mat_numden(nullptr, denom, c);
    return denom;
}

static bool sl_equivalent_matrices(cxx_mpq_mat const& M, cxx_mpq_mat const& A, cxx_mpz const& p)/*{{{*/
{
    /* This is over SL_n(Z_p) */
    if (M->m != A->m) return false;
    if (M->n != A->n) return false;
    cxx_mpq_mat Mi;
    mpq_mat_inv(Mi, M);
    cxx_mpq_mat AMi;
    mpq_mat_mul(AMi, A, Mi);
    /* check that the p-valuation is zero */
    for(unsigned int i = 0 ; i < AMi->m ; i++) {
        for(unsigned int j = 0 ; j < AMi->n ; j++) {
            mpq_srcptr mij = mpq_mat_entry_const(AMi, i, j);
            if (mpz_divisible_p(mpq_denref(mij), p)) return false;
        }
    }
    return true;
}/*}}}*/

bool number_field_order::equal_mod(number_field_order const & O, cxx_mpz const & p) const
{
    return sl_equivalent_matrices(basis_matrix, O.basis_matrix, p);
}


#if 0
bool sl_equivalent_matrices(cxx_mpq_mat const& M, cxx_mpq_mat const& A)/*{{{*/
{
    /* unimplemented for the moment, since unneeded.  We would compute
     * A*M^-1, and see whether we have a denominator. */
    if (M->m != A->m) return false;
    if (M->n != A->n) return false;
    cxx_mpq_mat Mi;
    mpq_mat_inv(Mi, M);
    cxx_mpq_mat AMi;
    mpq_mat_mul(AMi, A, Mi);
    for(unsigned int i = 0 ; i < AMi->m ; i++) {
        for(unsigned int j = 0 ; j < AMi->n ; j++) {
            mpq_srcptr mij = mpq_mat_entry_const(AMi, i, j);
            if (mpz_cmp_ui(mpq_denref(mij), 1) != 0) return false;
        }
    }
    return true;
}/*}}}*/
#endif
<|MERGE_RESOLUTION|>--- conflicted
+++ resolved
@@ -17,11 +17,7 @@
 #include "numbertheory/number_field_fractional_ideal.hpp"
 #include "numbertheory/number_field_prime_ideal.hpp"
 #include "numbertheory/numbertheory_internals.hpp"
-<<<<<<< HEAD
-#include "numbertheory/fmt_helpers.hpp"
-=======
 #include "fmt_helper_sagemath.hpp"
->>>>>>> 812998c4
 
 number_field_order::number_field_order(class number_field const & K, cxx_mpq_mat mat)
     : K(K)
@@ -140,11 +136,7 @@
     cxx_mpz_mat Dz;
     cxx_mpz den;
     mpq_mat_numden(Dz, den, D);
-<<<<<<< HEAD
-    mpz_mat_hermite_form_rev(Dz, nullptr);
-=======
     mpz_mat_hermite_form_rev(Dz);
->>>>>>> 812998c4
     mpq_mat_set_mpz_mat_denom(D, Dz, den);
 
     return { K, D };
