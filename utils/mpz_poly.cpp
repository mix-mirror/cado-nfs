/*
   These files (mpz_poly.*) implement arithmetics of polynomials whose
   coefficients are in multiprecision integers (using mpz_t from GNU MP).

   We use them in sqrt/algsqrt.c to represent rings of integers.

   Please see the file README_POLYNOMIALS for more details and
   comparisons to other poly formats.
*/


#include "cado.h" // IWYU pragma: keep
#include <sstream>      // std::ostringstream // IWYU pragma: keep
#include <vector>
#include <string>
#include <ostream>        // for operator<<, basic_ostream, basic_ostream::o...
#include <climits>      // ULONG_MAX
#include <cctype>       // isdigit etc
#include <cstdio>       // fprintf // IWYU pragma: keep
#include <cstdlib>
#include <cstring>
#include <exception>
#include <gmp.h>
#include "cxx_mpz.hpp"    // for cxx_mpz
#include "double_poly.h"  // for double_poly_s, double_poly_srcptr
#include "gmp_aux.h"      // for mpz_addmul_si, mpz_mul_uint64, mpz_ndiv_r
#include "lll.h"          // for mat_Z, LLL
#include "mpz_poly.h"
#include "mpz_poly_parallel.hpp"
#include "omp_proxy.h"  // IWYU pragma: keep
#include "portability.h"  // for strlcpy
#include "rootfinder.h"   // for mpz_poly_roots_mpz
#ifdef MPZ_POLY_TIMINGS
#include "timing.h"
#endif
#include "cado_expression_parser.hpp"
/* and just because we expose a proxy to usp.c's root finding... */
#include "usp.h"          // for numberOfRealRoots

#ifndef max
#define max(a,b) ((a)<(b) ? (b) : (a))
#endif

/* A note on the parallel interface.
 *
 * The interface in mpz_poly.h has some of its functions duplicated in
 * mpz_poly_parallel.hpp. Those functions can be used either with or
 * without openmp.
 *
 * A function such as ::mpz_poly_blah is implemented here as a simple
 * trampoline to mpz_poly_notparallel_info::mpz_poly_blah.
 *
 * Then both mpz_poly_notparallel_info::mpz_poly_blah and
 * mpz_poly_parallel_info::mpz_poly_blah are created as instances of a
 * template member functions, so that the "parallel" criterion can
 * resolve statically. (static resolution is the main reason why I
 * didn't go for virtual functions)
 *
 * The code to implement mpz_poly_blah is therefore:
 *
 * void mpz_poly_blah(...)
 * {
 *      mpz_poly_notparallel_info().mpz_poly_blah(...);
 * }
 * template<typename inf>
 * void mpz_poly_parallel_interface<inf>::mpz_poly_blah(...)
 * {
 *      then std::is_same<inf, mpz_poly_notparallel_info>::value is a
 *      compile-time constant
 * }
 *
 */


// compute timings for Q^a mod(f,p): square, multiplication, reduction mod f
// PZ piece of code:
// in mpz_poly.h: add #define MPZ_POLY_TIMINGS
// beware: these timers are not thread-safe.
#ifdef MPZ_POLY_TIMINGS
#include <time.h>
#include <timing.h>
#include "macros.h"
static double timer[3] = {0.0, 0.0, 0.0};
static unsigned long calls[3] = {0, 0, 0};
#endif

#define TIMER_MUL 0
#define TIMER_SQR 1
#define TIMER_RED 2

#ifdef MPZ_POLY_TIMINGS
#define START_TIMER double t = seconds_thread ()
#define RESTART_TIMER t = seconds_thread ()
#define END_TIMER(x) add_timer (x, seconds_thread () - t)

/* flag=0: computing roots of f mod p
        1: checking irreducibility of f
        2: LLL reduction
        3: computing MurphyE */
static void
add_timer (int flag, double t)
{
  timer[flag] += t;
  calls[flag] += 1;
}
#else
#define START_TIMER
#define RESTART_TIMER
#define END_TIMER(x)
#endif

#ifdef MPZ_POLY_TIMINGS
void print_timings_pow_mod_f_mod_p(){
    printf (" (mul %.2fs/%lu, square %.2fs/%lu, red mod (f,p) %.2fs/%lu)",
            timer[TIMER_MUL], calls[TIMER_MUL], timer[TIMER_SQR], calls[TIMER_SQR],
	    timer[TIMER_RED], calls[TIMER_RED]);
}
#endif

/* This sets a polynomial coefficient, even if that means reallocation.
 *
 * A note about a few design choices:
 *
 * - should we update the degree when we return a read-write accessor to
 *   a coefficient that is above the current degree?
 *   No, because we don't know yet what coefficient we're going to put
 *   anyway, and if we do that we may end up breaking consistency of the
 *   object.
 * - should we return zero on all coefficients above the current degree?
 *   It's not totally easy, but there are more use cases that hinge on
 *   the idea that we don't: this makes it possible to set all
 *   coefficients, possibly depending on each other, and _then_, outside
 *   the loop, set the degree with cleandeg.
 */
mpz_ptr mpz_poly_coeff(mpz_poly_ptr f, int i)
{
    mpz_poly_realloc (f, i + 1);
    return f->_coeff[i];
}

mpz_srcptr mpz_poly_coeff_const(mpz_poly_srcptr f, int i)
{
    static cxx_mpz zero = 0;
    if ((unsigned int) i < f->alloc)
        return f->_coeff[i];
    else
        return zero;
}

/* --------------------------------------------------------------------------
   Static functions
   -------------------------------------------------------------------------- */

/* Return f=g*h, where g has degree r, and h has degree s. */
static int
mpz_poly_mul_basecase (mpz_t *f, mpz_t *g, int r, mpz_t *h, int s) {
  int i, j;
  ASSERT(f != g && f != h);
  for (i = 0; i <= r + s; i++)
    mpz_set_ui (f[i], 0);
  for (i = 0; i <= r; ++i)
    for (j = 0; j <= s; ++j)
      mpz_addmul(f[i+j], g[i], h[j]);
  return r + s;
}

/* f <- g^2 where g has degree r */
static int
mpz_poly_sqr_basecase (mpz_t *f, mpz_t *g, int r) {
  int i, j;
  ASSERT(f != g);
  for (i = 0; i <= 2 * r; i++)
    mpz_set_ui (f[i], 0);
  for (i = 0; i <= r; ++i)
    for (j = 0; j < i; ++j)
      mpz_addmul(f[i+j], g[i], g[j]);
  for (i = 0; i < 2*r ; i++)
      mpz_mul_2exp(f[i], f[i], 1);
  for (i = 0; i < r ; i++) {
      mpz_mul(f[2*r], g[i], g[i]);
      mpz_add(f[2*i], f[2*i], f[2*r]);
  }
  mpz_mul(f[2*r], g[r], g[r]);
  return 2 * r;
}

/* To interpolate a polynomial of degree <= MAX_TC_DEGREE, we use the following
   MAX_TC_DEGREE evaluation points, plus the point at infinity.
   The first point should always be 0. */
static const long tc_points[MAX_TC_DEGREE] = {0, 1, -1, 2, -2, 3, -3, 4, -4,
					    5, -5, 6, -6, 7, -7, 8, -8, 9, -9};

#if GNUC_VERSION_ATLEAST(7,0,0)
#pragma GCC diagnostic push
#pragma GCC diagnostic ignored "-Wstrict-overflow"
#endif
/* Given f[0]...f[t] that contain respectively f(0), ..., f(t),
   put in f[0]...f[t] the coefficients of f. Assumes t <= MAX_TC_DEGREE.

   In the square root, with an algebraic polynomial of degree d,
   we have to multiply polynomials of degree d-1, thus we have t=2(d-1).
*/
static void
mpz_poly_mul_tc_interpolate (mpz_t *f, int t) {
  /* The alignment constraint below is bogus. We've seen this be
   * mandatory with g++ 12.2.1 20220924 on alpine linux, which seems to
   * very aggressively use simd rewriting on this part of the code, and
   * believe that M is always aligned. It is not, and forcing it to be
   * aligned has the effect of avoiding a segfault. But it definitely
   * looks like a compiler bug.
   */
  int64_t M[MAX_TC_DEGREE+1][MAX_TC_DEGREE+1] ATTR_ALIGNED(32), g, h;
  int i, j, k, l;
  /* G[] is the list of gcd's that appear in the forward Gauss loop, in the
     order they appear (they don't depend on t, since we start with the low
     triangular submatrix for t-1) */
  static const int64_t G[] = {1,1,2,6,24,120,720,5040,40320,362880,3628800,39916800,479001600,6227020800,87178291200,1307674368000,20922789888000,355687428096000};

  ASSERT (t <= MAX_TC_DEGREE); /* Ensures that all M[i][j] fit in uint64_t,
				  and similarly for all intermediate
				  computations on M[i][j]. This avoids the
				  use of mpz_t to store the M[i][j]. */
  ASSERT_ALWAYS(t >= 0);

  /* initialize M[i][j] = tc_points[i]^j */
  for (i = 0; i <= t; i++)
    for (j = 0; j <= t; j++)
      {
	if (i < t)
	  M[i][j] = (j == 0) ? 1 : tc_points[i] * M[i][j-1];
	else /* evaluation point is infinity */
	  M[i][j] = (j == t);
      }

  /* Forward Gauss: zero the under-diagonal coefficients while going down.
     Since the last point of evaluation is infinity, the last row is already
     reduced, thus we go up to i=t-1. */
  for (i = 1; i < t; i++)
    {
      for (j = 0, l = 0; j < i; j++)
	{
	  g = G[l++]; /* same as gcd_int64 (M[i][j], M[j][j]) */
	  h = M[i][j] / g;
	  g = M[j][j] / g;
	  /* f[i] <- g*f[i] - h*f[j] */
	  ASSERT(g > 0);
	  if (g != 1)
	    mpz_mul_uint64 (f[i], f[i], g);
	  mpz_submul_int64 (f[i], f[j], h);
	  for (k = j; k <= t; k++)
	    M[i][k] = g * M[i][k] - h * M[j][k];
	}
    }

  /* now zero upper-diagonal coefficients while going up */
  for (i = t - 1; i >= 0; i--)
  {
    for (j = i + 1; j <= t; j++)
      /* f[i] = f[i] - M[i][j] * f[j] */
      mpz_submul_int64 (f[i], f[j], M[i][j]);
    ASSERT (mpz_divisible_uint64_p (f[i], M[i][i]));
    mpz_divexact_uint64 (f[i], f[i], M[i][i]);
  }
}
#if GNUC_VERSION_ATLEAST(7,0,0)
#pragma GCC diagnostic pop
#endif

/* v <- g(i) */
static void
mpz_poly_mul_eval_si (mpz_t v, mpz_t *g, int r, long i)
{
  mpz_set (v, g[r]);
  for (int j = r - 1; j >= 0; j--)
    {
      mpz_mul_si (v, v, i);
      mpz_add (v, v, g[j]);
    }
}

/* Generic Toom-Cook implementation: stores in f[0..r+s] the coefficients
   of g*h, where g has degree r and h has degree s, and their coefficients
   are in g[0..r] and h[0..s].
   Assumes f differs from g and h, and f[0..r+s] are already allocated.
   Returns the degree of f.
*/
template<typename inf>
static int
mpz_poly_mul_tc(inf& inf_arg, mpz_t *f, mpz_t *g, int r, mpz_t *h, int s)
{
  int t;

  if ((r == -1) || (s == -1)) /* g or h is 0 */
    return -1;

  if (r < s)
    return mpz_poly_mul_tc(inf_arg, f, h, s, g, r);

  /* now r >= s */

  if (s == 0)
    {
      for (int i = 0; i <= r; i++)
	mpz_mul (f[i], g[i], h[0]);
      return r;
    }

  t = r + s; /* degree of f, which has t+1 coefficients */

  if (t == 2) /* necessary r = s = 1, use vanilla Karatsuba with 3 MUL,
		 this is always optimal */
    {
      /* TODO: does it make sense to do the two last MULs below in
       * parallel if entries are large enough ? */
      mpz_add (f[0], g[0], g[1]);
      mpz_add (f[2], h[0], h[1]);

      mpz_mul (f[1], f[0], f[2]);

      mpz_mul (f[0], g[0], h[0]);
      mpz_mul (f[2], g[1], h[1]);

      mpz_sub (f[1], f[1], f[0]);

      mpz_sub (f[1], f[1], f[2]);
      return 2;
    }

  if (t == 3) /* r = 2, s = 1, the following code in 4 MUL is optimal */
    {
      /* TODO: do part of the stuff (if relevant) in parallel if entries
       * are large enough ? */
      mpz_add (f[1], g[2], g[0]);
      mpz_add (f[2], f[1], g[1]); /* g(1) */
      mpz_sub (f[1], f[1], g[1]); /* g(-1) */
      mpz_add (f[0], h[0], h[1]); /* h(1) */
      mpz_mul (f[2], f[2], f[0]); /* f(1) = g(1)*h(1) */
      mpz_sub (f[0], h[0], h[1]); /* h(-1) */
      mpz_mul (f[0], f[1], f[0]); /* f(-1) = g(-1)*h(-1) */
      mpz_sub (f[1], f[2], f[0]); /* f(1) - f(-1) = 2*g2*h1+2*g1*h0+2*g0*h1 */
      mpz_add (f[2], f[2], f[0]); /* f(1) + f(-1) = 2*g2*h0+2*g1*h1+2*g0*h0 */
      mpz_div_2exp (f[1], f[1], 1); /* g2*h1 + g1*h0 + g0*h1 */
      mpz_div_2exp (f[2], f[2], 1); /* g2*h0 + g1*h1 + g0*h0 */
      mpz_mul (f[0], g[0], h[0]);
      mpz_sub (f[2], f[2], f[0]); /* g2*h0 + g1*h1 */
      mpz_mul (f[3], g[2], h[1]);
      mpz_sub (f[1], f[1], f[3]); /* g1*h0 + g0*h1 */
      return 3;
    }

  if (r == 2) /* Necessarily s = 2 since r >= s and the cases s = 0 and
		 (r,s) = (2,1) have already been treated. */
    {
      /* TODO: do part of the stuff (if relevant) in parallel if entries
       * are large enough ? */
      /* we use here the code from Appendix Z from "Towards Optimal Toom-Cook
	 Multiplication for Univariate and Multivariate Polynomials in
	 Characteristic 2 and 0" from Marco Bodrato, WAIFI 2007, LNCS 4547,
	 with the change: W3 -> f[1], W2 -> f[3], W1 -> f[2]. */
      mpz_add (f[0], g[2], g[0]); mpz_add (f[4], h[2], h[0]);
      mpz_sub (f[3], f[0], g[1]); mpz_sub (f[2], f[4], h[1]);
      mpz_add (f[0], f[0], g[1]); mpz_add (f[4], f[4], h[1]);
      mpz_mul (f[1], f[3], f[2]); mpz_mul (f[2], f[0], f[4]);
      mpz_add (f[0], f[0], g[2]);
      mpz_mul_2exp (f[0], f[0], 1);
      mpz_sub (f[0], f[0], g[0]);
      mpz_add (f[4], f[4], h[2]);
      mpz_mul_2exp (f[4], f[4], 1);
      mpz_sub (f[4], f[4], h[0]);
      mpz_mul (f[3], f[0], f[4]);
      mpz_mul (f[0], g[0], h[0]);
      mpz_mul (f[4], g[2], h[2]);
      /* interpolation */
      mpz_sub (f[3], f[3], f[1]);
      ASSERT (mpz_divisible_ui_p (f[3], 3));
      mpz_divexact_ui (f[3], f[3], 3);
      mpz_sub (f[1], f[2], f[1]);
      ASSERT (mpz_divisible_ui_p (f[1], 2));
      mpz_div_2exp (f[1], f[1], 1); /* exact */
      mpz_sub (f[2], f[2], f[0]);
      mpz_sub (f[3], f[3], f[2]);
      ASSERT (mpz_divisible_ui_p (f[3], 2));
      mpz_div_2exp (f[3], f[3], 1); /* exact */
      mpz_submul_ui (f[3], f[4], 2);
      mpz_sub (f[2], f[2], f[1]);
      mpz_sub (f[2], f[2], f[4]);
      mpz_sub (f[1], f[1], f[3]);
      return 4;
    }

  if (t > MAX_TC_DEGREE) {
    /* naive product */
    /* currently we have to resort to this for larger degree, because
     * the generic Toom implementation is bounded in degree.
     */
    return mpz_poly_mul_basecase (f, g, r, h, s);
  }

  /* now t <= MAX_TC_DEGREE */

  /* store g(tc_points[i])*h(tc_points[i]) in f[i] for 0 <= i <= t */

  ASSERT(tc_points[0] == 0);

#ifdef HAVE_OPENMP
#pragma omp parallel for if (!std::is_same<inf, mpz_poly_notparallel_info>::value)
#endif
  for (int i = 0; i <= t; i++)
    {
      if (i == 0) /* evaluate at 0 */
	mpz_mul (f[0], g[0], h[0]);
      else if (i == t) /* evaluate at infinity */
	mpz_mul (f[t], g[r], h[s]);
      else
	{
          ASSERT_FOR_STATIC_ANALYZER(i < t);
	  mpz_t tmp;
	  mpz_init (tmp);
	  /* f[i] <- g(i) */
	  mpz_poly_mul_eval_si (f[i], g, r, tc_points[i]);
	  /* f[t] <- h(i) */
	  mpz_poly_mul_eval_si (tmp, h, s, tc_points[i]);
	  /* f[i] <- g(i)*h(i) */
	  mpz_mul (f[i], f[i], tmp);
	  mpz_clear (tmp);
	}
    }

  mpz_poly_mul_tc_interpolate (f, t);

  return t;
}

/* f2*x^2+f1*x+f0 = (g1*x+g0)^2 using Karatsuba and 3 SQR */
static int
mpz_poly_sqr_tc2 (mpz_t *f, mpz_t *g)
{
  mpz_mul (f[0], g[0], g[0]);
  mpz_mul (f[2], g[1], g[1]);
  mpz_add (f[1], g[0], g[1]);
  mpz_mul (f[1], f[1], f[1]);
  mpz_sub (f[1], f[1], f[0]);
  mpz_sub (f[1], f[1], f[2]);
  return 2;
}

#if 1
/* Algorithm SQR3 from Asymmetric Squaring Formulae by Chung and Hasan,
   with 4 SQR and 1 MUL. */
static int
mpz_poly_sqr_tc3 (mpz_t *c, mpz_t *a)
{
  mpz_mul (c[0], a[0], a[0]);      /* c0 = S0 = a0^2 */
  mpz_add (c[1], a[2], a[0]);      /* c1 = a2 + a0 */
  mpz_sub (c[2], c[1], a[1]);      /* c2 = a2 - a1 + a0 */
  mpz_add (c[1], c[1], a[1]);      /* c1 = a2 + a1 + a0 */
  mpz_mul (c[1], c[1], c[1]);      /* S1 = (a2 + a1 + a0)^2 */
  mpz_mul (c[2], c[2], c[2]);      /* S2 = (a2 - a1 + a0)^2 */
  mpz_mul (c[3], a[2], a[1]);
  mpz_mul_2exp (c[3], c[3], 1);    /* S3 = 2*a1*a2 */
  mpz_add (c[2], c[1], c[2]);
  mpz_tdiv_q_2exp (c[2], c[2], 1); /* T1 = (S1 + S2) / 2 */
  mpz_sub (c[1], c[1], c[2]);      /* S1 - T1 */
  mpz_sub (c[1], c[1], c[3]);      /* c1 = S1 - T1 - S3 */
  mpz_mul (c[4], a[2], a[2]);      /* c4 = S4 = a2^2 */
  mpz_sub (c[2], c[2], c[4]);      /* T1 - S4 */
  mpz_sub (c[2], c[2], c[0]);      /* c2 = T1 - S4 - S0 */
  return 4;
}
#else
/* (g2*x^2+g1*x+g0)^2 = g2^2*x^4 + (2*g2*g1)*x^3 +
   (g1^2+2*g2*g0)*x^2 + (2*g1*g0)*x + g0^2 in 3 SQR + 2 MUL.
   Experimentally this is faster for less than 4096 bits than the
   algorithm in 5 SQR from mpz_poly_mul_tc_interpolate. */
static int
mpz_poly_sqr_tc3 (mpz_t *f, mpz_t *g)
{
  mpz_mul (f[4], g[2], g[2]);   /* g2^2 */
  mpz_mul (f[3], g[2], g[1]);
  mpz_mul_2exp (f[3], f[3], 1); /* 2*g2*g1 */
  mpz_mul (f[1], g[1], g[0]);
  mpz_mul_2exp (f[1], f[1], 1); /* 2*g1*g0 */
  mpz_mul (f[0], g[0], g[0]);   /* g0^2 */
  mpz_add (f[2], g[2], g[1]);
  mpz_add (f[2], f[2], g[0]);
  mpz_mul (f[2], f[2], f[2]);   /* (g2+g1+g0)^2 */
  mpz_sub (f[2], f[2], f[4]);
  mpz_sub (f[2], f[2], f[0]);   /* g1^2 + 2*g2*g0 + 2*g2*g1 + 2*g1*g0 */
  mpz_sub (f[2], f[2], f[3]);   /* g1^2 + 2*g2*g0 + 2*g1*g0 */
  mpz_sub (f[2], f[2], f[1]);   /* g1^2 + 2*g2*g0 */
  return 4;
}
#endif

#if 1
/* 2 levels of Karatsuba: 9 SQR */
static int
mpz_poly_sqr_tc4 (mpz_t *f, mpz_t *g)
{
  mpz_t t;

  mpz_init (t);
  /* f4*x^2+f3*x+f2 <- [(g3+g1)*x + (g2+g0)]^2 */
  mpz_add (f[0], g[0], g[2]);
  mpz_add (f[1], g[1], g[3]);
  mpz_poly_sqr_tc2 (f + 2, f);
  /* save f2 into t */
  mpz_swap (t, f[2]);
  /* f2*x^2+f1*x+f0 <- (g1*x+g0)^2 */
  mpz_poly_sqr_tc2 (f, g);
  /* subtract f2*x^2+f1*x+f0 from f4*x^2+f3*x+t */
  mpz_sub (f[4], f[4], f[2]);
  mpz_sub (f[3], f[3], f[1]);
  mpz_sub (t, t, f[0]);
  /* re-add t into f2 */
  mpz_add (f[2], f[2], t);
  /* save f4 into t */
  mpz_swap (t, f[4]);
  /* f6*x^2+f5*x+f4 <- (g3*x+g2)^2 */
  mpz_poly_sqr_tc2 (f + 4, g + 2);
  /* subtract f6*x^2+f5*x+f4 from t*x^2+f3*x+f2 */
  mpz_sub (t, t, f[6]);
  mpz_sub (f[3], f[3], f[5]);
  mpz_sub (f[2], f[2], f[4]);
  /* re-add t into f4 */
  mpz_add (f[4], f[4], t);
  mpz_clear (t);
  return 6;
}
#else
static int
mpz_poly_sqr_tc4 (mpz_t *f, mpz_t *g)
{
  /* (g3*x^3+g2*x^2+g1*x+g0)^2 = g3^2*x^6 + (2*g3*g2)*x^5
     + (g2^2+2*g3*g1)*x^4 + (2*g3*g0+2*g2*g1)*x^3
     + (g1^2+2*g2*g0)*x^2 + (2*g1*g0)*x + g0^2 in 4 SQR + 6 MUL.
     Experimentally this is faster for less than 4096 bits than the
     algorithm in 7 SQR from mpz_poly_mul_tc_interpolate. */
  mpz_mul (f[6], g[3], g[3]); /* g3^2 */
  mpz_mul (f[5], g[3], g[2]);
  mpz_mul_2exp (f[5], f[5], 1); /* 2*g3*g2 */
  mpz_mul (f[1], g[1], g[0]);
  mpz_mul_2exp (f[1], f[1], 1); /* 2*g1*g0 */
  mpz_mul (f[2], g[1], g[1]); /* g1^2 */
  mpz_mul (f[0], g[2], g[0]);
  mpz_addmul_ui (f[2], f[0], 2); /* g1^2+2*g2*g0 */
  mpz_mul (f[4], g[2], g[2]); /* g2^2 */
  mpz_mul (f[0], g[3], g[1]);
  mpz_addmul_ui (f[4], f[0], 2); /* g2^2+2*g3*g1 */
  mpz_mul (f[3], g[3], g[0]);
  mpz_mul (f[0], g[2], g[1]);
  mpz_add (f[3], f[3], f[0]);
  mpz_mul_2exp (f[3], f[3], 1); /* 2*g3*g0+2*g2*g1 */
  mpz_mul (f[0], g[0], g[0]); /* g0^2 */
  return 6;
}
#endif

/* Same as mpz_poly_mul_tc for the squaring: store in f[0..2r] the coefficients
   of g^2, where g has degree r, and its coefficients are in g[0..r].
   Assumes f differs from g, and f[0..2r] are already allocated.
   Returns the degree of f.
*/
template<typename inf>
static int
mpz_poly_sqr_tc (inf& /* unused */, mpz_t *f, mpz_t *g, int r)
{
  int t;
  size_t nbits;

  if (r == -1) /* g is 0 */
    return -1;

  if (r == 0)
    {
      mpz_mul (f[0], g[0], g[0]);
      return 0;
    }

  if (r == 1) /* 3 SQR: always optimal */
    return mpz_poly_sqr_tc2 (f, g);

  /* we assume the number of bits of f[0] is representative of the size of
     the coefficients of f */
  nbits = mpz_sizeinbase (f[0], 2);

  if (r == 2 && nbits < 4096)
    return mpz_poly_sqr_tc3 (f, g);

  if (r == 3 && nbits < 4096)
    return mpz_poly_sqr_tc4 (f, g);

  t = 2 * r; /* product has degree t thus t+1 coefficients */
  if (t > MAX_TC_DEGREE) {
    /* naive product */
    /* currently we have to resort to this for larger degree, because
     * the generic toom implementation is bounded in degree.
     */
    return mpz_poly_sqr_basecase (f, g, r);
  }

  ASSERT (t <= MAX_TC_DEGREE);

  /* store g(tc_points[i])^2 in f[i] for 0 <= i <= t */

  ASSERT(tc_points[0] == 0);

#ifdef HAVE_OPENMP
#pragma omp parallel for if (!std::is_same<inf, mpz_poly_notparallel_info>::value)
#endif
  for (int i = 0; i <= t; i++)
    {
      if (i == 0) /* evaluate at 0 */
	mpz_mul (f[0], g[0], g[0]);
      else if (i == t) /* evaluate at infinity */
	mpz_mul (f[t], g[r], g[r]);
      else
	{
          ASSERT_FOR_STATIC_ANALYZER(i < t);
	  /* f[i] <- g(i) */
	  mpz_poly_mul_eval_si (f[i], g, r, tc_points[i]);
	  mpz_mul (f[i], f[i], f[i]);
	}
    }

  mpz_poly_mul_tc_interpolate (f, t);

  return t;
}

/* --------------------------------------------------------------------------
   Public functions
   -------------------------------------------------------------------------- */


/* Management of the structure, set and print coefficients. */


/* Allocate a polynomial that can contain 'd+1' coefficients and set to zero.
   We allow d < 0, which is equivalent to d = -1.

   XXX mpz_poly_init takes a degree ; mpz_poly_realloc takes a number of coeffs
 */
void mpz_poly_init(mpz_poly_ptr f, int d)
{
  f->deg = -1;
  if (d < 0)
  {
    f->alloc = 0;
    f->_coeff = (mpz_t *) NULL;
  }
  else
  {
    int i;
    f->alloc = d+1;
    f->_coeff = (mpz_t *) malloc ((d+1)*sizeof(mpz_t));
    FATAL_ERROR_CHECK (f->_coeff == NULL, "not enough memory");
    for (i = 0; i <= d; ++i)
      mpz_init_set_ui (f->_coeff[i], 0);
  }
}


/* realloc f to (at least) nc coefficients 
   XXX mpz_poly_init takes a degree ; mpz_poly_realloc takes a number of coeffs
   */
void mpz_poly_realloc (mpz_poly_ptr f, unsigned int nc)
{
  ASSERT_ALWAYS(nc <= (unsigned int) INT_MAX);
  if (f->alloc < nc)
    {
      f->_coeff = (mpz_t*) realloc (f->_coeff, nc * sizeof (mpz_t));
      FATAL_ERROR_CHECK (f->_coeff == NULL, "not enough memory");
      for (unsigned int i = f->alloc; i < nc; i++)
        mpz_init (f->_coeff[i]);
      f->alloc = nc;
    }
}

/* Copy f to g, where g must be initialized (but there is no need it has
   enough allocated coefficients, since mpz_poly_setcoeff reallocates if
   needed). */
void mpz_poly_set(mpz_poly_ptr g, mpz_poly_srcptr f)
{
  int i;

  if (g == f)
    return; /* nothing to do */

  g->deg = f->deg;
  for (i = f->deg; i >= 0; --i)
    mpz_poly_setcoeff (g, i, f->_coeff[i]);
}

void mpz_poly_set_double_poly(mpz_poly_ptr g, double_poly_srcptr f)
{
  mpz_poly_realloc (g, f->deg + 1);
  g->deg = f->deg;
  for (int i = f->deg; i >= 0; --i)
    mpz_set_d (g->_coeff[i], f->coeff[i]);
}

/* Init polynomial rel and set it to a - b*x */
void
mpz_poly_init_set_ab (mpz_poly_ptr rel, int64_t a, uint64_t b)
{
    mpz_poly_init(rel, 1);
    mpz_poly_set_ab(rel, a, b);
}

void
mpz_poly_set_ab (mpz_poly_ptr rel, int64_t a, uint64_t b)
{
    mpz_poly_set_zero(rel);
    mpz_poly_setcoeff_int64(rel, 0, a);
    mpz_poly_setcoeff_int64(rel, 1, -b);
}

/* rel <- a-b*x */
void
mpz_poly_init_set_mpz_ab (mpz_poly_ptr rel, mpz_srcptr a, mpz_srcptr b)
{
    mpz_poly_init(rel, 1);
    mpz_poly_set_mpz_ab (rel, a, b);
}

<<<<<<< HEAD
void
mpz_poly_set_mpz_ab (mpz_poly_ptr rel, mpz_srcptr a, mpz_srcptr b)
=======
void mpz_poly_set_mpz_ab (mpz_poly_ptr rel, mpz_srcptr a, mpz_srcptr b)
>>>>>>> 8f87afff
{
    mpz_poly_set_zero(rel);
    mpz_poly_setcoeff(rel, 0, a);
    mpz_t mb;
    mpz_init(mb);
    mpz_neg(mb, b);
    mpz_poly_setcoeff(rel, 1, mb);
    mpz_clear(mb);
}

/* swap f and g */
void
mpz_poly_swap (mpz_poly_ptr f, mpz_poly_ptr g)
{
  int i;
  mpz_t *t;

  i = f->alloc;
  f->alloc = g->alloc;
  g->alloc = i;
  i = f->deg;
  f->deg = g->deg;
  g->deg = i;
  t = f->_coeff;
  f->_coeff = g->_coeff;
  g->_coeff = t;
}

/* Free polynomial f in mpz_poly. */
void mpz_poly_clear(mpz_poly_ptr f)
{
  for (unsigned i = 0; i < f->alloc; ++i)
    mpz_clear(f->_coeff[i]);
  if (f->_coeff != NULL)
    free(f->_coeff);
  f->_coeff = NULL; /* to avoid a double-free */
  memset(f, 0, sizeof(mpz_poly));
  f->deg = -1;
  f->alloc = 0; /* to avoid a double-free */
}

namespace {
struct urandomm {
    typedef mpz_srcptr argtype;
    argtype k;
    explicit urandomm(argtype k) : k(k) {}
    void fetch_half(cxx_mpz & h) const {
        mpz_div_2exp(h, k, 1);
    }
    void operator()(mpz_ptr x, gmp_randstate_t state) const {
        mpz_urandomm(x, state, k);
    }
};
struct urandomm_ui {
    typedef unsigned long argtype;
    argtype k;
    urandomm_ui(argtype k) : k(k) {}
    void fetch_half(cxx_mpz & h) const {
        h = k / 2;
    }
    void operator()(mpz_ptr x, gmp_randstate_t state) const {
        mpz_set_ui(x, gmp_urandomm_ui(state, k));
    }
};

struct urandomb {
    typedef int argtype;
    argtype k;
    explicit urandomb(argtype k) : k(k) { ASSERT_ALWAYS (k > 0); }
    void fetch_half(cxx_mpz & h) const {
        h = 1;
        mpz_mul_2exp(h, h, k-1);
    }
    void operator()(mpz_ptr x, gmp_randstate_t state) const {
        mpz_urandomb(x, state, k);
    }
};
struct rrandomb {
    typedef int argtype;
    argtype k;
    explicit rrandomb(argtype k) : k(k) {}
    void fetch_half(cxx_mpz & h) const {
        h = 1;
        mpz_mul_2exp(h, h, k-1);
    }
    void operator()(mpz_ptr x, gmp_randstate_t state) const {
        mpz_rrandomb(x, state, k);
    }
};
/* Put random coefficients of k bits in a polynomial
 * Ensure the coefficient of degree d is not zero.
 */
template<typename R>
void mpz_poly_set_random_internal (mpz_poly_ptr f, int d, gmp_randstate_ptr state, R const & r, bool is_signed)
{
    cxx_mpz u;

    if (is_signed) r.fetch_half(u);

    for (int i = 0; i <= d; i++) {
        mpz_ptr fi = mpz_poly_coeff(f, i);
        do {
            r(fi, state);
            if (is_signed)
                mpz_sub (fi, fi, u);
        }
        while (i == d && mpz_cmp_ui (fi, 0) == 0);
    }

    mpz_poly_cleandeg(f, d);
}
}

void mpz_poly_set_signed_rrandomb (mpz_poly_ptr f, int d, gmp_randstate_ptr state, int k)
{
    mpz_poly_set_random_internal(f, d, state, rrandomb(k), true);
}

void mpz_poly_set_rrandomb (mpz_poly_ptr f, int d, gmp_randstate_ptr state, int k)
{
    mpz_poly_set_random_internal(f, d, state, rrandomb(k), false);
}

void mpz_poly_set_signed_urandomb (mpz_poly_ptr f, int d, gmp_randstate_ptr state, int k)
{
    mpz_poly_set_random_internal(f, d, state, urandomb(k), true);
}

void mpz_poly_set_urandomb (mpz_poly_ptr f, int d, gmp_randstate_ptr state, int k)
{
    mpz_poly_set_random_internal(f, d, state, urandomb(k), false);
}

void mpz_poly_set_signed_urandomm (mpz_poly_ptr f, int d, gmp_randstate_ptr state, mpz_srcptr N)
{
    mpz_poly_set_random_internal(f, d, state, urandomm(N), true);
}

void mpz_poly_set_urandomm (mpz_poly_ptr f, int d, gmp_randstate_ptr state, mpz_srcptr N)
{
    mpz_poly_set_random_internal(f, d, state, urandomm(N), false);
}

void mpz_poly_set_urandomm_ui (mpz_poly_ptr f, int d, gmp_randstate_ptr state, unsigned long m)
{
    mpz_poly_set_random_internal(f, d, state, urandomm_ui(m), false);
}

/* removed mpz_poly_set_deg, as for all purposes there is no reason to
 * not use the more robust mpz_poly_cleandeg */

/* Find polynomial degree. */
void mpz_poly_cleandeg(mpz_poly_ptr f, int deg)
{
  ASSERT(deg >= -1);
  if ((unsigned int)(deg+1) >= f->alloc)
      deg = (int) f->alloc-1;
  while ((deg >= 0) && mpz_sgn(f->_coeff[deg])==0)
    deg--;
  f->deg = deg;
}

/* Sets f to the polynomial of degree d, of coefficients
   given by coeffs. */
void mpz_poly_setcoeffs (mpz_poly_ptr f, mpz_t * coeffs, int d)
{
    for(int i = d ; i >= 0 ; --i)
        mpz_poly_setcoeff(f, i, coeffs[i]);
    mpz_poly_cleandeg(f, d);
}

/* Set signed long int coefficient for the i-th term. */
void mpz_poly_setcoeffs_si(mpz_poly_ptr f, const long int * h, int d)
{
    for(int i = d ; i >= 0 ; --i)
        mpz_poly_setcoeff_si(f, i, h[i]);
    mpz_poly_cleandeg (f, d);
}

/* Set unsigned long int coefficient for the i-th term. */
void mpz_poly_setcoeffs_ui(mpz_poly_ptr f, const unsigned long int * h, int d)
{
    for(int i = d ; i >= 0 ; --i)
        mpz_poly_setcoeff_ui(f, i, h[i]);
    mpz_poly_cleandeg (f, d);
}


/* Set a zero polynomial. */
void mpz_poly_set_zero(mpz_poly_ptr f)
{
  f->deg = -1;
}

/* Set mpz_t coefficient for the i-th term. */
void mpz_poly_setcoeff (mpz_poly_ptr f, int i, mpz_srcptr z)
{
  mpz_poly_realloc (f, i + 1);
  mpz_set (f->_coeff[i], z);
  if (i >= f->deg)
    mpz_poly_cleandeg (f, i);
}

/* Set signed int coefficient for the i-th term. */
void mpz_poly_setcoeff_si(mpz_poly_ptr f, int i, long z)
{
  mpz_poly_realloc (f, i + 1);
  mpz_set_si (f->_coeff[i], z);
  if (i >= f->deg)
    mpz_poly_cleandeg (f, i);
}

/* Set unsigned int coefficient for the i-th term. */
void mpz_poly_setcoeff_ui(mpz_poly_ptr f, int i, unsigned long z)
{
  mpz_poly_realloc (f, i + 1);
  mpz_set_ui (f->_coeff[i], z);
  if (i >= f->deg)
    mpz_poly_cleandeg (f, i);
}

/* Set int64 coefficient for the i-th term. */
void mpz_poly_setcoeff_int64(mpz_poly_ptr f, int i, int64_t z)
{
  mpz_poly_realloc (f, i + 1);
  mpz_set_int64 (f->_coeff[i], z);
  if (i >= f->deg)
    mpz_poly_cleandeg (f, i);
}

/* Set uint64 coefficient for the i-th term. */
void mpz_poly_setcoeff_uint64(mpz_poly_ptr f, int i, uint64_t z)
{
  mpz_poly_realloc (f, i + 1);
  mpz_set_uint64 (f->_coeff[i], z);
  if (i >= f->deg)
    mpz_poly_cleandeg (f, i);
}

/* f[i] <- z */
void mpz_poly_setcoeff_double(mpz_poly_ptr f, int i, double z)
{
  mpz_poly_realloc (f, i + 1);
  mpz_set_d (f->_coeff[i], z);
  if (i >= f->deg)
    mpz_poly_cleandeg (f, i);
}

/* x^i is often useful */
void mpz_poly_set_xi(mpz_poly_ptr f, int i)
{
    mpz_poly_realloc (f, i + 1);
    for(int j = 0 ; j <= i ; j++) {
        mpz_set_ui(f->_coeff[j], j == i);
    }
    f->deg = i;
}

void mpz_poly_set_mpz(mpz_poly_ptr f, mpz_srcptr z)
{
    mpz_poly_realloc (f, 1);
    mpz_set(f->_coeff[0], z);
    mpz_poly_cleandeg(f, 0);
}

void mpz_poly_set_ui(mpz_poly_ptr f, unsigned long z)
{
    mpz_poly_realloc (f, 1);
    mpz_set_ui(f->_coeff[0], z);
    mpz_poly_cleandeg(f, 0);
}

void mpz_poly_set_si(mpz_poly_ptr f, long z)
{
    mpz_poly_realloc (f, 1);
    mpz_set_si(f->_coeff[0], z);
    mpz_poly_cleandeg(f, 0);
}

/* g <- quo (f, x^i) */
void mpz_poly_div_xi(mpz_poly_ptr g, mpz_poly_srcptr f, int i)
{
    if (f->deg < i) {
        mpz_poly_set_zero(g);
        return;
    }
    if (i == 0) {
        mpz_poly_set(g, f);
        return;
    }
    if (g == f) {
        /* rotate the coefficients, don't do any freeing */
        mpz_t * temp = (mpz_t*) malloc(i * sizeof(mpz_t));
        memcpy(temp, g->_coeff, i * sizeof(mpz_t));
        memmove(g->_coeff, g->_coeff + i, (g->deg + 1 - i) * sizeof(mpz_t));
        memcpy(g->_coeff + (g->deg + 1 - i), temp, i * sizeof(mpz_t));
        g->deg -= i;
        free(temp);
        return;
    }

    mpz_poly_realloc(g, 1 + f->deg - i);
    for(int j = i ; j <= f->deg ; j++) {
        mpz_set(g->_coeff[j - i], f->_coeff[j]);
    }
    g->deg = f->deg - i;
}

/* g <- f * x^i */
void
mpz_poly_mul_xi (mpz_poly_ptr g, mpz_poly_srcptr f, int i)
{
    if (i == 0) {
        mpz_poly_set(g, f);
        return;
    }

    mpz_poly_realloc(g, 1 + f->deg + i);

    if (g == f) {
        for(int j = g->deg ; j >= 0 ; j--) {
            mpz_swap(g->_coeff[j + i], g->_coeff[j]);
        }
    } else {
        for(int j = g->deg ; j >= 0 ; j--) {
            mpz_set(g->_coeff[j + i], g->_coeff[j]);
        }
    }
    for(int j = 0 ; j < i ; j++) {
        mpz_set_ui(g->_coeff[j], 0);
    }
    g->deg = f->deg + i;
}

/* g <- f * (x + a) */
void mpz_poly_mul_xplusa(mpz_poly_ptr g, mpz_poly_srcptr f, mpz_srcptr a)
{
    mpz_t aux;
    mpz_init_set_ui(aux, 0);
    mpz_poly_realloc(g, f->deg + 2);
    for(int i = 0 ; i <= f->deg ; i++) {
        /* aux is is coeff of degree [i-1]. We want
         * (coeff_i, aux) <- (coeff_{i-1} + a * coeff_i, coeff_i)
         *                   (aux + a * coeff_i, coeff_i)
         */
        if (a) mpz_addmul(aux, f->_coeff[i], a);
        mpz_swap(g->_coeff[i], aux);
        if (f != g) {
            mpz_set(aux, f->_coeff[i]);
        }
    }
    /* last coefficient */
    mpz_swap(g->_coeff[f->deg + 1], aux);
    /* This is just as valid as it was for f */
    g->deg = f->deg + 1;
    mpz_clear(aux);
}

/* return the valuation of f */
int mpz_poly_valuation(mpz_poly_srcptr f)
{
    int n = 0;
    ASSERT(f->deg >= 0);
    for( ; n < f->deg  && mpz_cmp_ui(f->_coeff[n], 0) == 0 ; n++) ;
    return n;
}

/* return true if f is zero or a multiple of x^deg(f) */
int mpz_poly_is_monomial_multiple(mpz_poly_srcptr f)
{
    return mpz_poly_degree(f) == -1 || mpz_poly_valuation(f) == mpz_poly_degree(f);
}

/* return true if f == x^deg(f) */
int mpz_poly_is_monomial(mpz_poly_srcptr f)
{
    return mpz_poly_degree(f) >= 0 && mpz_poly_valuation(f) == mpz_poly_degree(f) && mpz_cmp_ui(mpz_poly_lc(f), 1) == 0;
}


int mpz_poly_asprintf(char ** res, mpz_poly_srcptr f)
{
    size_t alloc = 0;
    size_t size = 0;
    int rc;
    static const size_t batch = 4;
    *res = NULL;

    alloc += batch;
    *res = (char*) realloc(*res, alloc);
    if (*res == NULL) goto oom;

#define SNPRINTF_FRAGMENT(fmt, arg) do {				\
    rc = gmp_snprintf(*res + size, alloc - size, fmt, arg);     	\
    if (size + (size_t) rc + 1 >= alloc) {				\
        alloc = MAX(alloc + batch, size + (size_t) rc + 1);             \
        *res = (char*) realloc(*res, alloc);				\
        if (*res == NULL) goto oom;					\
        rc = gmp_snprintf(*res + size, alloc - size, fmt, arg); 	\
    }									\
    size += rc;								\
    ASSERT_ALWAYS(size < alloc);					\
} while (0)

#define PUTS_FRAGMENT(arg) do {						\
    rc = strlen(arg);                                                   \
    if (size + (size_t) rc + 1 >= alloc) {      			\
        alloc = MAX(alloc + batch, size + (size_t) rc + 1);		\
        *res = (char*) realloc(*res, alloc);				\
        if (*res == NULL) goto oom;					\
    }									\
    size += strlcpy(*res + size, arg, alloc-size);			\
    ASSERT_ALWAYS(size < alloc);					\
} while (0)

    if (f->deg == -1) {
        SNPRINTF_FRAGMENT("%d", 0);
        return size;
    }
    for (int i = 0, printed = 0; i <= f->deg; ++i) {
        if (mpz_cmp_ui(f->_coeff[i], 0) == 0) continue;
        if (printed++ && mpz_cmp_ui(f->_coeff[i], 0) > 0)
            PUTS_FRAGMENT ("+");
        if (i && mpz_cmp_ui(f->_coeff[i], 1) == 0) {
            PUTS_FRAGMENT ("x");
        } else if (i && mpz_cmp_si(f->_coeff[i], -1) == 0) {
            PUTS_FRAGMENT ("-x");
        } else {
            SNPRINTF_FRAGMENT ("%Zd", f->_coeff[i]);
            if (i) {
                PUTS_FRAGMENT ("*x");
            }
        }

        if (i > 1) {
            SNPRINTF_FRAGMENT ("^%d", i);
        }
    }

    return size;
#undef SNPRINTF_FRAGMENT
#undef PUTS_FRAGMENT
oom:
    free(*res);
    *res = NULL;
    return -1;
}

/* Print coefficients of f.
 * endl = 1 if "\n" at the end of fprintf. */
void mpz_poly_fprintf_endl (FILE *fp, mpz_poly_srcptr f, int endl)
{
    char * res;
    int const rc = mpz_poly_asprintf(&res, f);
    ASSERT_ALWAYS(rc >= 0);
    fprintf(fp, "%s", res);
    if (endl) {
      fprintf(fp, "\n");
    }
    free(res);
}

/* Print coefficients of f. */
void mpz_poly_fprintf (FILE *fp, mpz_poly_srcptr f)
{
  mpz_poly_fprintf_endl (fp, f, 1);
}

/* Print f of degree d with the following format
    f0<sep>f1<sep>...<sep>fd\n
   Print only '\n' if f = 0 (ie deg(f) = -1)
*/
void mpz_poly_fprintf_coeffs (FILE *fp, mpz_poly_srcptr f, const char sep)
{
  if (f->deg >= 0)
  {
    gmp_fprintf (fp, "%Zd", f->_coeff[0]);
    for (int i = 1; i <= f->deg; i++)
      gmp_fprintf (fp, "%c%Zd", sep, f->_coeff[i]);
  }
  fprintf (fp, "\n");
}

/* Read a polynomial printed using mpz_poly_fprintf_coeffs, with the same
   separator. */
void
mpz_poly_fscanf_coeffs (FILE *fp, mpz_poly_ptr f, const char sep)
{
  int c, deg = -1;
  mpz_t z;

  mpz_init (z);
  while ((c = getc (fp)) != '\n')
    {
      ungetc (c, fp);
      int const ret = gmp_fscanf (fp, "%Zd", z);
      ASSERT_ALWAYS (ret == 1);
      deg ++;
      mpz_poly_setcoeff (f, deg, z);
      c = getc (fp);
      if (c == '\n')
	break;
      ASSERT_ALWAYS (c == sep);
    }
  mpz_clear (z);
}

/* Print f of degree d with the following format
    <pre><letter>0: f0\n
    <pre><letter>1: f1\n
    ...
    <pre><letter>d: fd\n
   Print nothing if f = 0 (ie deg(f) = -1)
*/
void
mpz_poly_fprintf_cado_format (FILE *fp, mpz_poly_srcptr f, const char letter,
                              const char *prefix)
{
  for (int i = 0; i <= f->deg; i++)
  {
    if (prefix)
      fputs (prefix, fp);
    gmp_fprintf (fp, "%c%d: %Zd\n", letter, i, f->_coeff[i]);
  }
}

void
mpz_poly_asprintf_cado_format (char **pstr, mpz_poly_srcptr f, const char letter,
                              const char *prefix)
{
    size_t size = 10;
    char * str = (char *) malloc(size);
    size_t p = 0;
  for (int i = 0; i <= f->deg; i++)
  {
      for(size_t n = SIZE_MAX ; ; ) {
          n = gmp_snprintf (str + p, size - p, "%s%c%d: %Zd\n", prefix ? prefix : "", letter, i, f->_coeff[i]);
          if (n < size - p) {
              p += n;
              break;
          }
          size *=2;
          str = (char *) realloc(str, size);
      }
  }
  *pstr = str;
}

void mpz_poly_print_raw(mpz_poly_srcptr f){
    cxx_mpz_poly F;
    mpz_poly_set(F, f);
    std::string const s = F.print_poly("x");
    printf("%s\n", s.c_str());
}

/* -------------------------------------------------------------------------- */

/* Tests and comparison functions */


/* return 0 if f and g are equal,
 * -1 if f is "smaller" and 1 if f is "bigger", for some arbitrary
 * ordering (lowest degree first, then lex order).
 *
 * Assumes f and g are normalized */
int mpz_poly_cmp (mpz_poly_srcptr a, mpz_poly_srcptr b)
{
    int r = (a->deg > b->deg) - (b->deg > a->deg);
    if (r) return r;
    for(int d = a->deg; d >= 0 ; d--) {
        r = mpz_cmp(a->_coeff[d], b->_coeff[d]);
        if (r) return r;
    }
    return 0;
}

/* return 1 if f is normalized, i.e. f[deg] != 0, or the null polynomial.  */
int mpz_poly_normalized_p (mpz_poly_srcptr f)
{
  return (f->deg == -1) || mpz_cmp_ui (f->_coeff[f->deg], 0) != 0;
}

/* return 1 if f is nmonic, i.e. f[deg] == 1, return 0 otherwise (null
 * polynomial is considered monic).
 */
int mpz_poly_is_monic (mpz_poly_srcptr f)
{
  if (f->deg == -1)
    return 1;
  else if (mpz_cmp_ui (f->_coeff[f->deg], 1) == 0)
    return 1;
  else
    return 0;
}

/* -------------------------------------------------------------------------- */

/* Set f=-g.
   Note: f can be the same as g. */
void mpz_poly_neg (mpz_poly_ptr f, mpz_poly_srcptr g) {
  mpz_poly_realloc(f, g->deg + 1);
  for (int i = 0 ; i <= g->deg ; i++) {
    mpz_neg (f->_coeff[i], g->_coeff[i]);
  }
  f->deg = g->deg;
}

/* Set f=g+h.
   Note: f can be the same as g or h;
         g can be the same as h. */
void mpz_poly_add(mpz_poly_ptr f, mpz_poly_srcptr g, mpz_poly_srcptr h) {
  int i, maxdeg;
  mpz_t z;
  mpz_init(z);
  maxdeg = max(g->deg, h->deg);
  mpz_poly_realloc(f, maxdeg + 1);
  for (i = 0 ; i <= maxdeg ; i++) {
    if (i <= g->deg)
      mpz_set(z, g->_coeff[i]);
    else
      mpz_set_ui(z, 0);
    if (i <= h->deg)
      mpz_add(z, z, h->_coeff[i]);
    mpz_set(f->_coeff[i], z);
  }
  f->deg = maxdeg;
  mpz_clear(z);
  mpz_poly_cleandeg(f, maxdeg);
}

/* Set f=g-h.
   Note: f can be the same as g or h;
         g can be the same as h. */
void
mpz_poly_sub(mpz_poly_ptr f, mpz_poly_srcptr g, mpz_poly_srcptr h)
{
    mpz_poly_notparallel_info().mpz_poly_sub(f, g, h);
}
template<typename inf>
void mpz_poly_parallel_interface<inf>::mpz_poly_sub(mpz_poly_ptr f, mpz_poly_srcptr g, mpz_poly_srcptr h) const
{
  int const maxdeg = max(g->deg, h->deg);
  mpz_poly_realloc(f, maxdeg + 1);
#ifdef HAVE_OPENMP
#pragma omp parallel for if (!std::is_same<inf, mpz_poly_notparallel_info>::value)
#endif
  for (int i = 0 ; i <= maxdeg ; i++) {
    if (i <= g->deg && i <= h->deg)
        mpz_sub(f->_coeff[i], g->_coeff[i], h->_coeff[i]);
    else if (i <= g->deg)
        mpz_set(f->_coeff[i], g->_coeff[i]);
    else
        mpz_neg(f->_coeff[i], h->_coeff[i]);
  }
  f->deg = maxdeg;
  mpz_poly_cleandeg(f, maxdeg);
}

/* Set g=f+a where a is unsigned long. */
void
mpz_poly_add_ui (mpz_poly_ptr g, mpz_poly_srcptr f, unsigned long a)
{
    mpz_poly_set(g, f);
    mpz_poly_realloc(g, 1);
    if (f->deg >= 0) {
        mpz_add_ui(g->_coeff[0], f->_coeff[0], a);
        g->deg = f->deg;
        if (g->deg == 0)
            mpz_poly_cleandeg(g, g->deg);
    } else {
        mpz_set_ui(g->_coeff[0], a);
        g->deg = 0;
    }
}

/* Set g=f-a where a is unsigned long. */
void
mpz_poly_sub_ui (mpz_poly_ptr g, mpz_poly_srcptr f, unsigned long a)
{
    mpz_poly_set(g, f);
    mpz_poly_realloc(g, 1);
    if (f->deg >= 0) {
        mpz_sub_ui(g->_coeff[0], f->_coeff[0], a);
        g->deg = f->deg;
        if (g->deg == 0)
            mpz_poly_cleandeg(g, g->deg);
    } else {
        mpz_set_ui(g->_coeff[0], a);
        mpz_neg(g->_coeff[0], g->_coeff[0]);
        g->deg = 0;
    }
}

void mpz_poly_add_mpz(mpz_poly_ptr f, mpz_poly_srcptr g, mpz_srcptr a)
{
    mpz_poly_set(f, g);
    if (f->deg == -1) {
        mpz_poly_set_mpz(f, a);
    } else {
        mpz_add(f->_coeff[0], f->_coeff[0], a);
        if (f->deg == 0)
            mpz_poly_cleandeg(f, 0);
    }
}

void mpz_poly_sub_mpz(mpz_poly_ptr f, mpz_poly_srcptr g, mpz_srcptr a)
{
    mpz_poly_set(f, g);
    if (f->deg == -1) {
        mpz_poly_set_mpz(f, a);
        mpz_neg(f->_coeff[0], f->_coeff[0]);
    } else {
        mpz_sub(f->_coeff[0], f->_coeff[0], a);
        if (f->deg == 0)
            mpz_poly_cleandeg(f, 0);
    }
}

/* Set f=g-h (mod m). */
void
mpz_poly_sub_mod_mpz (mpz_poly_ptr f, mpz_poly_srcptr g, mpz_poly_srcptr h, mpz_srcptr m)
{
    mpz_poly_notparallel_info().mpz_poly_sub_mod_mpz (f, g, h, m);
}
template<typename inf>
void mpz_poly_parallel_interface<inf>::mpz_poly_sub_mod_mpz (mpz_poly_ptr f, mpz_poly_srcptr g, mpz_poly_srcptr h, mpz_srcptr m) const
{
    mpz_poly_sub(f, g, h);
    mpz_poly_mod_mpz(f, f, m, NULL);
}

/* Set f=g*h. Note: f might equal g or h.
   Assumes the g[g->deg] and h[h->deg[] are not zero. */
void mpz_poly_mul (mpz_poly_ptr f, mpz_poly_srcptr g, mpz_poly_srcptr h)
{
    mpz_poly_notparallel_info().mpz_poly_mul(f, g, h);
}
template<typename inf>
void
mpz_poly_parallel_interface<inf>::mpz_poly_mul (mpz_poly_ptr f, mpz_poly_srcptr g, mpz_poly_srcptr h) const
{
  if (f == h || f == g)
    {
      mpz_poly aux;
      mpz_poly_init (aux, -1);
      mpz_poly_mul (aux, g, h);
      mpz_poly_set (f, aux);
      mpz_poly_clear (aux);
      return;
    }

  /* now f differs from g and h */

  if ((g->deg == -1) || (h->deg == -1)) {
    f->deg = -1;
    return;
  }

  mpz_poly_realloc (f, g->deg + h->deg + 1);

  if (g == h) /* this is a square */
    {
      f->deg = mpz_poly_sqr_tc ((inf&)*this, f->_coeff, g->_coeff, g->deg);
      return;
    }

  if (g->deg == 0) {
    mpz_poly_mul_mpz (f, h, g->_coeff[0]);
    return;
  }

  if (h->deg == 0) {
    mpz_poly_mul_mpz (f, g, h->_coeff[0]);
    return;
  }

  ASSERT(mpz_cmp_ui (g->_coeff[g->deg], 0) != 0);
  ASSERT(mpz_cmp_ui (h->_coeff[h->deg], 0) != 0);
  ASSERT(f != g);
  ASSERT(f != h);

#if 1
  f->deg = mpz_poly_mul_tc((inf&)*this,f->_coeff, g->_coeff, g->deg, h->_coeff, h->deg);
#else /* segmentation, this code has problem with huge runs, for example
         degree 5 with lifting to 631516975 bits */
  {
    mpz_t G, H;
    size_t sg, sh, s;
    int i;

    mpz_init (G);
    mpz_init (H);
    sg = mpz_poly_sizeinbase (g, 2);
    sh = mpz_poly_sizeinbase (h, 2);
    /* the +1 accounts for a possible sign */
    for (s = sg + sh + 1, i = (g->deg >= h->deg) ? h->deg + 1 : g->deg + 1;
	 i > 1; i = (i + 1) / 2, s++);
    mpz_set (G, g->_coeff[g->deg]);
    for (i = g->deg - 1; i >= 0; i--)
    {
      mpz_mul_2exp (G, G, s);
      mpz_add (G, G, g->_coeff[i]);
    }
    /* sanity check: G should have sizeinbase(lc(g))+d*s bits (or -1) */
    size_t size_g = mpz_sizeinbase (g->_coeff[g->deg], 2) + g->deg * s;
    ASSERT(mpz_sizeinbase (G, 2) == size_g ||
	   mpz_sizeinbase (G, 2) == size_g - 1);
    mpz_set (H, h->_coeff[h->deg]);
    for (i = h->deg - 1; i >= 0; i--)
    {
      mpz_mul_2exp (H, H, s);
      mpz_add (H, H, h->_coeff[i]);
    }
    /* sanity check: H should have sizeinbase(lc(h))+d*s bits (or -1) */
    size_t size_h = mpz_sizeinbase (h->_coeff[h->deg], 2) + h->deg * s;
    ASSERT(mpz_sizeinbase (H, 2) == size_h ||
	   mpz_sizeinbase (H, 2) == size_h - 1);
    size_g = mpz_sizeinbase (G, 2);
    size_h = mpz_sizeinbase (H, 2);
    /* sanity check: we verify that the product agrees both mod B and B-1 */
    mp_limb_t g0 = mpz_getlimbn (G, 0);
    mpz_mul (G, G, H);
    ASSERT(mpz_getlimbn (G, 0) == g0 * mpz_getlimbn (H, 0));
    ASSERT(mpz_sizeinbase (G, 2) == size_g + size_h ||
	   mpz_sizeinbase (G, 2) == size_g + size_h - 1);
    for (i = 0; i < g->deg + h->deg; i++)
    {
      mpz_fdiv_r_2exp (f->_coeff[i], G, s);
      if (mpz_sizeinbase (f->_coeff[i], 2) == s)
      {
        mpz_cdiv_r_2exp (f->_coeff[i], G, s);
        mpz_cdiv_q_2exp (G, G, s);
      }
      else
        mpz_fdiv_q_2exp (G, G, s);
      ASSERT(mpz_sizeinbase (f->_coeff[i], 2) < s);
    }
    mpz_set (f->_coeff[i], G);
    mpz_clear (G);
    mpz_clear (H);
    f->deg = g->deg + h->deg;
  }
#endif
  /* there is no need to run mpz_poly_cleandeg since g[g->deg] <> 0
     and h[h->deg] <> 0 */
  ASSERT(mpz_cmp_ui (f->_coeff[f->deg], 0) != 0);
}

/* Set Q=a*P, where a is an mpz_t */
void
mpz_poly_mul_mpz(mpz_poly_ptr f, mpz_poly_srcptr g, mpz_srcptr a)
{
    mpz_poly_notparallel_info().mpz_poly_mul_mpz(f, g, a);
}
template<typename inf>
void
mpz_poly_parallel_interface<inf>::mpz_poly_mul_mpz (mpz_poly_ptr Q, mpz_poly_srcptr P, mpz_srcptr a) const
{
    mpz_poly_realloc (Q, P->deg + 1);
#ifdef HAVE_OPENMP
#pragma omp parallel if (!std::is_same<inf, mpz_poly_notparallel_info>::value)
#endif
    {
        mpz_t aux;
        mpz_init (aux);
#ifdef HAVE_OPENMP
#pragma omp for
#endif
        for (int i = 0; i <= P->deg; i++)
        {
            mpz_mul (aux, P->_coeff[i], a);
            mpz_set (Q->_coeff[i], aux);
        }
        mpz_clear (aux);
    }
    mpz_poly_cleandeg (Q, P->deg);
}

/* Set Q=P/a, where a is an mpz_t. Assume a divides the content of P (the
   division is done with mpz_divexact). Otherwise the result is not correct. */
void
mpz_poly_divexact_mpz(mpz_poly_ptr f, mpz_poly_srcptr g, mpz_srcptr a)
{
    mpz_poly_notparallel_info().mpz_poly_divexact_mpz(f, g, a);
}
template<typename inf>
void
mpz_poly_parallel_interface<inf>::mpz_poly_divexact_mpz(mpz_poly_ptr Q, mpz_poly_srcptr P, mpz_srcptr a) const
{
    mpz_poly_realloc (Q, P->deg + 1);
#ifdef HAVE_OPENMP
#pragma omp parallel if (!std::is_same<inf, mpz_poly_notparallel_info>::value)
#endif
    {
        mpz_t aux;
        mpz_init (aux);
#ifdef HAVE_OPENMP
#pragma omp for
#endif
        for (int i = 0; i <= P->deg; i++)
        {
            mpz_divexact (aux, P->_coeff[i], a);
            mpz_set (Q->_coeff[i], aux);
        }
        mpz_clear (aux);
    }
    mpz_poly_cleandeg (Q, P->deg);
}

/* Test whether a divides P, where a is an mpz_t. */
int
mpz_poly_divisible_mpz (mpz_poly_srcptr P, mpz_srcptr a)
{
  for (int i = 0; i <= P->deg; ++i)
      if (!mpz_divisible_p(P->_coeff[i], a)) return 0;
  return 1;
}

/* Set ft(x) = f(x+k) where k is an mpz_t, ft and f can be the same poly. */
void
mpz_poly_translation (mpz_poly_ptr ft, mpz_poly_srcptr f, mpz_srcptr k)
{
  int i, j;
  int const d = f->deg;

  mpz_poly_set (ft, f);
  for (i = d - 1; i >= 0; i--)
    for (j = i; j < d; j++)
      mpz_addmul (ft->_coeff[j], ft->_coeff[j+1], k);
}

/* Set fr = f + k * x^t * g such that t+deg(g) <= deg(f) and t >= 0 (those two
 * assumptions are not checked). fr and f can be the same poly */
void mpz_poly_rotation (mpz_poly_ptr fr, mpz_poly_srcptr f, mpz_poly_srcptr g,
                        mpz_srcptr k, int t)
{
  mpz_poly_set (fr, f);
  for (int i = 0; i <= g->deg; i++)
    mpz_addmul (fr->_coeff[i+t], g->_coeff[i], k);
}

void mpz_poly_reverse_rotation (mpz_poly_ptr fr, mpz_poly_srcptr f, mpz_poly_srcptr g,
                        mpz_srcptr k, int t)
{
  mpz_poly_set (fr, f);
  for (int i = 0; i <= g->deg; i++)
    mpz_submul (fr->_coeff[i+t], g->_coeff[i], k);
}

void mpz_poly_rotation_si (mpz_poly_ptr fr, mpz_poly_srcptr f, mpz_poly_srcptr g,
                        long int k, int t)
{
  mpz_poly_set (fr, f);
  for (int i = 0; i <= g->deg; i++)
    mpz_addmul_si (fr->_coeff[i+t], g->_coeff[i], k);
}

void mpz_poly_reverse_rotation_si (mpz_poly_ptr fr, mpz_poly_srcptr f, mpz_poly_srcptr g,
                        long int k, int t)
{
  mpz_poly_set (fr, f);
  for (int i = 0; i <= g->deg; i++)
    mpz_submul_si (fr->_coeff[i+t], g->_coeff[i], k);
}

void mpz_poly_rotation_ui (mpz_poly_ptr fr, mpz_poly_srcptr f, mpz_poly_srcptr g,
                        unsigned long int k, int t)
{
  mpz_poly_set (fr, f);
  for (int i = 0; i <= g->deg; i++)
    mpz_addmul_ui (fr->_coeff[i+t], g->_coeff[i], k);
}

void mpz_poly_reverse_rotation_ui (mpz_poly_ptr fr, mpz_poly_srcptr f, mpz_poly_srcptr g,
                        unsigned long int k, int t)
{
  mpz_poly_set (fr, f);
  for (int i = 0; i <= g->deg; i++)
    mpz_submul_ui (fr->_coeff[i+t], g->_coeff[i], k);
}

/* Set h = fr + k * x^t * g such that t+deg(g) <= deg(f) and t >= 0 (those two
 * assumptions are not checked). fr and f can be the same poly */
void mpz_poly_rotation_int64 (mpz_poly_ptr fr, mpz_poly_srcptr f,
                              mpz_poly_srcptr g, const int64_t k, int t)
{
  mpz_poly_set (fr, f);
  for (int i = 0; i <= g->deg; i++)
    mpz_addmul_int64 (fr->_coeff[i+t], g->_coeff[i], k);
}

/* Set f = f + k * g such that deg(g) <= deg(f) (this assumption is not
   checked). */
void
mpz_poly_addmul_si (mpz_poly_ptr f, mpz_poly_srcptr g, long k)
{
  for (int i = 0; i <= g->deg; i++)
    mpz_addmul_si (f->_coeff[i], g->_coeff[i], k);
}

/* Set f = k * g such that deg(g) <= deg(f) (this assumption is not
   checked). */
void
mpz_poly_mul_si (mpz_poly_ptr f, mpz_poly_srcptr g, long k)
{
  for (int i = 0; i <= g->deg; i++)
    mpz_mul_si (f->_coeff[i], g->_coeff[i], k);
}

/* Set f = g / k such that deg(g) <= deg(f) and k divides g
   (those assumptions are not checked). */
void
mpz_poly_divexact_ui (mpz_poly_ptr f, mpz_poly_srcptr g, unsigned long k)
{
  for (int i = 0; i <= g->deg; i++)
    mpz_divexact_ui (f->_coeff[i], g->_coeff[i], k);
}

/* h=rem(h, f) mod N, f not necessarily monic, N not necessarily prime */
/* Coefficients of f must be reduced mod N
 * Coefficients of h need not be reduced mod N on input, but are reduced
 * on output.
 *
 * If division fails, stores a non-trivial factor of N in factor. This is
 * not done if factor==NULL.
 */
static int
mpz_poly_pseudodiv_r (mpz_poly_ptr h, mpz_poly_srcptr f, mpz_srcptr N, mpz_ptr factor)
{
  int i, d = f->deg, dh = h->deg;
  mpz_t tmp, inv;

  mpz_init_set_ui (inv, 1);
  mpz_init_set_ui (tmp, 1);

  mpz_set (tmp, f->_coeff[d]);
  if (mpz_cmp_ui(tmp, 1) != 0) {
    /* inv is 1/f[d] mod N */
    if (!mpz_invert (inv, tmp, N)) {
      if (factor != NULL)
        mpz_gcd(factor, tmp, N);
      mpz_clear(inv);
      mpz_clear(tmp);
      return 0;
    }
  }

  while (dh >= d)
  {
    /* subtract h[dh]/f[d]*x^(dh-d)*f from h */
    if (mpz_cmp_ui(inv, 1) != 0) {
      mpz_mul (h->_coeff[dh], h->_coeff[dh], inv);
      mpz_ndiv_r (h->_coeff[dh], h->_coeff[dh], N);
    }

    for (i = 0; i < d; i++) {
      mpz_mul (tmp, h->_coeff[dh], f->_coeff[i]);
      mpz_mod (tmp, tmp, N);
      mpz_sub (h->_coeff[dh - d + i], h->_coeff[dh - d + i], tmp);
      mpz_ndiv_r (h->_coeff[dh - d + i], h->_coeff[dh - d + i], N);
    }

    do {
      dh --;
    }
    while (dh >= 0 && mpz_divisible_p (h->_coeff[dh], N));

    h->deg = dh;
  }

  mpz_clear (inv);
  mpz_clear (tmp);
  return 1;
}

/* h=rem(h, f) mod p, f not necessarily monic. */
/* returns 0 if an inverse of the leading coeff could not be found. */
int
mpz_poly_div_r_mod_mpz_clobber (mpz_poly_ptr h, mpz_poly_srcptr f, mpz_srcptr p)
{
  return mpz_poly_pseudodiv_r (h, f, p, NULL);
}

/*
   computes q, r such that f = q*g + r mod p, with deg(r) < deg(g)
   and p in mpz_t
   q and r must be allocated!
   the only aliasing allowed is f==r.
*/
int mpz_poly_div_qr_mod_mpz (mpz_poly_ptr q, mpz_poly_ptr r, mpz_poly_srcptr f, mpz_poly_srcptr g, mpz_srcptr p)
{
  int k, j, df = f->deg, dg = g->deg, dq = df - dg;
  mpz_t lg, invlg;

  if (df < dg) /* f is already reduced mod g */
    {
      mpz_poly_set_zero (q);
      mpz_poly_set (r, f);
      return 1;
    }

  /* now df >= dg */
  mpz_poly_realloc(q, dq + 1);

  mpz_init(lg);
  mpz_init_set_ui(invlg, 1);

  mpz_poly_set(r, f);
  q->deg = dq;

  mpz_set (lg, g->_coeff[dg]);
  mpz_mod (lg, lg, p);
  /* invlg = 1/g[dg] mod p */
  if (mpz_cmp_ui(lg, 1) != 0)
    if (!mpz_invert(invlg, lg, p)) {
        mpz_clear(lg);
        mpz_clear(invlg);
        return 0;
    }


  for (k = df-dg ; k >=0 ; k--) {
    mpz_mul(q->_coeff[k], r->_coeff[k+dg], invlg);
    mpz_mod(q->_coeff[k], q->_coeff[k], p);
    for (j = dg+k ; j >= k ; j--) {
      mpz_submul(r->_coeff[j], q->_coeff[k], g->_coeff[j-k]);
      mpz_mod(r->_coeff[j], r->_coeff[j], p);
    }
  }
  mpz_poly_cleandeg(r, r->deg);

  mpz_clear(invlg);
  mpz_clear(lg);
  return 1;
}

/* This also computes q and r such that f = q * g + r, but over Z, not
 * modulo a prime. Also, we do not assume that g is monic. Of course, if
 * it is not, then most often the result will be undefined (over Z). We
 * return something well-defined if q and r happen to be integer
 * polynomials.
 * We return 0 if this is not the case (in which case q and r are
 * undefined).
 * r==f is allowed.
 *
 * TODO: do the parallel version
 */
int mpz_poly_div_qr (mpz_poly_ptr q, mpz_poly_ptr r, mpz_poly_srcptr f, mpz_poly_srcptr g)
{
  int k, j, df = f->deg, dg = g->deg, dq = df - dg;

  if (df < dg) /* f is already reduced mod g */
    {
      mpz_poly_set_zero (q);
      mpz_poly_set (r, f);
      return 1;
    }

  /* now df >= dg */
  /* realloc takes a number of coefficients, not a degree */
  mpz_poly_realloc(q, dq + 1);

  mpz_poly_set(r, f);
  q->deg = dq;

  mpz_srcptr lg = g->_coeff[dg];

  for (k = df-dg ; k >=0 ; k--) {
    if (!mpz_divisible_p(r->_coeff[k+dg], lg))
        return 0;
    mpz_divexact(q->_coeff[k], r->_coeff[k+dg], lg);
    for (j = dg+k ; j >= k ; j--) {
      mpz_submul(r->_coeff[j], q->_coeff[k], g->_coeff[j-k]);
    }
  }
  mpz_poly_cleandeg(r, r->deg);
  return 1;
}

int mpz_poly_div_r (mpz_poly_ptr r, mpz_poly_srcptr f, mpz_poly_srcptr g)
{
    cxx_mpz_poly quo;
    return mpz_poly_div_qr(quo,r,f,g);
}

int mpz_poly_mod (mpz_poly_ptr r, mpz_poly_srcptr f, mpz_poly_srcptr g)
{
    return mpz_poly_div_r(r, f, g);
}


/* q=divexact(h, f) mod p, f not necessarily monic.
   Assumes lc(h) <> 0 mod p.
   Clobbers h. */
/* Coefficients of f must be reduced mod p
 * Coefficients of h need not be reduced mod p
 * Coefficients of q are reduced mod p
 */
static int
mpz_poly_divexact_clobber (mpz_poly_ptr q, mpz_poly_ptr h, mpz_poly_srcptr f,
                   mpz_srcptr p)
{
  int i, d = f->deg, dh = h->deg;
  mpz_t t, aux;

  mpz_init (t);
  mpz_init (aux);
  ASSERT (d >= 0);
  ASSERT (dh >= 0);
  ASSERT (dh >= d);
  ASSERT (mpz_divisible_p (h->_coeff[dh], p) == 0);

  mpz_poly_realloc (q, dh + 1 - d);
  q->deg = dh - d;
  /* t is 1/f[d] mod p */
  mpz_set (aux, f->_coeff[d]);
  mpz_mod (aux, aux, p);
  if (!mpz_invert (t, aux, p)) {
      mpz_clear(t);
      mpz_clear(aux);
      return 0;
  }


  while (dh >= d) {

    /* subtract h[dh]/f[d]*x^(dh-d)*f from h */
    if (mpz_cmp_ui(t, 1) != 0) {
      mpz_mul (h->_coeff[dh], h->_coeff[dh], t);
      mpz_mod (h->_coeff[dh], h->_coeff[dh], p);
    }
    mpz_set (q->_coeff[dh-d], h->_coeff[dh]);
    mpz_mod (q->_coeff[dh-d], q->_coeff[dh - d], p);

    /* we only need to update the coefficients of degree >= d of h,
       i.e., we want i >= 2d - dh */
    for (i = (2 * d > dh) ? 2 * d - dh : 0; i < d; i++) {
      mpz_mul (aux, h->_coeff[dh], f->_coeff[i]);
      mpz_sub (h->_coeff[dh - d + i], h->_coeff[dh - d + i], aux);
      mpz_mod (h->_coeff[dh - d + i], h->_coeff[dh - d + i], p);
    }
    dh --;
  }
  /* since lc(h) <> 0 mod p, q is normalized */

  mpz_clear (t);
  mpz_clear (aux);
  return 1;
}

/* q <- divexact(h, f) mod p, f not necessarily monic. */
/* Coefficients of f must be reduced mod p
 * Coefficients of h need not be reduced mod p
 * Coefficients of q are reduced mod p
 */
int
mpz_poly_divexact (mpz_poly_ptr q, mpz_poly_srcptr h, mpz_poly_srcptr f, mpz_srcptr p)
{
    cxx_mpz_poly hh = h;
    return mpz_poly_divexact_clobber(q, hh, f, p);
}

/* Set f=g/2 (mod m), where f might equal g.
   Assumes m is odd. */
/* If coefficients of g are reduced mod m, then coefficients of f are
 * reduced.
 */
void
mpz_poly_div_2_mod_mpz(mpz_poly_ptr f, mpz_poly_srcptr g, mpz_srcptr a)
{
    mpz_poly_notparallel_info().mpz_poly_div_2_mod_mpz(f, g, a);
}
template<typename inf>
void mpz_poly_parallel_interface<inf>::mpz_poly_div_2_mod_mpz (mpz_poly_ptr f, mpz_poly_srcptr g, mpz_srcptr m) const
{
  ASSERT_ALWAYS(mpz_scan1 (m, 0) == 0);

  mpz_poly_realloc (f, g->deg + 1);

#ifdef HAVE_OPENMP
#pragma omp parallel for if (!std::is_same<inf, mpz_poly_notparallel_info>::value)
#endif
  for (int i = g->deg; i >= 0; --i)
    {
      if (mpz_scan1 (g->_coeff[i], 0) == 0) /* g[i] is odd */
        {
          mpz_add (f->_coeff[i], g->_coeff[i], m);
          mpz_div_2exp (f->_coeff[i], f->_coeff[i], 1);
        }
      else
        mpz_div_2exp (f->_coeff[i], g->_coeff[i], 1);
    }
}

/* Set res=f(x). Assumes res and x are different variables. */
void mpz_poly_eval(mpz_ptr res, mpz_poly_srcptr f, mpz_srcptr x) {
  int i, d;
  ASSERT_ALWAYS(res != x);
  d = f->deg;
  if (d == -1) {
    mpz_set_ui(res, 0);
    return;
  }
  mpz_set(res, f->_coeff[d]);
  for (i = d-1; i>=0; --i) {
    mpz_mul(res, res, x);
    mpz_add(res, res, f->_coeff[i]);
  }
}

/* Set res=f(x). Assumes res and x are different variables. */
void mpz_poly_eval_poly(mpz_poly_ptr res, mpz_poly_srcptr f, mpz_poly_srcptr x)
{
  int i, d;
  ASSERT_ALWAYS(res != x);
  ASSERT_ALWAYS(res != f);
  d = f->deg;
  if (d == -1) {
    mpz_poly_set_zero(res);
    return;
  }
  mpz_poly_set_mpz(res, f->_coeff[d]);
  for (i = d-1; i>=0; --i) {
    mpz_poly_mul(res, res, x);
    mpz_poly_add_mpz(res, res, f->_coeff[i]);
  }
}

/* Set res=f(x) where x is an unsigned long. */
void mpz_poly_eval_ui (mpz_ptr res, mpz_poly_srcptr f, unsigned long x)
{
  const int d = f->deg;

  mpz_set (res, f->_coeff[d]);
  for (int i = d - 1; i >= 0; i--)
  {
    mpz_mul_ui (res, res, x);
    mpz_add (res, res, f->_coeff[i]);
  }
}

/* Set res=f'(x), where x is an unsigned long */
void
mpz_poly_eval_diff_ui (mpz_ptr res, mpz_poly_srcptr f, unsigned long x)
{
  const int d = f->deg;

  mpz_mul_ui (res, f->_coeff[d], d);
  for (int i = d - 1; i >= 1; i--)
    {
      mpz_mul_ui (res, res, x);
      mpz_addmul_ui (res, f->_coeff[i], i); /* res <- res + i*f[i] */
    }
}

void
mpz_poly_eval_diff (mpz_ptr res, mpz_poly_srcptr f, mpz_srcptr x)
{
  const int d = f->deg;
  ASSERT_ALWAYS(res != x);

  mpz_mul_ui (res, f->_coeff[d], d);
  for (int i = d - 1; i >= 1; i--)
    {
      mpz_mul (res, res, x);
      mpz_addmul_ui (res, f->_coeff[i], i); /* res <- res + i*f[i] */
    }
}


/* Set res=f'(x), where x is a polynomial */
void mpz_poly_eval_diff_poly (mpz_poly_ptr res, mpz_poly_srcptr f, mpz_poly_srcptr x)
{
  ASSERT_ALWAYS(res != x);
  ASSERT_ALWAYS(res != f);
  const int d = f->deg;
  mpz_poly_realloc(res, f->deg * x->deg + 1);
  mpz_t t;
  mpz_init(t);
  mpz_mul_ui (t, f->_coeff[d], d);
  mpz_poly_add_mpz(res, res, t);
  for (int i = d - 1; i >= 1; i--)
    {
      mpz_poly_mul (res, res, x);
      mpz_mul_ui (t, f->_coeff[i], i); /* res <- res + i*f[i] */
      mpz_poly_add_mpz(res, res, t);
    }
  mpz_clear(t);
}


/* Return 1 if poly(root) % modulus == 0, return 0 otherwise */
/* Coefficients of f(x) need not be reduced mod m */
int mpz_poly_is_root(mpz_poly_srcptr poly, mpz_srcptr root, mpz_srcptr modulus)
{
    cxx_mpz x;
    mpz_poly_eval_mod_mpz(x, poly, root, modulus);
    return mpz_cmp_ui(x, 0) == 0;
}

/* Set res=f(x) (mod m).  Assume res and x are different variables. */
/* Coefficients of f(x) need not be reduced mod m.
 * The computed value res is reduced mod m
 */
void
mpz_poly_eval_mod_mpz (mpz_t res, mpz_poly_srcptr f, mpz_srcptr x,
		       mpz_srcptr m)
{
  int i, d;

  d = f->deg;
  if (d == -1) {
    mpz_set_ui(res, 0);
    return;
  }
  mpz_mod (res, f->_coeff[d], m);
  for (i = d-1; i>=0; --i) {
    mpz_mul(res, res, x);
    mpz_add(res, res, f->_coeff[i]);
    mpz_mod (res, res, m);
  }
}

/* This evaluates several polynomials at the same point w. It is possible
 * to do fewer modular reductions in this case.
 *
 * When k==1, we use mpz_poly_eval_mod_mpz instead, since it's faster
 * then.
 */
/* Coefficients of f[i](x) need not be reduced mod m.
 * The computed values r[i] are reduced mod m
 */
void
mpz_poly_eval_several_mod_mpz (mpz_ptr *r, mpz_poly_srcptr *f, int k,
			       mpz_srcptr x, mpz_srcptr m)
{
    int i;

    if (k == 1) {
        mpz_poly_eval_mod_mpz (r[0], f[0], x, m);
        return;
    }

    mpz_t w;
    mpz_init(w);
    int maxdeg = -1;
    for(int j = 0 ; j < k ; j++) {
        if (f[j]->deg >= 0)
            mpz_set(r[j], f[j]->_coeff[0]);
        else
            mpz_set_ui(r[j], 0);
        if (f[j]->deg > maxdeg)
            maxdeg = f[j]->deg;
    }

    mpz_set(w, x);
    for(int j = 0 ; j < k ; j++) {
        if (f[j]->deg >= 1)
            mpz_addmul(r[j], w, f[j]->_coeff[1]);
    }
    for(i = 2 ; i <= maxdeg ; i++) {
        mpz_mul (w, w, x);
        mpz_mod (w, w, m);
        for(int j = 0 ; j < k ; j++)
            if (f[j]->deg >= i)
                mpz_addmul(r[j], w, f[j]->_coeff[i]);
    }
    for(int j = 0 ; j < k ; j++) {
        mpz_mod (r[j], r[j], m);
    }
    mpz_clear(w);
}

/* Set Q = P/lc(P) (mod m). Q and P might be identical. */
/* Coefficients of P need not be reduced mod m
 * Coefficients of Q are reduced mod m
 */
void
mpz_poly_makemonic_mod_mpz (mpz_poly_ptr Q, mpz_poly_srcptr P, mpz_srcptr m)
{
  int i;
  mpz_t aux;
  mpz_init(aux);
  for(i = P->deg; i>=0; i--) {
      mpz_mod(aux, P->_coeff[i], m);
      if (mpz_cmp_ui(aux, 0) != 0) break;
  }
  /* i is the degree of the leading monomial */
  Q->deg = i;
  if (i < 0) {
      /* if i == -1, then Q is the zero polynomial, there's nothing to do */
      mpz_clear(aux);
      return;
  }

  mpz_t aux2;
  mpz_init(aux2);
  mpz_invert(aux2, aux, m);
  for (i = 0; i < Q->deg; ++i) {
      mpz_mul(aux, aux2, P->_coeff[i]);
      mpz_mod(aux, aux, m);
      mpz_poly_setcoeff(Q, i, aux);
  }
  mpz_clear(aux2);

  /* we can directly set the leading coefficient to 1 */
  mpz_poly_setcoeff_si (Q, Q->deg, 1);
  mpz_clear(aux);
}

/* Algorithm 2.5 from "Modern Computer Arithmetic" */
void
barrett_precompute_inverse (mpz_ptr invm, mpz_srcptr m)
{
  const size_t n = mpz_sizeinbase (m, 2);
  ASSERT_ALWAYS(mpz_cmp_ui (m, 0) > 0);
  /* with B = 2^n, we have B/2 <= m < B */
  mpz_set_ui (invm, 0);
  mpz_setbit (invm, 2 * n); /* invm = B^2 */
  mpz_tdiv_q (invm, invm, m); /* floor(B^2/m) */
}

/* r <- a mod m */
static void
mpz_mod_barrett (mpz_ptr r, mpz_srcptr a, mpz_srcptr m, mpz_srcptr invm)
{
  const size_t n = mpz_sizeinbase (m, 2);
  mpz_srcptr r_or_a = a;

  while (mpz_sizeinbase (r_or_a, 2) > n + 1)
    {
      mpz_t a1;
      const size_t sr = mpz_sizeinbase (r_or_a, 2);
      mpz_init (a1);
      /* if sr <= 2n we consider the sr-n most significant bits of r,
	 otherwise we take the n most significant bits */
      mpz_tdiv_q_2exp (a1, r_or_a, (sr <= 2 * n) ? n : sr - n);
      mpz_mul (a1, a1, invm);
      mpz_tdiv_q_2exp (a1, a1, n);
      mpz_mul (a1, a1, m);
      /* if sr > 2*n we have to multiply by 2^(sr-2n) */
      if (sr >= 2 * n)
	mpz_mul_2exp (a1, a1, sr - 2 * n);
      mpz_sub (r, r_or_a, a1);
      r_or_a = r;
      mpz_clear (a1);
    }
  /* now r_or_a has at most n bits */
  while (mpz_cmpabs (r_or_a, m) >= 0)
    {
      if (mpz_cmp_ui (r_or_a, 0) > 0)
	mpz_sub (r, r_or_a, m);
      else
	mpz_add (r, r_or_a, m);
      r_or_a = r;
    }
  /* now |r_or_a| < m */
  if (mpz_cmp_ui (r_or_a, 0) < 0)
    {
      mpz_add (r, r_or_a, m);
      r_or_a = r;
    }
  /* now 0 <= r_or_a < m */
  if (r_or_a == a && r != a)
    mpz_set (r, r_or_a);
}

/* Coefficients of A need not be reduced mod m
 * Coefficients of R are reduced mod m
 * If invm = NULL, use mpz_mod.
 * Otherwise use mpz_mod_barrett, where invm should have been precomputed
 * using barrett_precompute_inverse (invm, m).
 */
int mpz_poly_mod_mpz (mpz_poly_ptr R, mpz_poly_srcptr A, mpz_srcptr m, mpz_srcptr invm)
{
    return mpz_poly_notparallel_info().mpz_poly_mod_mpz(R, A, m, invm);
}
template<typename inf>
int
mpz_poly_parallel_interface<inf>::mpz_poly_mod_mpz (mpz_poly_ptr R, mpz_poly_srcptr A, mpz_srcptr m,
		  mpz_srcptr invm) const
{
  /* reduce lower coefficients */
  mpz_poly_realloc(R, A->deg + 1);
#ifdef HAVE_OPENMP
#pragma omp parallel for if (!std::is_same<inf, mpz_poly_notparallel_info>::value)
#endif
  for (int i = 0; i <= A->deg; ++i)
    if (invm == NULL)
      mpz_mod (R->_coeff[i], A->_coeff[i], m);
    else
      mpz_mod_barrett (R->_coeff[i], A->_coeff[i], m, invm);

  mpz_poly_cleandeg(R, A->deg);
  return R->deg;
}

/* reduce non-negative coefficients in [0, p-1], negative ones in [1-p, -1] */
int
mpz_poly_mod_mpz_lazy (mpz_poly_ptr R, mpz_poly_srcptr A, mpz_srcptr m)
{
  mpz_poly_realloc(R, A->deg + 1);
  for (int i = 0; i <= A->deg; ++i)
    {
      if (mpz_sgn (A->_coeff[i]) >= 0)
	mpz_mod (R->_coeff[i], A->_coeff[i], m);
      else
	{
	  mpz_neg (R->_coeff[i], A->_coeff[i]);
	  mpz_mod (R->_coeff[i], R->_coeff[i], m);
	  mpz_neg (R->_coeff[i], R->_coeff[i]);
	}
    }

  mpz_poly_cleandeg(R, A->deg);
  return R->deg;
}

/* Reduce R[d]*x^d + ... + R[0] mod f[df]*x^df + ... + f[0] modulo m.
   Return the degree of the remainder.
   Coefficients of f must be reduced mod m on input.
   Coefficients of R need not be reduced mod m on input, but are reduced
   on output.
   If invf is not NULL, it should be 1/m mod lc(f). */
int
mpz_poly_mod_f_mod_mpz (mpz_poly_ptr R, mpz_poly_srcptr f, mpz_srcptr m,
        mpz_srcptr invf)
{
    return mpz_poly_mod_f_mod_mpz (R, f, m, invf, NULL);
}

int mpz_poly_mod_f_mod_mpz(mpz_poly_ptr R, mpz_poly_srcptr f, mpz_srcptr m,
			mpz_srcptr invf, mpz_srcptr invm)
{
    return mpz_poly_notparallel_info().mpz_poly_mod_f_mod_mpz(R, f, m, invf, invm);
}
template<typename inf>
int
mpz_poly_parallel_interface<inf>::mpz_poly_mod_f_mod_mpz (mpz_poly_ptr R, mpz_poly_srcptr f, mpz_srcptr m,
			mpz_srcptr invf, mpz_srcptr invm) const
{
  mpz_t aux, c;
  size_t size_f, size_R;

  if (f == NULL)
    goto reduce_R;

  if (invf == NULL)
    {
      mpz_init (aux);
      /* aux = 1/m mod lc(f) */
      mpz_invert (aux, m, f->_coeff[f->deg]);
    }

  size_f = mpz_poly_size (f);
  size_R = mpz_poly_size (R);

  mpz_init (c);
  // FIXME: write a subquadratic variant
  while (R->deg >= f->deg)
    {
      /* Here m is large (thousand to million bits) and lc(f) is small
       * (typically one word). We first subtract lambda * m * x^(dR-df) ---
       * which is zero mod m --- to R such that the new coefficient of degree
       * dR is divisible by lc(f), i.e., lambda = lc(R)/m mod lc(f). Then if
       * c = (lc(R) - lambda * m) / lc(f), we subtract c * x^(dR-df) * f. */
      mpz_mod (c, R->_coeff[R->deg], f->_coeff[f->deg]); /* lc(R) mod lc(f) */
      mpz_mul (c, c, (invf == NULL) ? aux : invf);
      mpz_mod (c, c, f->_coeff[f->deg]);    /* lc(R)/m mod lc(f) */
      mpz_submul (R->_coeff[R->deg], m, c);  /* lc(R) - m * (lc(R) / m mod lc(f)) */
      ASSERT (mpz_divisible_p (R->_coeff[R->deg], f->_coeff[f->deg]));
      mpz_divexact (c, R->_coeff[R->deg], f->_coeff[f->deg]);
      /* If R[deg] has initially size 2n, and f[deg] = O(1), then c has size
	 2n here. However, in the equal-degree factorization, even if f[deg]
	 = O(1), the lower coefficients of f might have n bits. Thus we decide
	 to reduce whenever the total size exceeds 2n. */
      /* FIXME: commit a85444984 changed the line below but not the
       * comment above. */
      size_t const size_c = mpz_size (c);
      if (size_c + size_f > (3 * size_R) / 2)
	mpz_mod (c, c, m);
#ifdef HAVE_OPENMP
#pragma omp parallel for if (!std::is_same<inf, mpz_poly_notparallel_info>::value)
#endif
      for (int i = R->deg - 1; i >= R->deg - f->deg; --i)
	mpz_submul (R->_coeff[i], c, f->_coeff[f->deg - R->deg + i]);
      R->deg--;
    }

  mpz_clear (c);
  if (invf == NULL)
    mpz_clear (aux);

 reduce_R:
  mpz_poly_mod_mpz (R, R, m, invm);

  return R->deg;
}

/* Stores in g the polynomial linked to f by:
 *  - alpha is a root of f if and only if lc(f)*alpha is a root of g
 *  - g is monic
 */
void mpz_poly_to_monic(mpz_poly_ptr g, mpz_poly_srcptr f)
{
    mpz_t fd,temp;

    if (f->deg == -1) {
        mpz_poly_set_zero(g);
        return;
    }

    mpz_init(fd);
    mpz_init(temp);

    mpz_poly_set(g,f);
    for (int k = 0 ; k < g->deg ; k++) {
        mpz_set(temp,mpz_poly_coeff_const(g, k));
        for(int j = 1 ; j <= g->deg-1-k ; j++){
            mpz_mul(temp,temp,mpz_poly_lc(f));
        }
        mpz_poly_setcoeff(g,k,temp);
    }
    mpz_poly_setcoeff_ui(g,g->deg,1);

    mpz_clear(temp);
    mpz_clear(fd);
}

/*  Reduce frac (= num / denom) mod F mod m ,
    i.e. compute num * denom^-1 mod F mod m .
    The return value is in num, denom is set to constant polynomial 1
    */
/* TODO: We must state the input / output requirements with respect to
 * reduction mod m */
void
mpz_poly_reduce_frac_mod_f_mod_mpz (
        mpz_poly_ptr num, mpz_poly_ptr denom,
        mpz_poly_srcptr F, mpz_srcptr m)
{
    mpz_poly_notparallel_info().mpz_poly_reduce_frac_mod_f_mod_mpz (
            num, denom,
            F, m);
}
template<typename inf>
void
mpz_poly_parallel_interface<inf>::mpz_poly_reduce_frac_mod_f_mod_mpz (
        mpz_poly_ptr num, mpz_poly_ptr denom,
        mpz_poly_srcptr F, mpz_srcptr m) const
{
  if (denom->deg == 0)
  {
    mpz_t inv;
    mpz_init (inv);
    mpz_set (inv, mpz_poly_coeff_const(denom, 0)); /* inv <- denom[0] */
    mpz_invert (inv, inv, m);          /* inv <- denom[0]^-1 */
    mpz_poly_mul_mpz(num, num, inv);  /* num <- num * inv */
    mpz_poly_mod_mpz(num, num, m, NULL); /* num <- num * inv mod m */
    mpz_clear (inv);
  } else {
    mpz_poly g, U, V;
    mpz_poly_init (g, 0);
    mpz_poly_init (U, 0);
    mpz_poly_init (V, 0);
    mpz_poly_xgcd_mpz (g, F, denom, U, V, m);
    mpz_poly_mul (num, num, V);
    mpz_poly_mod_f_mod_mpz (num, F, m, NULL, NULL);
    mpz_poly_clear (g);
    mpz_poly_clear (U);
    mpz_poly_clear (V);
  }
  mpz_poly_set_zero (denom);
  mpz_poly_setcoeff_si (denom, 0, 1);
}


/* Q = P1*P2 mod f, mod m
   f is the original algebraic polynomial (non monic but small coefficients)
   Coefficients of P1 and P2 need not be reduced mod m.
   Coefficients of Q are reduced mod m.
   If invf is not NULL, it is 1/m mod lc(f). */
void
mpz_poly_mul_mod_f_mod_mpz(mpz_poly_ptr Q, mpz_poly_srcptr P1, mpz_poly_srcptr P2,
			    mpz_poly_srcptr f, mpz_srcptr m, mpz_srcptr invf,
			    mpz_srcptr invm)
{
    mpz_poly_notparallel_info().mpz_poly_mul_mod_f_mod_mpz(Q, P1, P2, f, m, invf, invm);
}
template<typename inf>
void
mpz_poly_parallel_interface<inf>::mpz_poly_mul_mod_f_mod_mpz(mpz_poly_ptr Q, mpz_poly_srcptr P1, mpz_poly_srcptr P2,
			    mpz_poly_srcptr f, mpz_srcptr m, mpz_srcptr invf,
			    mpz_srcptr invm) const
{
  int const d1 = P1->deg;
  int const d2 = P2->deg;
  int d = d1+d2;
  mpz_poly R;

  mpz_poly_init(R, d);
#ifdef MPZ_POLY_TIMINGS
  if (mpz_fits_sint_p (f->_coeff[0])){
    START_TIMER;
    d = mpz_poly_mul_tc ((inf&)*this, R->_coeff, P1->_coeff, d1, P2->_coeff, d2);
    mpz_poly_cleandeg(R, d);
    END_TIMER (TIMER_MUL);
    // reduce mod f
    RESTART_TIMER;
    mpz_poly_mod_f_mod_mpz (R, f, m, invf, invm);
    END_TIMER (TIMER_RED);
  }else
#endif
  {
    d = mpz_poly_mul_tc ((inf&)*this, R->_coeff, P1->_coeff, d1, P2->_coeff, d2);
    mpz_poly_cleandeg(R, d);
    // reduce mod f
    mpz_poly_mod_f_mod_mpz (R, f, m, invf, invm);
  }
  mpz_poly_set(Q, R);
  mpz_poly_clear(R);
}

/* Q = P1*P2 mod f, assuming f is monic */
void
mpz_poly_mul_mod_f (mpz_poly_ptr Q, mpz_poly_srcptr P1, mpz_poly_srcptr P2,
                        mpz_poly_srcptr f)
{
    mpz_poly_notparallel_info().mpz_poly_mul_mod_f (Q, P1, P2, f);
}
template<typename inf>
void
mpz_poly_parallel_interface<inf>::mpz_poly_mul_mod_f (mpz_poly_ptr Q, mpz_poly_srcptr P1, mpz_poly_srcptr P2,
                        mpz_poly_srcptr f) const
{
    mpz_poly_mul(Q,P1,P2);
    mpz_poly_div_r(Q,Q,f);
}

/* Q = P^2 mod f, mod m
   f is the original algebraic polynomial (non monic but small coefficients)
   Coefficients of P need not be reduced mod m.
   Coefficients of Q are reduced mod m.
   If not NULL, invf = 1/m mod lc(f). */
void mpz_poly_sqr_mod_f_mod_mpz (mpz_poly_ptr Q, mpz_poly_srcptr P, mpz_poly_srcptr f, mpz_srcptr m, mpz_srcptr invf, mpz_srcptr invm)
{
    mpz_poly_notparallel_info().mpz_poly_sqr_mod_f_mod_mpz (Q, P, f, m, invf, invm);
}
template<typename inf>
void mpz_poly_parallel_interface<inf>::mpz_poly_sqr_mod_f_mod_mpz (mpz_poly_ptr Q, mpz_poly_srcptr P, mpz_poly_srcptr f, mpz_srcptr m, mpz_srcptr invf, mpz_srcptr invm) const
{
  int const d1 = P->deg;
  int d = d1 + d1;
  mpz_poly R;

  mpz_poly_init(R, d);

  /* Fast squaring in 2d1+1 squares, i.e., 2d-1 squares.
     For d=5, this gives 9 squares. */
  // compute timing only if f has short coefficients
#ifdef MPZ_POLY_TIMINGS
  if (mpz_fits_sint_p (f->_coeff[0])){
    START_TIMER;
    d = mpz_poly_sqr_tc ((inf&)*this, R->_coeff, P->_coeff, d1);
    mpz_poly_cleandeg(R, d);
    END_TIMER (TIMER_SQR);
    // reduce mod f
    RESTART_TIMER;
    mpz_poly_mod_f_mod_mpz (R, f, m, invf, invm);
    END_TIMER (TIMER_RED);
  }else
#endif
  {
    d = mpz_poly_sqr_tc ((inf&)*this, R->_coeff, P->_coeff, d1);
    mpz_poly_cleandeg(R, d);
    // reduce mod f
    mpz_poly_mod_f_mod_mpz (R, f, m, invf, invm);
  }

  mpz_poly_set(Q, R);
  mpz_poly_clear(R);
}

/* Affects the derivative of f to df. Assumes df different from f.
   Assumes df has been initialized with degree at least f->deg-1. */
void mpz_poly_derivative(mpz_poly_ptr df, mpz_poly_srcptr f) {
  int n;

  df->deg = (f->deg <= 0) ? -1 : f->deg - 1;
  for (n = 0; n <= f->deg - 1; n++)
    mpz_mul_si (df->_coeff[n], f->_coeff[n + 1], n + 1);
}

/* B = A^n */
void mpz_poly_pow_ui(mpz_poly_ptr B, mpz_poly_srcptr A, unsigned long n)/*{{{*/
{
    if (n == 0) {
        mpz_poly_set_xi(B, 0);
        return;
    }
    if (A->deg < 0) {
        mpz_poly_set_zero(B);
        return;
    }
    if (B == A) {
        mpz_poly C;
        mpz_poly_init(C, n * A->deg);
        mpz_poly_pow_ui(C, A, n);
        mpz_poly_swap(B, C);
        mpz_poly_clear(C);
        return;
    }
    unsigned long k = ((~0UL)>>1) + 1;
    for( ; k > n ; k >>= 1);
    mpz_poly_set(B, A);
    for( ; k >>= 1 ; ) {
        mpz_poly_mul(B, B, B);
        if (n & k)
            mpz_poly_mul(B, B, A);
    }
}/*}}}*/

/* B = A^n mod f, assuming f is monic */
void mpz_poly_pow_ui_mod_f(mpz_poly_ptr B, mpz_poly_srcptr A, unsigned long n, mpz_poly_srcptr f)/*{{{*/
{
    if (n == 0) {
        mpz_poly_set_xi(B, 0);
        return;
    }
    if (A->deg < 0) {
        mpz_poly_set_zero(B);
        return;
    }
    if (B == A || B  == f) {
        mpz_poly C;
        mpz_poly_init(C, f->deg-1);
        mpz_poly_pow_ui_mod_f(C, A, n, f);
        mpz_poly_swap(B, C);
        mpz_poly_clear(C);
        return;
    }
    unsigned long k = ((~0UL)>>1) + 1;
    for( ; k > n ; k >>= 1);
    mpz_poly_realloc(B, n * A->deg + 1);
    mpz_poly_set(B, A);
    mpz_poly Q;
    mpz_poly_init(Q, 3*f->deg-3);
    for( ; k >>= 1 ; ) {
        mpz_poly_mul(Q, B, B);
        mpz_poly_swap(Q, B);
        if (n & k) {
            mpz_poly_mul(Q, B, A);
            mpz_poly_swap(Q, B);
        }
        mpz_poly_div_r(B, B, f);
    }
    mpz_poly_clear(Q);
}/*}}}*/

/* Q = P^a mod f, mod p (f is the algebraic polynomial, non monic) */
/* Coefficients of f must be reduced mod m on input
 * Coefficients of P need not be reduced mod p.
 * Coefficients of Q are reduced mod p.
 */
void mpz_poly_pow_mod_f_mod_ui (mpz_poly_ptr Q, mpz_poly_srcptr P, mpz_poly_srcptr f, mpz_srcptr a, unsigned long p)
{
    mpz_poly_notparallel_info().mpz_poly_pow_mod_f_mod_ui (Q, P, f, a, p);
}
template<typename inf>
void mpz_poly_parallel_interface<inf>::mpz_poly_pow_mod_f_mod_ui (mpz_poly_ptr Q, mpz_poly_srcptr P, mpz_poly_srcptr f, mpz_srcptr a, unsigned long p) const
{
    mpz_t m;
    mpz_init_set_ui(m, p);
    mpz_poly_pow_mod_f_mod_mpz(Q, P, f, a, m);
    mpz_clear(m);
}

/* Coefficients of f must be reduced mod m on input
 * Coefficients of P need not be reduced mod p.
 * Coefficients of Q are reduced mod p.
 */
void
mpz_poly_pow_ui_mod_f_mod_mpz (mpz_poly_ptr Q, mpz_poly_srcptr P, mpz_poly_srcptr f,
                          unsigned long a, mpz_srcptr p)
{
    mpz_poly_notparallel_info().mpz_poly_pow_ui_mod_f_mod_mpz(Q, P, f, a, p);
}
template<typename inf>
void
mpz_poly_parallel_interface<inf>::mpz_poly_pow_ui_mod_f_mod_mpz (mpz_poly_ptr Q, mpz_poly_srcptr P, mpz_poly_srcptr f,
                          unsigned long a, mpz_srcptr p) const
{
    mpz_t az;
    mpz_init_set_ui(az, a);
    mpz_poly_pow_mod_f_mod_mpz(Q, P, f, az, p);
    mpz_clear(az);
}

/* Q = P^a mod f, mod p. Note, p is mpz_t */
/* f may be NULL, in case there is only reduction mod p */
/* Coefficients of f must be reduced mod p on input
 * Coefficients of P need not be reduced mod p.
 * Coefficients of Q are reduced mod p
 */
void
mpz_poly_pow_mod_f_mod_mpz (mpz_poly_ptr Q, mpz_poly_srcptr P,
			    mpz_poly_srcptr f, mpz_srcptr a, mpz_srcptr p)
{
    mpz_poly_notparallel_info().mpz_poly_pow_mod_f_mod_mpz(Q, P, f, a, p);
}
template<typename inf>
void
mpz_poly_parallel_interface<inf>::mpz_poly_pow_mod_f_mod_mpz (mpz_poly_ptr Q, mpz_poly_srcptr P,
			    mpz_poly_srcptr f, mpz_srcptr a, mpz_srcptr p) const
{
  int k = mpz_sizeinbase(a, 2), l, L = 0, j;
  mpz_poly R, *T = NULL;
  mpz_t invf;

  if (mpz_cmp_ui(a, 0) == 0) {
    mpz_poly_set_xi (Q, 0);
    return;
  }

  mpz_poly_init(R, f ? 2*f->deg : -1);

  // Initialize R to P
  mpz_poly_set(R, P);

  /* compute invf = 1/p mod lc(f) */
  if (f != NULL)
    {
      mpz_init (invf);
      mpz_invert (invf, p, f->_coeff[f->deg]);
    }

  /* We use base-2^l exponentiation with sliding window,
     thus we need to precompute P^2, P^3, ..., P^(2^l-1).
     The expected average cost k squarings plus k/(l+1) + 2^(l-1) multiplies.
  */

  for (l = 1; k / (l + 1) + (1 << (l - 1)) > k / (l + 2) + (1 << l); l++);
  /* this gives (roughly) l=1 for k < 8, l=2 for k < 27, l=3 for k < 84,
     l=4 for k < 245 */
  if (l > 1)
    {
      L = 1 << (l - 1);
      T = (mpz_poly*) malloc (L * sizeof (mpz_poly));
      /* we store P^2 in T[0], P^3 in T[1], ..., P^(2^l-1) in T[L-1] */
      for (j = 0; j < L; j++)
	mpz_poly_init (T[j], f ? 2*f->deg : -1);
      mpz_poly_sqr_mod_f_mod_mpz (T[0], R, f, p, invf, NULL);       /* P^2 */
      mpz_poly_mul_mod_f_mod_mpz (T[1], T[0], R, f, p, invf, NULL); /* P^3 */
      for (j = 2; j < L; j++)
	mpz_poly_mul_mod_f_mod_mpz (T[j], T[j-1], T[0], f, p, invf, NULL);
    }

  // Horner
  for (k -= 2; k >= 0;)
  {
    while (k >= 0 && mpz_tstbit (a, k) == 0)
      {
	mpz_poly_sqr_mod_f_mod_mpz (R, R, f, p, invf, NULL);
	k --;
      }
    if (k < 0)
      break;
    j = mpz_scan1 (a, (k >= l) ? k - (l - 1) : 0);
    /* if l is 1 then j==k*/
    ASSERT_ALWAYS(l > 1 || j == k);
    /* new window starts at bit k, and ends at bit j <= k */
    int e = 0;
    while (k >= j)
      {
	mpz_poly_sqr_mod_f_mod_mpz (R, R, f, p, invf, NULL);
	e = 2 * e + mpz_tstbit (a, k);
	k --;
      }
    /* if l is 1 then e == 1 */
    ASSERT_ALWAYS(l > 1 || e == 1);
    mpz_poly_mul_mod_f_mod_mpz (R, R, (e == 1) ? P : T[e/2], f, p, invf, NULL);
  }

  mpz_poly_swap(Q, R);
  mpz_poly_clear(R);
  if (f != NULL)
    mpz_clear (invf);
  if (l > 1)
    {
      for (k = 0; k < L; k++)
	mpz_poly_clear (T[k]);
      free (T);
    }
}

/* Return a list of polynomials P[0], P[1], ..., P[l] such that
   P0 = Q[l-1] + p^K[1]*P[l]
   Q[l-1] = Q[l-2] + p^K[2]*P[l-1]
   ...
   Q[2] = Q[1] + p^K[l-1]*P[2]
   Q[1] = Q[0] + p*P[1]         where K[l] = 1
   Q[0] = P[0]
   ...
   With all coefficients of P[i] smaller than p^(K[l-i]-K[l-(i-1)]).
   Assume K[l]=1, K[l-1]=2, ..., K[i] = 2*K[i+1] or 2*K[i+1]-1.
   P0 = P[0] + p*P[1] + p^2*P[2] + ... + p^K[1]*P[l] < p^K[0]
   The end of the list is P[l+1]=0.
   Assume l > 0.
*/
mpz_poly* mpz_poly_base_modp_init (mpz_poly_srcptr P0, unsigned long p, unsigned long *K, int l)
{
    return mpz_poly_notparallel_info().mpz_poly_base_modp_init (P0, p, K, l);
}
template<typename inf>
mpz_poly*
mpz_poly_parallel_interface<inf>::mpz_poly_base_modp_init (mpz_poly_srcptr P0, unsigned long p, unsigned long *K, int l) const
{
  mpz_poly *P;
  mpz_t *pk;

  ASSERT_ALWAYS (l > 0);
  ASSERT_ALWAYS (K[l] == 1);

  /* initialize pk[i] = p^K[l-i] for 0 <= i < l */
  pk = (mpz_t*) malloc (l * sizeof (mpz_t));
  FATAL_ERROR_CHECK (pk == NULL, "not enough memory");
  mpz_init_set_ui (pk[0], p);
  /* this loop cannot be parallelized, since pk[i] depends on pk[i-1] */
  for (int i = 1; i < l; i++)
  {
    mpz_init (pk[i]);
    mpz_mul (pk[i], pk[i-1], pk[i-1]);
    if (K[l-i] & 1)
    {
      ASSERT_ALWAYS (K[l-i] == 2 * K[l-i+1] - 1);
      mpz_div_ui (pk[i], pk[i], p);
    }
    else
      ASSERT_ALWAYS (K[l-i] == 2 * K[l-i+1]);
  }

  /* now decompose P0: we need P[0], P[1] for factor p, P[2] for p^2,
     ..., P[l] for p^K[1], and one for the end of list,
     thus l+2 polynomials */
  P = (mpz_poly*) malloc ((l + 2) * sizeof(mpz_poly));
  FATAL_ERROR_CHECK (P == NULL, "not enough memory");
#ifdef HAVE_OPENMP
#pragma omp parallel for if (!std::is_same<inf, mpz_poly_notparallel_info>::value)
#endif
  for (int i = 0; i < l + 2; i++)
    mpz_poly_init (P[i], P0->deg);
  /* P[l+1] is initialized to 0 by mpz_poly_init */

#ifdef HAVE_OPENMP
#pragma omp parallel for if (!std::is_same<inf, mpz_poly_notparallel_info>::value)
#endif
  for (int i = 0; i <= P0->deg; i++)
    mpz_tdiv_qr (P[l]->_coeff[i], P[l-1]->_coeff[i], P0->_coeff[i], pk[l-1]);
  mpz_poly_cleandeg (P[l], P0->deg);

  /* now go down */
  for (int j = l-1; j >= 1; j--)
  {
    /* reduce P[j] into P[j] and P[j-1] */
#ifdef HAVE_OPENMP
#pragma omp parallel for if (!std::is_same<inf, mpz_poly_notparallel_info>::value)
#endif
    for (int i = 0; i <= P0->deg; i++)
      mpz_tdiv_qr (P[j]->_coeff[i], P[j-1]->_coeff[i], P[j]->_coeff[i],
                   pk[j-1]);
    mpz_poly_cleandeg (P[j], P0->deg);
  }
  mpz_poly_cleandeg (P[0], P0->deg);

#ifdef HAVE_OPENMP
#pragma omp parallel for if (!std::is_same<inf, mpz_poly_notparallel_info>::value)
#endif
  for (int i = 0; i < l; i++)
    mpz_clear (pk[i]);
  free (pk);

  return P;
}

/* a <- a + pk*P[k] */
void mpz_poly_base_modp_lift (mpz_poly_ptr a, mpz_poly *P, int k, mpz_srcptr pk)
{
    mpz_poly_notparallel_info().mpz_poly_base_modp_lift (a, P, k, pk);
}
template<typename inf>
void mpz_poly_parallel_interface<inf>::mpz_poly_base_modp_lift (mpz_poly_ptr a, mpz_poly *P, int k, mpz_srcptr pk) const
{
  /* first check P[k] exists and is not zero */
  if (P[k]->deg == -1)
    return;

  mpz_poly_realloc (a, P[k]->deg + 1);

  int const imax = (P[k]->deg < a->deg) ? P[k]->deg : a->deg;
#ifdef HAVE_OPENMP
#pragma omp parallel for if (!std::is_same<inf, mpz_poly_notparallel_info>::value)
#endif
  for (int i = 0; i <= imax; i++)
    mpz_addmul (a->_coeff[i], P[k]->_coeff[i], pk);

#ifdef HAVE_OPENMP
#pragma omp parallel for if (!std::is_same<inf, mpz_poly_notparallel_info>::value)
#endif
  for (int i = imax + 1; i <= P[k]->deg; i++)
    mpz_mul (a->_coeff[i], P[k]->_coeff[i], pk);

  mpz_poly_cleandeg (a, (a->deg >= P[k]->deg) ? a->deg : P[k]->deg);
}

void
mpz_poly_base_modp_clear (mpz_poly *P, int l)
{
  for (int i = 0; i < l + 2; i++)
    mpz_poly_clear (P[i]);
  free (P);
}

/* return the maximal size of the coefficients of f in base b */
size_t
mpz_poly_sizeinbase (mpz_poly_srcptr f, int b)
{
  size_t S = 0, s;
  int i;
  const int d = f->deg;

  for (i = 0; i <= d; i++)
  {
    s = mpz_sizeinbase (f->_coeff[i], b);
    if (s > S)
      S = s;
  }
  return S;
}

/* return the maximal limb-size of the coefficients of f */
size_t
mpz_poly_size (mpz_poly_srcptr f)
{
  size_t S = 0, s;
  int i;
  const int d = f->deg;

  for (i = 0; i <= d; i++)
  {
    s = mpz_size (f->_coeff[i]);
    if (s > S)
      S = s;
  }
  return S;
}

void
mpz_poly_infinity_norm (mpz_ptr in, mpz_poly_srcptr f)
{
  if (f->deg == -1) {
    mpz_set_ui(in, 0);
  } else {
  mpz_abs (in, f->_coeff[0]);
  for (int i = 1; i <= f->deg; i++)
    {
      if (mpz_cmpabs (f->_coeff[i], in) > 0)
	mpz_abs (in, f->_coeff[i]);
    }
  }
}

/* return the total size (in bytes) to store the polynomial f */
size_t
mpz_poly_totalsize (mpz_poly_srcptr f)
{
  int i;
  size_t s = 0;

  for (i = 0; i <= f->deg; i++)
    s += mpz_size (f->_coeff[i]);
  return s * sizeof (mp_limb_t);
}

/* f=gcd(f, g) mod p, with p in mpz_t */
/* clobbers g */
/* Coefficients of f and g need not be reduced mod p on input.
 * Coefficients of f are reduced mod p on output */
static void
mpz_poly_gcd_mpz_clobber (mpz_poly_ptr f, mpz_poly_ptr g, mpz_srcptr p)
{
  /* First reduce mod p */
  mpz_poly_mod_mpz(f, f, p, NULL);
  mpz_poly_mod_mpz(g, g, p, NULL);
  while (g->deg >= 0)
    {
      mpz_poly_div_r_mod_mpz_clobber (f, g, p);
      /* now deg(f) < deg(g): swap f and g */
      mpz_poly_swap (f, g);
    }
}

/* f <- gcd(a, b) mod p. */
/* Coefficients of a and b need not be reduced mod p
 * Coefficients of f are reduced mod p */
void
mpz_poly_gcd_mpz (mpz_poly_ptr f, mpz_poly_srcptr a, mpz_poly_srcptr b,
		  mpz_srcptr p)
{
    mpz_poly hh;
    if (f == b) {
        mpz_poly_init(hh, a->deg);
        mpz_poly_set(hh, a);
    } else {
        mpz_poly_init(hh, b->deg);
        mpz_poly_set(hh, b);
        mpz_poly_set(f, a); /* will do nothing if f = a */
    }
    mpz_poly_gcd_mpz_clobber(f, hh, p);
    mpz_poly_clear(hh);
}


/* Attempt to compute the f=gcd(f, g) mod N, where N is not necessarily a
 * prime. If at some point a division fails, this gives a proper factor
 * of N that is put in the corresponding argument.
 * The return value tells whether the process was successful (1 means
 * that no inversion failed, 0 means that a factor was found).
 *
 * If a factor is found, and if the parameter "factor" is not NULL, then
 * the encountered factored is stored there.
 *
 * WARNING: this function destroys its input.
 */
/* Coefficients of f and g need not be reduced mod p on input.
 * Coefficients of f are reduced mod p on output */
int
mpz_poly_pseudogcd_mpz(mpz_poly_ptr f, mpz_poly_ptr g, mpz_srcptr N, mpz_ptr factor)
{
    mpz_poly_mod_mpz(f, f, N, NULL);
    mpz_poly_mod_mpz(g, g, N, NULL);
    while (g->deg >= 0) {
        int const ret = mpz_poly_pseudodiv_r(f, g, N, factor);
        if (!ret)
            return ret;
        /* now deg(f) < deg(g): swap f and g */
        mpz_poly_swap (f, g);
    }
    // success: all inversions mod N worked.
    return 1;
}


/* computes d = gcd(f, g) = u*f + v*g mod p, with p in mpz_t */
/* Coefficients of f and g need not be reduced mod p.
 * Coefficients of d, u, v are reduced mod p
 *
 * Note that this is likely to fail quite miserably if p is not a prime
 * number.
 */
void
mpz_poly_xgcd_mpz (mpz_poly_ptr d, mpz_poly_srcptr f, mpz_poly_srcptr g, mpz_poly_ptr u, mpz_poly_ptr v, mpz_srcptr p)
{
    if (f->deg < g->deg) {
        mpz_poly_xgcd_mpz(d, g, f, v, u, p);
        return;
    }

    cxx_mpz_poly u0, v0, r0;
    cxx_mpz_poly u1, v1, r1;

    mpz_poly_set_ui(u0, 1); mpz_poly_set_ui(v0, 0); mpz_poly_set(r0, f);
    mpz_poly_set_ui(u1, 0); mpz_poly_set_ui(v1, 1); mpz_poly_set(r1, g);

    mpz_poly_mod_mpz(r0, r0, p, NULL);
    mpz_poly_mod_mpz(r1, r1, p, NULL);

    while (r1->deg >= 0) {
        cxx_mpz_poly q, tmp;

        /* q, r0 := r0 div r1 mod p
         * yes, replacing the dividend by the remainder works */
        int const ok = mpz_poly_div_qr_mod_mpz (q, r0, r0, r1, p);

        /* if this fails, then we need a pseudo_xgcd_mpz */
        ASSERT_ALWAYS(ok);
        mpz_poly_swap (r0, r1);

        /* u0 := u0 - q * u1 mod p */
        mpz_poly_mul(tmp, q, u1);
        mpz_poly_sub_mod_mpz(u0, u0, tmp, p);
        mpz_poly_swap (u0, u1);

        /* v0 := v0 - q * v1 mod p */
        mpz_poly_mul(tmp, q, v1);
        mpz_poly_sub_mod_mpz(v0, v0, tmp, p);
        mpz_poly_swap (v0, v1);

    }

    /* make monic */
    if (mpz_cmp_ui(r0->_coeff[r0->deg], 1) != 0) {
        cxx_mpz inv;
        mpz_invert(inv, r0->_coeff[r0->deg], p);
        mpz_poly_mul_mpz(r0, r0, inv);
        mpz_poly_mod_mpz(r0, r0, p, NULL);
        mpz_poly_mul_mpz(u0, u0, inv);
        mpz_poly_mod_mpz(u0, u0, p, NULL);
        mpz_poly_mul_mpz(v0, v0, inv);
        mpz_poly_mod_mpz(v0, v0, p, NULL);
    }

    mpz_poly_swap(u, u0);
    mpz_poly_swap(v, v0);
    mpz_poly_swap(d, r0);
}

/* Homographic transform on polynomials */
/* Put in fij[] the coefficients of f'(i) = F(a0*i+a1, b0*i+b1).
   Assumes the coefficients of fij[] are initialized.
*/
void
mpz_poly_homography (mpz_poly_ptr Fij, mpz_poly_srcptr F, int64_t H[4])
{
  int k, l;
  mpz_t *g; /* will contain the coefficients of (b0*i+b1)^l */
  mpz_t f0;
  mpz_t *f = F->_coeff;
  int const d = F->deg;

  mpz_poly_realloc (Fij, d + 1);

  mpz_t *fij = Fij->_coeff;
  for (k = 0; k <= d; k++)
    mpz_set (fij[k], f[k]);

  Fij->deg = d;

  g = (mpz_t*) malloc ((d + 1) * sizeof (mpz_t));
  FATAL_ERROR_CHECK (g == NULL, "not enough memory");
  for (k = 0; k <= d; k++)
    mpz_init (g[k]);
  mpz_init (f0);

  /* Let h(x) = quo(f(x), x), then F(x,y) = H(x,y)*x + f0*y^d, thus
     F(a0*i+a1, b0*i+b1) = H(a0*i+a1, b0*i+b1)*(a0*i+a1) + f0*(b0*i+b1)^d.
     We use that formula recursively. */

  mpz_set_ui (g[0], 1); /* g = 1 */

  for (k = d - 1; k >= 0; k--)
    {
      /* invariant: we have already translated coefficients of degree > k,
         in f[k+1..d], and g = (b0*i+b1)^(d - (k+1)), with coefficients in
         g[0..d - (k+1)]:
         f[k] <- a1*f[k+1]
         ...
         f[l] <- a0*f[l]+a1*f[l+1] for k < l < d
         ...
         f[d] <- a0*f[d] */
      mpz_swap (f0, fij[k]); /* save the new constant coefficient */
      mpz_mul_si (fij[k], fij[k + 1], H[2]);
      for (l = k + 1; l < d; l++)
        {
          mpz_mul_si (fij[l], fij[l], H[0]);
          mpz_addmul_si (fij[l], fij[l + 1], H[2]);
        }
      mpz_mul_si (fij[d], fij[d], H[0]);

      /* now compute (b0*i+b1)^(d-k) from the previous (b0*i+b1)^(d-k-1):
         g[d-k] = b0*g[d-k-1]
         ...
         g[l] = b1*g[l]+b0*g[l-1] for 0 < l < d-k
         ...
         g[0] = b1*g[0]
      */
      mpz_mul_si (g[d - k], g[d - k - 1], H[1]);
      for (l = d - k - 1; l > 0; l--)
        {
          mpz_mul_si (g[l], g[l], H[3]);
          mpz_addmul_si (g[l], g[l-1], H[1]);
        }
      mpz_mul_si (g[0], g[0], H[3]);

      /* now g has degree d-k, and we add f0*g */
      for (l = 0; l <= d-k; l++)
          mpz_addmul(fij[l+k], g[l], f0);

    }

  mpz_clear (f0);
  for (k = 0; k <= d; k++)
    mpz_clear (g[k]);
  free (g);

  mpz_poly_cleandeg(Fij, Fij->deg);
}

/* v <- |f(i,j)|, where f is homogeneous of degree d */
void mpz_poly_homogeneous_eval_siui (mpz_ptr v, mpz_poly_srcptr f, const int64_t i, const uint64_t j)
{
  unsigned int k = f->deg;
  ASSERT(k > 0);
  mpz_set (v, f->_coeff[f->deg]);
  mpz_mul_si (v, f->_coeff[k], i);
  cxx_mpz jpow;
  mpz_set_uint64 (jpow, j);
  mpz_addmul (v, f->_coeff[--k], jpow); /* v = i*f[d] + j*f[d-1] */
  for (; k-- > 0;)
      {
        /* this test will be resolved at compile time by most compilers */
        if ((uint64_t) ULONG_MAX >= UINT64_MAX)
          { /* hardcode since this function is critical in las */
            mpz_mul_si (v, v, i);
            mpz_mul_ui (jpow, jpow, j);
          }
        else
          {
            mpz_mul_int64 (v, v, i);
            mpz_mul_uint64 (jpow, jpow, j);
          }
        mpz_addmul (v, f->_coeff[k], jpow);
      }
  mpz_abs (v, v); /* avoids problems with negative norms */
}

/* put in c the content of f */
void
mpz_poly_content (mpz_ptr c, mpz_poly_srcptr F)
{
  int i;
  mpz_t *f = F->_coeff;
  int const d = F->deg;

  if (d == -1) {
      mpz_set_ui(c, 0);
      return;
  }


  mpz_set (c, f[0]);
  for (i = 1; i <= d; i++)
    mpz_gcd (c, c, f[i]);
  mpz_abs (c, c);
}

int
mpz_poly_has_trivial_content (mpz_poly_srcptr F)
{
  int i;
  mpz_t *f = F->_coeff;
  int const d = F->deg;
  mpz_t c;
  mpz_init_set (c, f[0]);
  mpz_abs (c, c);
  for (i = 1; i <= d && mpz_cmp_ui(c, 1) > 0; i++) {
    mpz_gcd (c, c, f[i]);
    mpz_abs (c, c);
  }
  int const res = mpz_cmp_ui(c, 1) == 0;
  mpz_clear(c);
  return res;
}

/* return non-zero if the polynomial has non-trivial content */
int
mpz_poly_divide_by_content (mpz_poly_ptr F)
{
    cxx_mpz c;
    mpz_poly_content(c, F);
    if (mpz_cmp_ui(c, 1) == 0)
        return 0;
    for(int i = 0 ; i <= F->deg ; i++)
        mpz_fdiv_q(F->_coeff[i], F->_coeff[i], c);
    return 1;
}

/*
 * Compute the pseudo division of a and b such that
 *  lc(b)^(deg(a) - deg(b) + 1) * a = b * q + r with deg(r) < deg(b).
 *  See Henri Cohen, "A Course in Computational Algebraic Number Theory",
 *  for more information.
 *
 * b must be non-zero
 * set q=NULL if the quotient is not needed
 * a==r is supported
 */
void mpz_poly_pseudo_division(mpz_poly_ptr q, mpz_poly_ptr r,
    mpz_poly_srcptr a, mpz_poly_srcptr b)
{
    ASSERT_ALWAYS(b->deg != -1);

    if (q) mpz_poly_set_zero(q);
    mpz_poly_set(r, a);

    if (a->deg < b->deg)
        return;

    int const m = a->deg;
    int const n = b->deg;
    int e = m - n + 1;

    cxx_mpz d = mpz_poly_lc(b);

    while (r->deg >= n) {
        cxx_mpz_poly s;
        mpz_poly_setcoeff(s, r->deg - n, mpz_poly_lc(r));
        if (q) {
            mpz_poly_mul_mpz(q, q, d);
            mpz_poly_add(q, q, s);
        }

        mpz_poly_mul_mpz(r, r, d);
        mpz_poly_mul(s, b, s);
        mpz_poly_sub(r, r, s);
        e--;
    }

    ASSERT(e >= 0);

    mpz_pow_ui(d, d, (unsigned long int) e);

    if (q) mpz_poly_mul_mpz(q, q, d);
    mpz_poly_mul_mpz(r, r, d);
}

/*
 * Like mpz_poly_pseudo_division, but give only the remainder.
 *
 * a==r is supported
 */
void mpz_poly_pseudo_remainder(mpz_poly_ptr r, mpz_poly_srcptr a,
    mpz_poly_srcptr b)
{
  mpz_poly_pseudo_division(NULL, r, a, b);
}

/*
 * Compute the resultant of p and q and set the resultat in res.
 *  See Henri Cohen, "A Course in Computational Algebraic Number Theory",
 *  for more information.
 *
 * Assume that the polynomials are normalized.
 */
void mpz_poly_resultant(mpz_ptr res, mpz_poly_srcptr p, mpz_poly_srcptr q)
{
  if (p->deg == -1 || q->deg == -1) {
    mpz_set_ui(res, 0);
    return;
  }

  ASSERT(mpz_cmp_ui(p->_coeff[p->deg], 0) != 0);
  ASSERT(mpz_cmp_ui(q->_coeff[q->deg], 0) != 0);

  long int s = 1;
  mpz_t g;
  mpz_t h;
  mpz_t t;
  mpz_t tmp;
  int d;
  mpz_poly r;
  mpz_poly a;
  mpz_poly b;

  mpz_init(g);
  mpz_init(h);
  mpz_init(t);
  mpz_init(tmp);
  mpz_poly_init(r, -1);
  mpz_poly_init(a, p->deg);
  mpz_poly_init(b, q->deg);

  mpz_poly_set(a, p);
  mpz_poly_set(b, q);

  mpz_poly_content(g, a);
  mpz_poly_content(h, b);

  mpz_poly_divexact_mpz(a, a, g);
  mpz_poly_divexact_mpz(b, b, h);

#ifndef NDEBUG
  mpz_poly_content(tmp, a);
  ASSERT(mpz_cmp_ui(tmp, 1) == 0);
  mpz_poly_content(tmp, b);
  ASSERT(mpz_cmp_ui(tmp, 1) == 0);
#endif // NDEBUG

  mpz_pow_ui(t, g, (unsigned long int) b->deg);
  mpz_pow_ui(tmp, h, (unsigned long int) a->deg);
  mpz_mul(t, t, tmp);

  mpz_set_ui(g, 1);
  mpz_set_ui(h, 1);

  if (a->deg < b->deg) {
    mpz_poly_swap(a, b);

    if ((a->deg % 2) == 1 && (b->deg % 2) == 1) {
      s = -1;
    }
  }

  while (b->deg > 0) {
    d = a->deg - b->deg;

    if ((a->deg % 2) == 1 && (b->deg % 2) == 1) {
      s = -s;
    }

    mpz_poly_pseudo_remainder(r, a, b);
    mpz_poly_set(a, b);

    ASSERT(d >= 0);

    mpz_pow_ui(tmp, h, (unsigned long int) d);
    mpz_mul(tmp, g, tmp);

    mpz_poly_divexact_mpz(b, r, tmp);

    mpz_set(g, mpz_poly_lc(a));

#ifdef NDEBUG
    if (d == 0) {
      ASSERT(mpz_cmp_ui(h, 1) == 0);
    }
#endif // NDEBUG
    mpz_pow_ui(h, h, (unsigned long int) (d - 1));
    mpz_pow_ui(tmp, g, (unsigned long int) d);
    mpz_divexact(h, tmp, h);
  }

  //Prevent an error if b = 0.
  if (b->deg == -1) {
    mpz_set_ui(res, 0);
  } else {
    ASSERT(a->deg > 0);
    ASSERT(b->deg == 0);

    mpz_pow_ui(h, h, (unsigned long int) (a->deg - 1));

    ASSERT(a->deg >= 0);

    mpz_pow_ui(tmp, b->_coeff[0], (unsigned long int) a->deg);
    mpz_divexact(h, tmp, h);

    mpz_mul_si(t, t, s);
    mpz_mul(h, h, t);
    mpz_set(res, h);
  }

  mpz_clear(g);
  mpz_clear(h);
  mpz_clear(t);
  mpz_clear(tmp);
  mpz_poly_clear(a);
  mpz_poly_clear(b);
  mpz_poly_clear(r);
}

void mpz_poly_discriminant(mpz_ptr res, mpz_poly_srcptr f)
{
    mpz_poly df;
    mpz_poly_init(df, f->deg);
    mpz_poly_derivative(df, f);
    mpz_poly_resultant(res, f, df);
    ASSERT(mpz_divisible_p(res, mpz_poly_lc(f)));
    mpz_divexact(res, res, mpz_poly_lc(f));
    mpz_poly_clear(df);
}

/* returns non-zero iff f is square-free in Z[x] */
int
mpz_poly_squarefree_p (mpz_poly_srcptr f)
{
  mpz_poly df;
  mpz_t res;
  int ret;

  mpz_poly_init (df, f->deg);
  mpz_poly_derivative (df, f);
  mpz_init (res);
  mpz_poly_resultant (res, f, df);
  ret = mpz_cmp_ui (res, 0);
  mpz_clear (res);
  mpz_poly_clear (df);
  return ret;
}

/**
 * Quick-and-dirty test if the polynomial f is irreducible over Z.
 * This function is extracted from dlpolyselect.c written by PZ
 *
 * Let p be a prime such that f has a root r modulo p.
 * Search by LLL a small linear combination between 1, r, ..., r^(d-1).
 * If f is not irreducible, then p will be root of a factor of degree <= d-1,
 * which will yield a linear dependency of the same order as the coefficients
 * of f, otherwise if f is irreducible the linear dependency will be of order
 * p^(1/d).
 *
 * \return 0 by default, 1 if the poly is irreducible.
 *
 * this function is without any warranty and at your own risk
 */
int mpz_poly_is_irreducible_z (mpz_poly_srcptr f)
{
  mpz_t p;
  int const d = f->deg;
  ASSERT_ALWAYS(d >= -1 && d < INT_MAX);
  int const dg = d - 1;
  ASSERT_ALWAYS(dg + 2 > 0);
  int i, j, nr;
  mpz_t a, b, det, r, *roots;
  size_t normf;
  int ret = 0; // init
  mat_Z g;
  gmp_randstate_t rstate;

  mpz_init (p);
  gmp_randinit_default(rstate);

  mpz_poly_infinity_norm (p, f);
  normf = mpz_sizeinbase (p, 2);
  /* The following table might be useful to optimize the value of MARGIN:
     degree d    infinity_norm(f)    optimal MARGIN
        3               8                 5
        4               4                 5
  */
#define MARGIN 16
  /* add some margin bits */
  mpz_mul_2exp (p, p, MARGIN);
  mpz_pow_ui (p, p, d);

  roots = (mpz_t*) malloc (d * sizeof (mpz_t));
  for (i = 0; i < d; i++)
    mpz_init (roots[i]);

  do {
    mpz_nextprime (p, p);
    nr = mpz_poly_roots_mpz(roots, f, p, rstate);
    /* If f has no root mod p and degree <= 3, it is irreducible,
       since a degree 2 polynomial can only factor into 1+1 or 2,
       and a degree 3 polynomial can only factor into 1+2 or 3. */
    if (nr == 0 && d <= 3)
      {
        ret = 1;
        goto clear_and_exit;
      }
  } while (nr == 0);

  g.coeff = (mpz_t **) malloc ((dg + 2)*sizeof(mpz_t*));
  g.NumRows = g.NumCols = dg + 1;
  for (i = 0; i <= dg + 1; i ++) {
    g.coeff[i] = (mpz_t *) malloc ((dg + 2)*sizeof(mpz_t));
    for (j = 0; j <= dg + 1; j ++) {
      mpz_init (g.coeff[i][j]);
    }
  }

  mpz_init (det);
  mpz_init_set_ui (a, 1);
  mpz_init_set_ui (b, 1);
  mpz_init_set (r, roots[0]);
  for (i = 0; i <= dg + 1; i ++) {
    for (j = 0; j <= dg + 1; j ++) {
      mpz_set_ui (g.coeff[i][j], 0);
    }
  }

  for (i = 1;  i <= dg + 1; i++) {
    for (j = 1; j <= dg + 1; j++) {
      if (i == 1) {
        if (j == 1) {
          mpz_set (g.coeff[j][i], p);
        }
        else {
          mpz_neg (g.coeff[j][i], r);
          mpz_mul (r, r, roots[0]);
        }
      }
      else
        mpz_set_ui (g.coeff[j][i], i==j);
    }
  }

  LLL (det, g, NULL, a, b);

  for (j = 1; j <= dg + 1; j ++)
    {
      /* the coefficients of vector j are in g.coeff[j][i], 1 <= i <= dg + 1 */
      mpz_abs (a, g.coeff[j][1]);
      for (i = 2; i <= dg + 1; i++)
        if (mpz_cmpabs (g.coeff[j][i], a) > 0)
          mpz_abs (a, g.coeff[j][i]);
      /* now a = max (|g.coeff[j][i]|, 1 <= i <= dg+1) */
      if (j == 1 || mpz_cmpabs (a, b) < 0)
        mpz_set (b, a);
    }
  /* now b is the smallest infinity norm */
  if (mpz_sizeinbase (b, 2) < normf + MARGIN / 2)
    ret = 0;
  else
    ret = 1;

  for (i = 0; i <= dg + 1; i ++) {
    for (j = 0; j <= dg + 1; j ++)
      mpz_clear (g.coeff[i][j]);
    free(g.coeff[i]);
  }
  free (g.coeff);

  mpz_clear (det);
  mpz_clear (a);
  mpz_clear (b);
  mpz_clear (r);
 clear_and_exit:
  for (i = 0; i < d; i++)
    mpz_clear (roots[i]);
  free (roots);

  gmp_randclear(rstate);
  mpz_clear (p);

  return ret;
}


/* factoring polynomials */

void mpz_poly_factor_list_init(mpz_poly_factor_list_ptr l)
{
    memset(l, 0, sizeof(*l));
}

void mpz_poly_factor_list_clear(mpz_poly_factor_list_ptr l)
{
    for(int i = 0 ; i < l->alloc ; i++)
        mpz_poly_clear(l->factors[i]->f);
    free(l->factors);
    memset(l, 0, sizeof(*l));
}

void mpz_poly_factor_list_flush(mpz_poly_factor_list_ptr l)
{
    /* There's a design choice here. We may elect to free everything.
     * Instead, we'll simply mark everything as zero, but keep all
     * allocated space.
     */
    for(int i = 0 ; i < l->alloc ; i++)
        l->factors[i]->f->deg = -1;
    l->size = 0;
}


void mpz_poly_factor_list_prepare_write(mpz_poly_factor_list_ptr l, int index)
{
    if (index >= l->alloc) {
        l->alloc = index + 4 + l->alloc / 4;
        l->factors = (mpz_poly_with_m*) realloc(l->factors, l->alloc * sizeof(mpz_poly_with_m));
        /* We need to set something. A zero polynomial has NULL storage
         * area, so that will do (realloc behaves as needed).  */
        for(int i = l->size ; i < l->alloc ; i++) {
            mpz_poly_init(l->factors[i]->f, -1);
            l->factors[i]->m = 0;
        }
    }
    if (l->size <= index)
        l->size = index + 1;
}

void mpz_poly_factor_list_push(mpz_poly_factor_list_ptr l, mpz_poly_srcptr f, int m)
{
    mpz_poly_factor_list_prepare_write(l, l->size);
    mpz_poly_set(l->factors[l->size - 1]->f, f);
    l->factors[l->size - 1]->m = m;
}

void mpz_poly_factor_list_fprintf(FILE* fp, mpz_poly_factor_list_srcptr l)
{
    for (int i = 0 ; i < l->size ; i++){
        char * res;
        int const rc = mpz_poly_asprintf(&res,l->factors[i]->f);
        ASSERT_ALWAYS(rc >= 0);
        if (i) fprintf(fp, "*");
        fprintf(fp, "(%s)^%d", res, l->factors[i]->m);
        free(res);
    }
    fprintf(fp, "\n");
}

void mpz_poly_factor_list_accumulate(mpz_poly_ptr f, mpz_poly_factor_list_srcptr l)
{
    cxx_mpz_poly T;
    mpz_poly_set_ui(f, 1);
    for (int i = 0 ; i < l->size ; i++){
        mpz_poly_pow_ui(T, l->factors[i]->f, l->factors[i]->m);
        mpz_poly_mul(f, f, T);
    }
}
/* Squarefree factorization */

/* This auxiliary function almost does the sqf. It fills
 * lf->factors[stride*i] (i from 1 to deg(f)) with the factors with
 * multiplicity i in f.  lf->factors[0] is filled with the product whose
 * multiplicity is a multiple of the field characteristic.  returns max
 * multiplicity stored (multiplied by the stride value).
 *
 * (stride has an importance for the recursive call, for p small. E.g. on
 * f=g^p, we get called with g=f^(1/p) and stride=p).
 *
 * We make no effort to check that lf is clean on input, which is to be
 * guaranteed by the caller (e.g. sufficiently many polynomials, all
 * equal to 1 -- or 0, which can easily be identified as something
 * unset).
 *
 * Coefficients of f need not be reduced mod p.
 * Coefficients of all polynomials stored in lf are reduced mod p.
 */
static int mpz_poly_factor_sqf_inner(mpz_poly_factor_list_ptr lf, mpz_poly_srcptr f, int stride, mpz_srcptr p)
{
    int r = 0;

    mpz_poly g, mi, mi1;
    mpz_poly t0,t1, T, tmp;
    mpz_poly_init(g, f->deg);
    mpz_poly_init(mi, f->deg);
    mpz_poly_init(mi1, f->deg);
    mpz_poly_init(t0, f->deg);
    mpz_poly_init(t1, f->deg);
    mpz_poly_init(T, f->deg);
    mpz_poly_init(tmp, f->deg);

    mpz_poly_derivative(t0, f);
    mpz_poly_gcd_mpz(g, f, t0, p);
    mpz_poly_divexact(mi, f, g, p);
    /* mi is f/gcd(f,f') == all repeated prime factors of f whose
     * multiplicity isn't a multiple of the field characteristic.
     */

    mpz_poly_set_xi(T, 0);
    for(int i = 1 ; mi->deg > 0 ; i++) {
        /* note the weird argument ordering */
        mpz_poly_pow_ui_mod_f_mod_mpz(t0, mi, NULL, i, p);
        mpz_poly_divexact(t1, f, t0, p);
        /* t1 = all polynomials in mi taken out from f with multiplicity i */
        mpz_poly_gcd_mpz(mi1, t1, mi, p);
        /* mi1 = almost like mi, but since factors with multiplicity i
         * are no longer in t1, there's absent from mi1 too. Whence
         * mi/mi1 is exactly the product of factors of multiplicity 1.
         */
        mpz_poly_factor_list_prepare_write(lf, i * stride);
        /* Use tmp so that we don't absurdly keep storage within
         * lf->factors */
        mpz_poly_divexact(tmp, mi, mi1, p);
        mpz_poly_set(lf->factors[i * stride]->f, tmp);
        /* multiplicity field still unused at this point */
        mpz_poly_pow_ui_mod_f_mod_mpz(t0, lf->factors[i * stride]->f, NULL, i, p);
        mpz_poly_mul(T, T, t0);
        mpz_poly_mod_mpz(T, T, p, NULL);
        mpz_poly_swap(mi, mi1);
        r = i * stride;
    }

    mpz_poly_factor_list_prepare_write(lf, 0);
    mpz_poly_divexact(lf->factors[0]->f, f, T, p);

    mpz_poly_clear(g);
    mpz_poly_clear(tmp);
    mpz_poly_clear(mi);
    mpz_poly_clear(mi1);
    mpz_poly_clear(t0);
    mpz_poly_clear(t1);
    mpz_poly_clear(T);
    return r;
}

/* Fills lf->factors[i] (i from 1 to deg(f)) with product of the factors
 * with multiplicity i in f, and to 1 if there are none. lf->factors[0]
 * is set to 1.  return the largest multiplicity stored. */
/* Coefficients of f0 need not be reduced mod p.
 * Coefficients of all polynomials stored in lf are reduced mod p.
 */
int mpz_poly_factor_sqf(mpz_poly_factor_list_ptr lf, mpz_poly_srcptr f0,
			mpz_srcptr p)
{
    /* factoring 0 doesn't make sense, really */
    ASSERT(f0->deg >= 0);

    ASSERT_ALWAYS(mpz_cmp_ui(p, 0) > 0);

    /* We'll call mpz_poly_factor_sqf_inner, possibly several times if
     * we are in small characteristic.
     */
    mpz_poly f;
    mpz_poly_init(f, f0->deg);
    mpz_poly_makemonic_mod_mpz(f, f0, p);
    ASSERT(mpz_cmp_ui(mpz_poly_lc(f), 1) == 0);

    int m = 0;
    // coverity[zero_return]
    int const pu = mpz_get_ui(p);  // see below
    /* reset the factor list completely */
    mpz_poly_factor_list_flush(lf);

    for(int stride = 1 ; ; stride *= pu) {
        int const r = mpz_poly_factor_sqf_inner(lf, f, stride, p);
        if (r > m) m = r;
        if (lf->factors[0]->f->deg == 0) {
            // if p is LAAAARGE, then of course we'll never have a linear
            // polynomial out of sqf_inner, thus we'll break early here.
            break;
        }
        /* divide coefficients */
        for(int i = 0 ; i <= lf->factors[0]->f->deg ; i++) {
            if (i % pu == 0) {
                mpz_set(f->_coeff[i / pu], lf->factors[0]->f->_coeff[i]);
            } else {
                ASSERT (mpz_cmp_ui(lf->factors[0]->f->_coeff[i], 0) == 0);
            }
        }
        f->deg = lf->factors[0]->f->deg / pu;
        mpz_poly_set_xi(lf->factors[0]->f, 0);
    }
    /* Now make sure that all factors in the factor list are non-zero */
    for(int i = 0 ; i < lf->size ; i++) {
        if (lf->factors[i]->f->deg < 0) {
            mpz_poly_set_xi(lf->factors[i]->f, 0);
        }
    }
    mpz_poly_clear(f);
    return m;
}




/* This performs distinct degree factorization */
/* Input polynomial must be squarefree -- otherwise repeated factors
 * probably won't show up in the factor list, or maybe at the wrong place
 * as parasites. */
/* Returns max degree of factors found (i.e. if the largest factors we
 * have are two factors of degree 7, we return 7, not 14). */
/* Coefficients of f0 need not be reduced mod p.
 * Coefficients of all polynomials stored in lf are reduced mod p.
 */
static int mpz_poly_factor_ddf_inner(mpz_poly_factor_list_ptr lf, mpz_poly_srcptr f0, mpz_srcptr p, int only_check_irreducible)
{
    mpz_poly g, gmx, x, tmp;
    mpz_poly f;
    mpz_poly_init(f, f0->deg);
    int i;

    /* factoring 0 doesn't make sense, really */
    ASSERT(f0->deg >= 0);

    mpz_poly_makemonic_mod_mpz(f, f0, p);
    ASSERT(mpz_cmp_ui(mpz_poly_lc(f), 1) == 0);

    /* reset the factor list completely */
    mpz_poly_factor_list_flush(lf);

    mpz_poly_init (g, 2 * f->deg - 1);
    mpz_poly_init (gmx, 2 * f->deg - 1);
    mpz_poly_init (x, 1);
    mpz_poly_init (tmp, f->deg);

    mpz_poly_set_xi(x, 1);
    mpz_poly_set_xi(g, 1);

    for (i = 1; i <= f->deg ; ++i) {
        if (2 * i > f->deg) {
            /* Then we know that the remaining f is irreducible.  */
            mpz_poly_factor_list_prepare_write(lf, f->deg);
            for( ; i < f->deg ; i++) {
                /* multiplicity field still unused at this point */
                mpz_poly_set_xi(lf->factors[i]->f, 0);
            }
            /* multiplicity field still unused at this point */
            mpz_poly_swap(lf->factors[f->deg]->f, f);
            break;
        }

        /* g <- g^p mod fp */
        mpz_poly_pow_mod_f_mod_mpz(g, g, f, p, p);

        /* subtract x */
        mpz_poly_sub(gmx, g, x);
        mpz_poly_mod_mpz(gmx, gmx, p, NULL);

        /* lf[i] <- gcd (f, x^(p^i)-x) */
        mpz_poly_factor_list_prepare_write(lf, i);
        /* multiplicity field still unused at this point */

        /* see remark in _sqf regarding the relevance of tmp for storage */
        mpz_poly_gcd_mpz(tmp, f, gmx, p);
        mpz_poly_divexact(f, f, tmp, p);
        mpz_poly_set(lf->factors[i]->f, tmp);

        /* Note for a mere irreducibility test: the length of the loop in
         * the irreducible case would still be deg(f)/2, and the penalty
         * caused by storing factors can be neglected.
         */
        if (only_check_irreducible && lf->factors[i]->f->deg > 0)
            break;

        if (f->deg == 0)
            break;
    }

    mpz_poly_clear (g);
    mpz_poly_clear (x);
    mpz_poly_clear (gmx);
    mpz_poly_clear (tmp);
    mpz_poly_clear (f);

    return i;
}

int mpz_poly_factor_ddf(mpz_poly_factor_list_ptr lf, mpz_poly_srcptr f0,
			mpz_srcptr p)
{
  return mpz_poly_factor_ddf_inner(lf, f0, p, 0);
}

/* Note that this also works for non squarefree polynomials -- the factor
 * list returned by mpz_poly_factor_ddf will be rubbish, but the m ==
 * f->deg test will tell the truth. */
int mpz_poly_is_irreducible(mpz_poly_srcptr f, mpz_srcptr p)
{
    mpz_poly_factor_list lf;
    mpz_poly_factor_list_init(lf);
    int const m = mpz_poly_factor_ddf_inner(lf, f, p, 1);
    mpz_poly_factor_list_clear(lf);
    return m == f->deg;
}

/* Naive factorization of polynomials over GF(2). We assume we're always
 * dealing with polynomials of degree at most 10, so we're beter off
 * simply enumerating potential factors...
 */

/*
 * Add 1 to f. If the constant term is equal to 1, set this term to 0 and
 *  propagate the addition of 1 to the next coefficient, and so on.
 *
 * f: the polynomial on which the addition is computed, the modifications are
 *  made on f.
 */
static void mpz_poly_add_one_in_F2(mpz_poly_ptr f)
{
  ASSERT(f->deg >= 1);

  int i = 0;
  while (mpz_cmp_ui(f->_coeff[i], 1) == 0) {
    mpz_poly_setcoeff_si(f, i, 0);
    i++;
    if (i > f->deg) {
      break;
    }
  }
  mpz_poly_setcoeff_si(f, i, 1);
}

/*
 * Factorize naively a mpz_poly mod 2.
 *
 * Return the number of factors found.
 */
static int mpz_poly_factor2(mpz_poly_factor_list_ptr list, mpz_poly_srcptr f,
    mpz_srcptr p)
{
  ASSERT(mpz_cmp_ui(p, 2) == 0);

  //make a copy of f.
  mpz_poly fcopy;
  mpz_poly_init(fcopy, f->deg);
  mpz_poly_set(fcopy, f);

  //reduce all the coefficient mod p.
  mpz_t coeff;
  mpz_init(coeff);
  for (int i = 0; i <= f->deg; i++) {
    mpz_set(coeff, mpz_poly_coeff_const(f, i));
    mpz_mod(coeff, coeff, p);
    mpz_poly_setcoeff(fcopy, i, coeff);
  }

  //Purge list.
  mpz_poly_factor_list_flush(list);

  //If deg(f) in F2 is less than 1, we have the factor.
  if (fcopy->deg < 1) {
    mpz_clear(coeff);
    mpz_poly_clear(fcopy);
    ASSERT(list->size == 0);
    return list->size;
  } else if (fcopy->deg == 1) {
    mpz_clear(coeff);
    mpz_poly_factor_list_push(list, fcopy, 1);
    mpz_poly_clear(fcopy);
    ASSERT(list->size == 1);
    return list->size;
  }

  if (mpz_poly_is_irreducible(f, p)) {
    //If f is irreducible mod 2, fcopy is the factorisation of f mod 2.
    mpz_poly_factor_list_push(list, fcopy, 1);
  } else {
    //Create the first possible factor.
    mpz_poly tmp;
    mpz_poly_init(tmp, 1);
    mpz_poly_setcoeff_int64(tmp, 1, 1);

    //Enumerate all the possible factor of f mod 2.
    while (tmp->deg <= fcopy->deg) {
      //tmp is a possible factor.
      if (mpz_poly_is_irreducible(tmp, p)) {
        mpz_poly q;
        mpz_poly_init(q, 0);
        mpz_poly r;
        mpz_poly_init(r, 0);
        //Euclidean division of fcopy
        mpz_poly_div_qr_mod_mpz(q, r, fcopy, tmp, p);
        //Power of the possible factor.
        unsigned int m = 0;
        //While fcopy is divisible by tmp.
        while (r->deg == -1) {
          //Increase the power of tmp.
          m++;
          mpz_poly_set(fcopy, q);
          if (fcopy->deg == 0 || fcopy->deg == -1) {
            //No other possible factor.
            break;
          }
          mpz_poly_div_qr_mod_mpz(q, r, fcopy, tmp, p);
        }
        if (m != 0) {
          //Push tmp^m as a factor of f mod 2.
          mpz_poly_factor_list_push(list, tmp, m);
        }
        mpz_poly_clear(q);
        mpz_poly_clear(r);
      }
      //Go to the next possible polynomial in F2.
      mpz_poly_add_one_in_F2(tmp);
    }
    mpz_poly_clear(tmp);
  }

#ifndef NDBEBUG
  //Verify if the factorisation is good.
  mpz_poly_mod_mpz(fcopy, f, p, NULL);

  cxx_mpz_poly fmul;
  mpz_poly_factor_list_accumulate(fmul, list);
  mpz_poly_mod_mpz(fmul, fmul, p, NULL);

  ASSERT(mpz_poly_cmp(fcopy, fmul) == 0);

#endif // NDBEBUG

  mpz_clear(coeff);
  mpz_poly_clear(fcopy);

  return list->size;
}

/*
 * this tries to split between squares and non-squares -- it's the most
 * basic split of course, and the other splits merely randomize on top of
 * this. Note that this building block must be changed for characteristic
 * two
 *
 * returns non-zero if a non-trivial or split is obtained.
 *
 * k is the degree of factors we are looking for.
 *
 * We split in two parts:
 *
 *  - factors whose roots are squares in GF(p^k).
 *  - factors whose roots are non squares in GF(p^k).
 *
 * Note that we do not find the factor X this way; this is to be done by
 * the caller.
 *
 * Obviously, we include some shift, and hope that eventually there is a
 * shift that works. Large characteristic is generally happy with some
 * translation shift. Small characteristic may need more general shifts.
 *
 * Coefficients of f0 need not be reduced mod p.
 * Coefficients of g[0] and g[1] are reduced mod p.
 */
static void mpz_poly_factor_edf_pre(mpz_poly g[2], mpz_poly_srcptr f, int k,
				    mpz_srcptr p)
{
    int nontrivial = 0;
    mpz_poly_set_xi(g[0], 0);
    mpz_poly_set_xi(g[1], 0);

    ASSERT_ALWAYS(mpz_cmp_ui(p, 0) > 0);

    ASSERT_ALWAYS (f->deg > k);

    mpz_poly xplusa;
    mpz_poly_init(xplusa, 1);

    mpz_t half_pk;
    mpz_init(half_pk);
    mpz_pow_ui(half_pk, p, k);
    mpz_fdiv_q_ui(half_pk, half_pk, 2); /* (p^k-1)/2 */

    for(unsigned long a = 0 ; ! nontrivial ; a++) {
        /* we want to iterate on monic polynomials of degree <= k-1. */
        /* In order to bear in mind what happens in large enough
         * characteristic, we'll name these polynomials xplusa, although
         * it does not have to be x+a (and it can't be restricted to only
         * x+a if the characteristic is small -- that does not give
         * enough legroom).
         */
        if (mpz_fits_ulong_p(p)) {
            // coverity[zero_return]
            unsigned long const pz = mpz_get_ui(p);
            if (a == 0) {
                /* special case, really */
                mpz_poly_set_xi(xplusa, 1);
            } else {
                /* write a in base p, and add 1 */
                int i = 0;
                for(unsigned long tmp = a ; tmp ; i++, tmp /= pz) {
                    mpz_poly_setcoeff_ui(xplusa, i, tmp % pz);
                }
                mpz_poly_setcoeff_ui(xplusa, i, 1);
            }
        } else {
            /* take the polynomial x+a */
            mpz_poly_set_xi(xplusa, 1);
            mpz_poly_setcoeff_ui(xplusa, 0, a);
        }

        mpz_poly_pow_mod_f_mod_mpz(g[0], xplusa, f, half_pk, p);

        mpz_poly_add_ui(g[1], g[0], 1);     /* (x+a)^((p^k-1)/2) + 1 */
        mpz_poly_sub_ui(g[0], g[0], 1);     /* (x+a)^((p^k-1)/2) - 1 */

        mpz_poly_mod_mpz(g[0], g[0], p, NULL);
        mpz_poly_mod_mpz(g[1], g[1], p, NULL);

        mpz_poly_gcd_mpz(g[0], g[0], f, p);
        mpz_poly_gcd_mpz(g[1], g[1], f, p);

        if (g[0]->deg + g[1]->deg < f->deg) {
            /* oh, we're lucky. x+a is a factor ! */
            int const s = g[0]->deg > g[1]->deg;
            /* multiply g[s] by (x+a) */
            mpz_poly_mul_mod_f_mod_mpz(g[s], g[s], xplusa, f, p, NULL, NULL);
        }
        ASSERT(g[0]->deg + g[1]->deg == f->deg);
        ASSERT(g[0]->deg % k == 0);
        ASSERT(g[1]->deg % k == 0);

        nontrivial += g[0]->deg != 0 && g[0]->deg != f->deg;
        nontrivial += g[1]->deg != 0 && g[1]->deg != f->deg;
    }
    mpz_clear(half_pk);
    mpz_poly_clear(xplusa);
}

/* This factors f, and for each factor q found, store q in lf.
 * Return the number of distinct factors found. */
/* Coefficients of f need not be reduced mod p.
 * Coefficients of all polynomials stored in lf are reduced mod p.
 */
static int mpz_poly_factor_edf_inner(mpz_poly_factor_list_ptr lf, mpz_poly_srcptr f, int k, mpz_srcptr p, gmp_randstate_t rstate)
{
    if (f->deg == k) {
        mpz_poly_factor_list_push(lf, f, 1);
        return 1;
    }
    if (f->deg == 0) {
        return 0;
    }

    mpz_poly h[2];

    mpz_poly_init(h[0], f->deg);
    mpz_poly_init(h[1], f->deg);

    mpz_poly_factor_edf_pre(h, f, k, p);

    int n = 0;

    n += mpz_poly_factor_edf_inner(lf, h[0], k, p, rstate);
    mpz_poly_clear(h[0]);

    n += mpz_poly_factor_edf_inner(lf, h[1], k, p, rstate);
    mpz_poly_clear(h[1]);

    return n;
}

// returns f0->deg / d
/* Coefficients of f need not be reduced mod p.
 * Coefficients of all polynomials stored in lf are reduced mod p.
 */
int mpz_poly_factor_edf(mpz_poly_factor_list_ptr lf, mpz_poly_srcptr f, int k, mpz_srcptr p, gmp_randstate_t rstate)
{
    mpz_poly_factor_list_flush(lf);

    if (mpz_cmp_ui(p, 2) == 0) {
        /* we need some other code for edf. Currently we have very naive
         * code, but that's good enough for small degree. */
        return mpz_poly_factor2(lf, f, p);
    }

    int const v = mpz_poly_valuation(f);
    if (v) {
        /* Since our input is square-free, then we expect v==1.
         * Furthermore, k prescribes the extension field where the
         * expected roots live, thus for 0 it should really be 1. */
        ASSERT_ALWAYS(v == 1 && k == 1);
        mpz_poly_factor_list_prepare_write(lf, lf->size);
        mpz_poly_set_xi(lf->factors[lf->size-1]->f, 1);

        mpz_poly f1;
        mpz_poly_init(f1, f->deg - 1);
        mpz_poly_div_xi(f1, f, v);
        int const n = 1 + mpz_poly_factor_edf_inner(lf, f1, k, p, rstate);
        mpz_poly_clear(f1);
        return n;
    }

    int const ret = mpz_poly_factor_edf_inner(lf, f, k, p, rstate);
    return ret;
}

typedef int (*sortfunc_t) (const void *, const void *);

static int mpz_poly_with_m_cmp(
        const mpz_poly_with_m * a,
        const mpz_poly_with_m * b)
{
    int const r = mpz_poly_cmp((*a)->f, (*b)->f);
    if (r) return r;
    return ((*a)->m > (*b)->m) - ((*b)->m > (*a)->m);
}


/* putting it all together */
/* Coefficients of f need not be reduced mod p.
 * Coefficients of all polynomials stored in lf are reduced mod p.
 */
int mpz_poly_factor(mpz_poly_factor_list lf, mpz_poly_srcptr f, mpz_srcptr p, gmp_randstate_t rstate)
{
    mpz_poly_factor_list sqfs, ddfs, edfs;
    mpz_poly_factor_list_init(sqfs);
    mpz_poly_factor_list_init(ddfs);
    mpz_poly_factor_list_init(edfs);

    mpz_poly_factor_list_flush(lf);

    int const maxmult = mpz_poly_factor_sqf (sqfs, f, p);
    for(int m = 1 ; m <= maxmult ; m++) {
        ASSERT_ALWAYS(sqfs->factors[m]->f->deg >= 0);
        if (sqfs->factors[m]->f->deg == 0) continue;
        int const maxdeg = mpz_poly_factor_ddf(ddfs, sqfs->factors[m]->f, p);
        for(int k = 1 ; k <= maxdeg ; k++) {
            ASSERT_ALWAYS(ddfs->factors[k]->f->deg >= 0);
            if(ddfs->factors[k]->f->deg == 0) continue;
            mpz_poly_factor_edf(edfs, ddfs->factors[k]->f, k, p, rstate);
            for(int j = 0 ; j < edfs->size ; j++) {
                /* register this factor, with multiplicity m */
                /* cheat a bit... */
                mpz_poly_factor_list_prepare_write(lf, lf->size);
                mpz_poly_swap(lf->factors[lf->size-1]->f, edfs->factors[j]->f);
                mpz_poly_makemonic_mod_mpz(lf->factors[lf->size-1]->f, lf->factors[lf->size-1]->f, p);
                lf->factors[lf->size-1]->m = m;
            }
        }
    }
    mpz_poly_factor_list_clear(edfs);
    mpz_poly_factor_list_clear(ddfs);
    mpz_poly_factor_list_clear(sqfs);

    /* sort factors by degree and lexicographically */
    qsort(lf->factors, lf->size, sizeof(mpz_poly_with_m), (sortfunc_t) &mpz_poly_with_m_cmp);

    return lf->size;
}

std::vector<std::pair<cxx_mpz_poly, int>> mpz_poly_factor(mpz_poly_srcptr f, mpz_srcptr p, gmp_randstate_t rstate)
{
    mpz_poly_factor_list lf;
    mpz_poly_factor_list_init(lf);
    mpz_poly_factor(lf, f, p, rstate);
    std::vector<std::pair<cxx_mpz_poly, int>> res;
    for(int i = 0 ; i < lf->size ; i++) {
        res.emplace_back(lf->factors[i]->f, lf->factors[i]->m);
    }
    mpz_poly_factor_list_clear(lf);
    return res;
}

void mpz_poly_factor_list_set(mpz_poly_factor_list_ptr lf, std::vector<std::pair<cxx_mpz_poly, int>> const & xlf)
{
    mpz_poly_factor_list_flush(lf);
    for(auto const & fm : xlf)
        mpz_poly_factor_list_push(lf, fm.first, fm.second);
}

int mpz_poly_number_of_real_roots(mpz_poly_srcptr f)
{
    /* This is coded in usp.c, with an interface pretty different from
     * what we have here.
     *
     * 0.0 in usp.c means: find a bound by yourself.
     */
    return mpz_poly_number_of_real_roots_extra(f, 0.0, NULL);
}

/* return the product of P lf[a:b].
 * Store in dst[a:b] the coproducts, defined by coproduct[i] = P / lf[i].
 */

static cxx_mpz_poly coproduct_tree(std::vector<cxx_mpz_poly>& dst, std::vector<std::pair<cxx_mpz_poly, int>> const &lf, mpz_srcptr modulus, mpz_srcptr invm, size_t a, size_t b, bool terminal = false)
{
    ASSERT_ALWAYS(b >= a);
    if (b - a == 0) {
        return 1;
    } else if (b - a == 1) {
        dst[a] = 1;
        return lf[a].first;
    }
    size_t const c = (a + b) / 2;
    cxx_mpz_poly Pleft = coproduct_tree(dst, lf, modulus, invm, a, c);
    cxx_mpz_poly Pright = coproduct_tree(dst, lf, modulus, invm, c, b);
    for(size_t i = a ; i < c ; i++) {
        mpz_poly_mul(dst[i], dst[i], Pright);
        if (modulus)
            mpz_poly_mod_mpz(dst[i], dst[i], modulus, invm);
    }
    for(size_t i = c ; i < b ; i++) {
        mpz_poly_mul(dst[i], dst[i], Pleft);
        if (modulus)
            mpz_poly_mod_mpz(dst[i], dst[i], modulus, invm);
    }
    if (terminal)
        return 1;
    cxx_mpz_poly P;
    mpz_poly_mul(P, Pleft, Pright);
    if (modulus)
        mpz_poly_mod_mpz(P, P, modulus, invm);
    return P;
}

static std::vector<cxx_mpz_poly> coproduct_tree(std::vector<std::pair<cxx_mpz_poly, int>> const &lf, mpz_srcptr modulus = NULL, mpz_srcptr invm = NULL)
{
    std::vector<cxx_mpz_poly>
    dst(lf.size());
    coproduct_tree(dst, lf, modulus, invm, 0, lf.size(), true);
    return dst;
}

static cxx_mpz_poly prod(std::vector<std::pair<cxx_mpz_poly, int>> const &lf, mpz_srcptr modulus, mpz_srcptr invm, size_t a, size_t b)
{
    ASSERT_ALWAYS(b >= a);
    if (b - a == 0) {
        return 1;
    } else if (b - a == 1) {
        return lf[a].first;
    }
    size_t const c = (a + b) / 2;
    cxx_mpz_poly Pleft  = prod(lf, modulus, invm, a, c);
    cxx_mpz_poly Pright = prod(lf, modulus, invm, c, b);
    cxx_mpz_poly P;
    mpz_poly_mul(P, Pleft, Pright);
    if (modulus)
        mpz_poly_mod_mpz(P, P, modulus, invm);
    return P;
}
cxx_mpz_poly prod(std::vector<std::pair<cxx_mpz_poly, int>> const &lf, mpz_srcptr modulus, mpz_srcptr invm)
{
    return prod(lf, modulus, invm, 0, lf.size());
}


static int mpz_poly_factor_list_lift(std::vector<std::pair<cxx_mpz_poly, int>> &lf, mpz_poly_srcptr f, mpz_srcptr ell, mpz_srcptr ell2)
{
    {
        /* do a few sanity checks */
        cxx_mpz ell_ell;
        mpz_mul(ell_ell, ell, ell);
        ASSERT_ALWAYS(mpz_cmp(ell_ell, ell2) >= 0);

        for(auto const & fm : lf) {
            if (fm.second != 1) {
                fprintf(stderr, "Ramified ell not supported\n");
                exit(EXIT_FAILURE);
            }
        }
    }

    auto coprod = coproduct_tree(lf, ell);
    cxx_mpz_poly f1 = prod(lf, ell2);
    mpz_poly_sub_mod_mpz(f1, f, f1, ell2);
    mpz_poly_divexact_mpz(f1, f1, ell);
    
    /* we have f = prod(fi) + ell * f1 mod ell2 */

    /* Lift all factors. Take g0 h0 unitary, g1 h1 of lesser
     * degree.
     * want (g0+ell*g1) * (h0 + ell*h1) = f
     *    g1 * h0 + h1 * g0 = f1 = (f - g0 * h0) / ell
     *
     * say a*g0 + b*h0 = 1
     *
     *    a*f1 = a*g1*h0+a*h1*g0 = h1 mod h0
     *    b*f1 = b*g1*h0+b*h1*g0 = g1 mod g0
     *
     * since deg(g1) < deg(g0), we deduce g1 = b * f1 mod g0
     *
     */

    for(size_t i = 0 ; i < lf.size() ; i++) {
        cxx_mpz_poly g1, d, a, b;

        mpz_poly_ptr g = lf[i].first;

        mpz_poly_srcptr g0 = g;   /* alias */

        ASSERT_ALWAYS(mpz_cmp_ui(mpz_poly_lc(g), 1) == 0);

        /* compute h0 = product of other factors */
        cxx_mpz_poly h0 = coprod[i];

        /* say a*g0 + b*h0 = 1 */
        mpz_poly_xgcd_mpz(d, g0, h0, a, b, ell);
        ASSERT_ALWAYS(d->deg == 0);
        ASSERT_ALWAYS(mpz_cmp_ui(d->_coeff[0], 1) == 0);

        /* g1 is b*f1 mod g0 */
        mpz_poly_mul_mod_f_mod_mpz(g1, f1, b, g0, ell, NULL, NULL);

        /* now update g */
        mpz_poly_mul_mpz(g1, g1, ell);
        mpz_poly_add(g, g, g1);

    }

    return 1;
}


std::vector<std::pair<cxx_mpz_poly, int>> 
mpz_poly_factor_and_lift_padically(mpz_poly_srcptr f, mpz_srcptr ell, int prec, gmp_randstate_t rstate)
{
    // this is a false positive
    // coverity[exception_thrown]
    ASSERT_ALWAYS(mpz_cmp_ui(mpz_poly_lc(f), 1) == 0);

    auto xfac = mpz_poly_factor(f, ell, rstate);

    std::vector<int> precs;
    for(int p = prec ; p != 1 ; p -= p/2)
        precs.push_back(p);

    int k = 1;
    cxx_mpz ell_k_minus_1 = 1;  /* always ell^(k-1) */
    cxx_mpz ell_k = ell;        /* always ell^k */

    for(size_t i = precs.size() ; i-- ; ) {
        cxx_mpz ell_next;
        int const p = precs[i];
        if (p == 2 * k) {
            mpz_mul(ell_next, ell_k, ell_k);
            mpz_mul(ell_k_minus_1, ell_k, ell_k_minus_1);
        } else if (p == 2 * k - 1) {
            mpz_mul(ell_next, ell_k, ell_k_minus_1);
            mpz_mul(ell_k_minus_1, ell_k_minus_1, ell_k_minus_1);
        } else {
            ASSERT_ALWAYS(0);
        }
        mpz_poly_factor_list_lift(xfac, f, ell_k, ell_next);
        mpz_swap(ell_next, ell_k);
        k = p;
    }

    return xfac;
}

int mpz_poly_factor_and_lift_padically(mpz_poly_factor_list_ptr fac, mpz_poly_srcptr f, mpz_srcptr ell, int prec, gmp_randstate_t rstate)
{
    mpz_poly_factor_list_set(fac, mpz_poly_factor_and_lift_padically(f, ell, prec, rstate));

    return 1;
}

std::string cxx_mpz_poly::print_poly(std::string const& var) const
{
    std::ostringstream os;
    if (x->deg < 0) os << "0";
    for(int i = 0 ; i <= x->deg ; i++) {
        int const r = mpz_cmp_ui(x->_coeff[i], 0);
        if (r == 0) continue;
        if (r > 0 && os.str().size())
            os << "+";
        if (i == 0) {
            os << x->_coeff[i];
        } else {
            if (mpz_cmp_ui(x->_coeff[i], -1) == 0) {
                os << "-";
            } else if (mpz_cmp_ui(x->_coeff[i], 1) != 0) {
                os << x->_coeff[i] << "*";
            }
            os << var;
            if (i > 1) os << "^" << i;
        }

    }
    return os.str();
}

/* functions for Joux--Lercier and Generalized Joux--Lercier */
/**
 * \brief set the (mpz_t) coefficients of f from ::counter
 * \param[out] f               polynomial
 * \param[out] max_abs_coeffs  largest absolute value of coefficients of f
 * \param[out] next_counter    the next counter to try after the present one, larger than counter+1 sometimes
 * \param[in]  counter         counter storing the coefficients of f
 * \param[in]  bound           max absolute value of coefficients of f
 *
 * \return 1 if the poly is valid (content = 1, not a duplicate, and +/-1 is not a root)
 *           (in fact the value returned is != 0) and in this case,
 *           max_abs_coeffs is set to the largest absolute value of the coefficients of f
 * \return 0 if the poly corresponding to the counter is a duplicate, and in that case,
 *           max_abs_coeffs is set to an error_code (poly duplicate, +/- 1 root, content != 1...)
 *
 * Given ::counter, compute the coefficients of ::f.
 * Assume that the leading coefficient of f is > 0, the next one is >= 0, and the last one is not 0
 * 1 <= f[deg] <= bound
 * 0 <= f[deg-1] <= bound
 * -bound <= f[i] <= bound for 0 < i < deg-1
 * no other test is made: you need to check after if the poly is square-free, irreducible, etc.
 */
int mpz_poly_setcoeffs_counter(mpz_poly_ptr f, int* max_abs_coeffs, unsigned long *next_counter, int deg, unsigned long counter, unsigned int bound){
    unsigned int i;
    unsigned long idx = counter;
    int j;
    int *fint, ok = 1;
    //unsigned long idx_next_poly_ok = idx;
    int error_code = 0; // because I want to know what is the pb
#define POLY_EQUIV_INV_X -1 // the poly is the same as (+/-)f(1/x)
#define POLY_EQUIV_MINUS_X -2 // the poly is the same as (+/-)f(-x)
#define POLY_EQUIV_MINUS_COEFFS -3
#define POLY_ROOT_ONE -4
#define POLY_ROOT_MINUS_ONE -5
#define POLY_CONTENT -6

    fint = (int *) malloc ((deg + 1)*sizeof(int));
    // by default the next counter is counter+1
    *next_counter = counter+1;

    /* compute polynomial f and fint of index idx */
    /* assume that f was already initialized with mpz_poly_init(f, deg) */
    f->deg = deg;

    /* we take 1 <= f[deg] <= bound */
    fint[deg] = 1 + (idx % bound);
    idx = idx / bound;
    /* we take 0 <= f[deg-1] <= bound */
    fint[deg-1] = idx % (bound + 1);
    idx = idx / (bound + 1);
    for (i = deg-2; i > 0; i --)
      {
	/* we take -bound <= f[i] <= bound */
	fint[i] = (idx % (2 * bound + 1)) - bound;
        idx = idx / (2 * bound + 1);
    }

    /* we take -bound <= f[0] <= bound, f[0] <> 0,
       which makes 2*bound possible values */
    ASSERT(idx < 2 * bound);
    fint[0] = (idx < bound) ? idx - bound : idx - (bound - 1);

    /* since f and the reversed polynomial are equivalent, we can assume
       |f[deg]| < |f[0]| or (|f[deg]| = |f[0]| and |f[deg-1]| < |f[1]|) or ... */

    /* other point of view
    ok = 1;
    j = 0;
    while ((abs(fint[deg-j]) == abs(fint[j])) && (2*j < deg)){
      j++;
    }
    ok = ((j*2 >= deg) || (abs(fint[deg-j]) < abs(fint[j])));
    */
    ok = 1;
    /* out of the 85176 raw polynomials of degree 4 for bound=6,
       the following test discards 41106, i.e., about 48% */
    for (int i = 0; 2 * i < deg; i++)
      {
        if (abs(fint[deg-i]) != abs(fint[i]))
          {
            /* we want |f[deg-i]| < |f[i]| */
            ok = abs(fint[deg-i]) < abs(fint[i]);
            break;
          }
      }
    if(!ok){
      error_code = POLY_EQUIV_INV_X; // the poly is an equivalent to (+/-)x^d*f(1/x)
    }
    if(abs(fint[deg]) >= abs(fint[0]) && (bound > 1)){
      // next valid poly: the next one is an increment of the leading coefficient.
      // but either leading coeff  = |constant coeff|, and incrementing by one will lead to
      // leading coeff > |constant coeff|, and this is not a valid poly,
      // or we already are in the case:
      // leading coeff > |constant coeff|. In both cases,
      // since the leading coefficient is > 0, it means:
      // set the leading coeff to 1 and increment the next coefficient.
      *next_counter = counter - (counter % bound) + bound;
      // then, what if f[0] = +/- 1?
      if(abs(fint[0]) == 1){
	// means that setting ld=1 might not be enough: what if f[d-1] > |f[1]| now ?
	// in that case, counter++ is not enough because f[d]=1 is the only possibility,
	// so the next counter we are looking for is with f[d-1]++
	if(abs(fint[deg-1]+1) > abs(fint[1])){
	  unsigned long mod_j, mod_k;
	  // setting ld=1 then incrementing the second high deg coeff is not enough
	  idx = *next_counter;
	  // set the second high deg coeff to 0
	  *next_counter = idx - (idx % (bound*(bound+1))) + (idx % bound);
	  // and increment the third high deg coeff
	  *next_counter += bound*(bound+1);
	  j = 2;
	  mod_j = bound*(bound+1)*(2*bound+1);
	  mod_k = mod_j*(2*bound+1);
	  while ((deg-j > j) && (fint[j-1] == 0)) {
	    //setting the deg-j+1 coeff to 0 and incrementing the next deg-j coeff migh not be enough
	    if (abs(fint[deg-j]+1) > abs(fint[j])){
	      if ((fint[deg-j]+1) < fint[j]){// negative values
		//set fint[deg-j] to fint[j]
		idx = *next_counter;
		*next_counter = idx - (idx % mod_j) + (-abs(fint[j])+bound)*mod_j;
	      }else{//(fint[deg-j]+1) is too large anyway: set it to its minimal value which is -|fint[j]| and do fint[d-j-1]++
		// set fint[deg-j] to -|fint[j]| and
		// fint[deg-j-1]++
		idx = *next_counter;
		*next_counter = idx - (idx % mod_j) + (-abs(fint[j])+bound)*mod_j + mod_k;
	      }
	    }
	    j++;
	    mod_j = mod_k;
	    mod_k *= (2*bound+1);
	  }// end while
	}
      }
    }// end of the computation of the next valid non-duplicate counter

    /* Since f(x) is equivalent to (-1)^deg*f(-x), if f[deg-1] = 0, then the
       largest i = deg-3, deg-5, ..., such that f[i] <> 0 should have f[i] > 0.
       Out of the 44070 remaining polynomials for degree 4 and bound = 6, this test
       discards 3276, i.e., about 7.4% */
    if (ok && fint[deg-1] == 0)
      {
        for (int i = deg - 3; i >= 0; i -= 2)
          {
            if (fint[i])
              {
                ok = fint[i] > 0;
                break;
              }
          }
      }
    if((!ok) && (error_code == 0)){
      error_code = POLY_EQUIV_MINUS_X; // the poly is an equivalent to (-1)^deg*f(-x)
    }

    /* If |f[i]| = |f[deg-i]| for all i, then [f[deg], f[deg-1], ..., f[1], f[0]]
       is equivalent to [s*f[0], s*t*f[1], s*t^2*f[2], ...], where
       s = sign(f[0]), and s*t^i is the sign of f[i] where i is the smallest
       odd index > 0 such that f[i] <> 0.
       Out of the 40794 remaining polynomials for degree 4 and bound = 6, this test
       discards 468, i.e., about 1.1% */
    if (ok && fint[deg] == abs(fint[0])) /* f[deg] > 0 */
      {
        int s = (fint[0] > 0) ? 1 : -1, t = 0, i;
        for (i = 1; i <= deg; i++)
          {
            if (2 * i < deg && abs(fint[deg-i]) != abs(fint[i]))
              break;
            if (t == 0 && fint[i] != 0 && (i & 1))
              t = (fint[i] > 0) ? s : -s;
          }
        if (2 * i >= deg) /* |f[i]| = |f[deg-i]| for all i */
          {
            /* if t=0, then all odd coefficients are zero, but since
               |f[deg-i]| = |f[i]| this can only occur for deg even, but then
               we can set t to 1, since t only affects the odd coefficients */
            if (t == 0)
              t = 1;
            for (i = 0; i <= deg; i++)
              {
                if (fint[deg-i] != s * fint[i])
                  {
                    ok = fint[deg-i] > s * fint[i];
                    break;
                  }
                s = s * t;
              }
          }
      }
    if((!ok) && (error_code == 0)){
      error_code = POLY_EQUIV_MINUS_COEFFS;
    }

    /* Out of the 40326 remaining polynomials for degree 4 and bound = 6, this test
       discards 3480, i.e., about 8.6% */
    if (ok){
      /* check if +-1 is a root of f (very common): compute the sum of the coefficients, and the alterned sum: it should be != 0 */
      // evaluating at 1 means sum the coefficients
      int sum_even_coeffs = 0;
      int sum_odd_coeffs = 0;
      for(j=0; j<=deg; j += 2){
	sum_even_coeffs += fint[j];
      }
      for(j=1; j<=deg; j += 2){
	sum_odd_coeffs += fint[j];
      }
      ok = (sum_even_coeffs + sum_odd_coeffs) != 0;
      if (!ok){
	error_code = POLY_ROOT_ONE;
      }else{// eval at -1: alterning sum of coefficients
	ok = (sum_even_coeffs - sum_odd_coeffs) != 0;
	if (!ok){
	  error_code = POLY_ROOT_MINUS_ONE;
	}
      }
    }

    /* set mpz_poly */
    f->deg = deg;
    for (j = 0; j <= deg; j ++)
      mpz_set_si (f->_coeff[j], fint[j]);

    /* Out of the 36846 remaining polynomials for degree 4 and bound = 6, this test
       discards 1640, i.e., about 4.5% */
    if (ok){
      /* content test */
      mpz_t content;
      mpz_init (content);
      mpz_poly_content (content, f);
      ok = mpz_cmp_ui (content, 1) == 0; /* duplicate with f/t */
      if (ok == 0){
	error_code = POLY_CONTENT;
      }
      mpz_clear (content);
    }

    // compute the max absolute value of coefficients,
    // usefull for computing the lognorm after
    if(ok){
      *max_abs_coeffs = fint[0]; // this is positive anyway
      for(j=0; j <= deg; j++){
	if ((fint[j] < 0) && (*max_abs_coeffs < -fint[j])){
	  *max_abs_coeffs = -fint[j];
	}else{// fint[i] >= 0
	  if (*max_abs_coeffs < fint[j]){
	    *max_abs_coeffs = fint[j];
	  }
	}
      }
    }else{
      *max_abs_coeffs = error_code;
    }

    free(fint);
    return ok;

#undef POLY_EQUIV_INV_X
#undef POLY_EQUIV_MINUS_X
#undef POLY_EQUIV_MINUS_COEFFS
#undef POLY_ROOT_ONE
#undef POLY_ROOT_MINUS_ONE
#undef POLY_CONTENT
}

/**
 return the total number of polys f that satisfy:
 deg(f) = deg exactly (leading coefficient != 0)
 |f_i| <= bound: the coefficients are bounded by bound
 f_deg > 0: leading coeff strictly positive
 f_{deg-1} > 0
 f_0 != 0: constant coeff non-zero

This corresponds to the number of polynomials that can be enumerated with the function
mpz_poly_setcoeffs_counter
*/
unsigned long mpz_poly_cardinality(int deg, unsigned int bound){
  /* we take 1 <= f[d] <= bound */
  /* we take 0 <= f[d-1] <= bound */
  /* we take -bound <= f[i] <= bound for d-2 >= i > 0 */
  /* we take -bound <= f[0] < bound, f[0] <> 0,
     which makes 2*bound possible values */
  unsigned long number_polys=0;
  int i;
  if(deg >= 3){
    number_polys = bound*(bound+1);
    for (i = deg-2; i > 0; i --){
      number_polys *= 2*bound + 1;
    }
    number_polys *= 2*bound;
  }
  return number_polys;
}

/**
 * return the counter in basis ::bound corresponding to f
 *
 */
unsigned long mpz_poly_getcounter(mpz_poly_ptr f, unsigned int bound){
  unsigned int counter;
  int i;
  // leading coeff: 1 <= f->_coeff[deg] <= bound
  counter = mpz_get_ui(f->_coeff[f->deg]);
  counter *= bound;
  // next leading coeff: 0 <= f->_coeff[deg-1] <= bound
  counter += mpz_get_ui(f->_coeff[f->deg -1]);
  counter *= (bound+1);
  // next coeffs: -bound <= f->_coeff[i] <= bound
  for(i=f->deg-2; i > 0; i--){
    counter += mpz_get_si(f->_coeff[i]) + bound;
    counter *= 2*bound + 1;
  }
  if(mpz_sgn(f->_coeff[0]) < 0){
    counter += mpz_get_si(f->_coeff[0]) + bound;
  }else{// f->_coeff[0] > 0
    counter += mpz_get_ui(f->_coeff[0]) + bound - 1;
  }
  return counter;
}

void  mpz_poly_setcoeffs_counter_print_error_code(int error_code){
  switch(error_code){
  case -1: printf("-1: f <-> +/- x^d f(1/x) \n"); break;
  case -2: printf("-2: f <-> +/- f(-x) \n"); break;
  case -3: printf("-3: f <-> another one with permuted/sign coeffs\n"); break;
  case -4: printf("-4: f(1) = 0\n"); break;
  case -5: printf("-5: f(-1) = 0\n"); break;
  case -6: printf("-6: content(f) > 1\n"); break;
  default: printf(" 0: undetermined error.\n");
  }
}


struct mpz_poly_parser_traits {
    std::string x;
    mpz_poly_parser_traits(std::string const & x)
        : x(x)
    {}
    struct parse_error : public std::exception {};
    struct unexpected_literal : public parse_error {
        std::string msg;
        unexpected_literal(std::string const & v)
            : msg(std::string("unexpected literal " + v))
        {}
        const char *what() const noexcept override {
            return msg.c_str();
        }
    };
    static constexpr const int accept_literals = 1;
    typedef cxx_mpz_poly type;
    void add(cxx_mpz_poly & c, cxx_mpz_poly const & a, cxx_mpz_poly const & b) {
        mpz_poly_add(c, a, b);
    }
    void sub(cxx_mpz_poly & c, cxx_mpz_poly const & a, cxx_mpz_poly const & b) {
        mpz_poly_sub(c, a, b);
    }
    void neg(cxx_mpz_poly & c, cxx_mpz_poly const & a) {
        mpz_poly_neg(c, a);
    }
    void mul(cxx_mpz_poly & c, cxx_mpz_poly const & a, cxx_mpz_poly const & b) {
        mpz_poly_mul(c, a, b);
    }
    void pow_ui(cxx_mpz_poly & c, cxx_mpz_poly const & a, unsigned long e) {
        mpz_poly_pow_ui(c, a, e);
    }
    void swap(cxx_mpz_poly & a, cxx_mpz_poly & b) {
        mpz_poly_swap(a, b);
    }
    void set_mpz(cxx_mpz_poly & a, cxx_mpz const & z) {
        mpz_poly_set_mpz(a, z);
    }
    void set_literal_power(cxx_mpz_poly & a, std::string const & v, unsigned long e) {
        if (v == x)
            mpz_poly_set_xi(a, e);
        else
            throw unexpected_literal(v);
    }
};

std::istream& operator>>(std::istream& in, cxx_mpz_poly::named_proxy<cxx_mpz_poly &> F)
{
    std::string line;
    for(;;in.get()) {
        int const c = in.peek();
        if (in.eof() || !isspace(c)) break;
    }
    if (!getline(in, line)) return in;
    std::istringstream is(line);

    typedef cado_expression_parser<mpz_poly_parser_traits> poly_parser;
    poly_parser P(F.x);
    P.tokenize(is);

    try {
        F.c = P.parse();
    } catch (mpz_poly_parser_traits::parse_error const & p) {
        in.setstate(std::ios_base::failbit);
        return in;
    } catch (poly_parser::parse_error const & p) {
        in.setstate(std::ios_base::failbit);
        return in;
    }

    return in;
}

std::ostream& operator<<(std::ostream& o, cxx_mpz_poly::named_proxy<cxx_mpz_poly const &> F)
{
    return o << F.c.print_poly(std::string(F.x));
}

std::ostream& operator<<(std::ostream& os, mpz_poly_coeff_list const & P) {
    if (P.P.degree() < 0)
        return os << "0";
    for(int i = 0 ; i <= P.P.degree() ; i++) {
        if (i) os << P.sep;
        os << P.P->_coeff[i];
    }
    return os;
}


int mpz_poly_set_from_expression(mpz_poly_ptr f, const char * value)
{
    cxx_mpz_poly tmp;
    if (!(std::istringstream(value) >> tmp)) {
        return 0;
    }
    mpz_poly_set(f, tmp);
    return 1;
}

/* Pseudo-reduce a plain polynomial p modulo a non-monic polynomial F.
   The result is of type mpz_polymodF P, and satisfies:
   P->p = lc(F)^P->v * p mod F.

   */
void mpz_poly_reducemodF(mpz_polymodF_ptr P, mpz_poly_srcptr p, mpz_poly_srcptr F)
{
    mpz_poly_notparallel_info().mpz_poly_reducemodF(P, p, F);
}

template<typename inf>
void mpz_poly_parallel_interface<inf>::mpz_poly_reducemodF(mpz_polymodF_ptr P, mpz_poly_srcptr p, mpz_poly_srcptr F) const
{
  int v = 0;

  ASSERT_ALWAYS(P->p != p);

  mpz_poly_set(P->p, p);
  P->v = 0;

  if (p->deg < F->deg)
    return;

  const int d = F->deg;

  while (P->p->deg >= d) {
    const int k = P->p->deg;
    int i;

    /* We compute F[d]*p - p[k]*F. In case F[d] divides p[k], we can simply
       compute p - p[k]/F[d]*F. However this will happen rarely with
       Kleinjung's polynomial selection, since lc(F) is large. */

    /* FIXME: in msieve, Jason Papadopoulos reduces by F[d]^d*F(x/F[d])
       instead of F(x). This might avoid one of the for-loops below. */

    // temporary hack: account for the possibility that we're indeed
    // using f_hat instead of f.
    if (mpz_cmp_ui(F->_coeff[d], 1) != 0) {
      v++; /* we consider p/F[d]^v */
#ifdef HAVE_OPENMP
#pragma omp parallel for if (!std::is_same<inf, mpz_poly_notparallel_info>::value)
#endif
      for (i = 0; i < k; ++i)
        mpz_mul (P->p->_coeff[i], P->p->_coeff[i], F->_coeff[d]);
    }

#ifdef HAVE_OPENMP
#pragma omp parallel for if (!std::is_same<inf, mpz_poly_notparallel_info>::value)
#endif
    for (i = 0; i < d; ++i)
      mpz_submul (P->p->_coeff[k-d+i], P->p->_coeff[k], F->_coeff[i]);

    mpz_poly_cleandeg (P->p, k-1);
  }

  P->v = v;
}

/* Set Q=P1*P2 (mod F). Warning: Q might equal P1 (or P2). */
void mpz_polymodF_mul (mpz_polymodF_ptr Q,
        mpz_polymodF_srcptr P1, mpz_polymodF_srcptr P2,
        mpz_poly_srcptr F)
{
    mpz_poly_notparallel_info().mpz_polymodF_mul (Q, P1, P2, F);
}
template<typename inf>
void mpz_poly_parallel_interface<inf>::mpz_polymodF_mul (mpz_polymodF_ptr Q,
        mpz_polymodF_srcptr P1, mpz_polymodF_srcptr P2,
        mpz_poly_srcptr F) const
{
  mpz_poly prd;
  int v;

  /* beware: if P1 and P2 are zero, P1->p->deg + P2->p->deg = -2 */
  mpz_poly_init (prd, (P1->p->deg == -1) ? -1 : P1->p->deg + P2->p->deg);

  ASSERT_ALWAYS(mpz_poly_normalized_p (P1->p));
  ASSERT_ALWAYS(mpz_poly_normalized_p (P2->p));

  mpz_poly_mul (prd, P1->p, P2->p);
  v = P1->v + P2->v;

  mpz_poly_reducemodF(Q, prd, F);
  Q->v += v;
  mpz_poly_clear (prd);
}

void mpz_polymodF_set_ui(mpz_polymodF_ptr P, unsigned long x)
{
    P->v = 0;
    mpz_poly_realloc(P->p, 1);
    mpz_set_ui(P->p->_coeff[0], x);
    mpz_poly_cleandeg(P->p, 0);
}

void mpz_polymodF_set(mpz_polymodF_ptr P, mpz_polymodF_srcptr Q)
{
    P->v = Q->v;
    mpz_poly_set(P->p, Q->p);
}

void mpz_polymodF_set_from_ab(mpz_polymodF_ptr P, mpz_srcptr a, mpz_srcptr b)
{
    P->v = 0;
    if (mpz_cmp_ui (b, 0) == 0) {
        mpz_poly_realloc(P->p, 1);
        mpz_set (P->p->_coeff[0], a);
        mpz_poly_cleandeg(P->p, 0);
    } else {
        mpz_poly_realloc(P->p, 2);
        mpz_set (P->p->_coeff[0], a);
        mpz_neg (P->p->_coeff[1], b);
        mpz_poly_cleandeg(P->p, 1);
    }
}

void mpz_polymodF_init(mpz_polymodF_ptr P, int x)
{
    P->v = 0;
    mpz_poly_init(P->p, x);
}

void mpz_polymodF_clear(mpz_polymodF_ptr P)
{
    mpz_poly_clear(P->p);
}

void mpz_polymodF_swap(mpz_polymodF_ptr P, mpz_polymodF_ptr Q)
{
    std::swap(P->v, Q->v);
    mpz_poly_swap(P->p, Q->p);
}

#include <memory>

struct product_tree {
    size_t i0, i1;
    cxx_mpz_poly A;
    cxx_mpz_poly Ad;
    std::shared_ptr<product_tree> children[2];
};

static std::shared_ptr<product_tree> polyfromroots_and_derivative(
        std::vector<cxx_mpz> const & points, size_t i0 = 0, size_t i1 = SIZE_MAX)
{
    if (i1 >= points.size())
        i1 = points.size();
    ASSERT_ALWAYS(i0 <= i1);
    if (i1 == i0)
        return nullptr;
    auto ret = std::make_shared<product_tree>();
    ret->i0 = i0;
    ret->i1 = i1;
    if (i1 == i0 + 1) {
        mpz_poly_set_xi(ret->A, 1);
        mpz_poly_sub_mpz(ret->A, ret->A, points[i0]);
        mpz_poly_set_xi(ret->Ad, 0);
    } else {
        size_t j = (i0 + i1) / 2;
        ret->children[0] = polyfromroots_and_derivative(points, i0, j);
        ret->children[1] = polyfromroots_and_derivative(points, j, i1);

        mpz_poly_mul(ret->A, ret->children[0]->A, ret->children[1]->A);
        cxx_mpz_poly tmp;
        mpz_poly_mul(ret->Ad, ret->children[0]->A, ret->children[1]->Ad);
        mpz_poly_mul(tmp, ret->children[0]->Ad, ret->children[1]->A);
        mpz_poly_add(ret->Ad, ret->Ad, tmp);
    }
    return ret;
}

static void multievaluate_derivative(std::vector<cxx_mpz> & ret, std::shared_ptr<product_tree> const & T, cxx_mpz_poly const & P)
{
    cxx_mpz_poly tmp;
    mpz_poly_mod(tmp, P, T->A);
    if (T->i1 == T->i0 + 1) {
        ret.push_back(tmp[0]);
    } else {
        multievaluate_derivative(ret, T->children[0], tmp);
        multievaluate_derivative(ret, T->children[1], tmp);
    }
}

static void interpolate_inner(cxx_mpz_poly & num, cxx_mpz & den, std::shared_ptr<product_tree> const & T, std::vector<cxx_mpz> const & multipliers, std::vector<cxx_mpz> const & evaluations)
{
    if (T->i1 == T->i0 + 1) {
        num = T->Ad;
        mpz_poly_mul_mpz(num, num, evaluations[T->i0]);
        den = multipliers[T->i0];
    } else {
        cxx_mpz_poly cnum[2];
        cxx_mpz cden[2];
        interpolate_inner(cnum[0], cden[0], T->children[0], multipliers, evaluations);
        interpolate_inner(cnum[1], cden[1], T->children[1], multipliers, evaluations);
        mpz_poly_mul(cnum[0], cnum[0], T->children[1]->A);
        mpz_poly_mul(cnum[1], cnum[1], T->children[0]->A);
        mpz_poly_mul_mpz(cnum[0], cnum[0], cden[1]);
        mpz_poly_mul_mpz(cnum[1], cnum[1], cden[0]);
        mpz_poly_add(num, cnum[0], cnum[1]);
        mpz_mul(den, cden[0], cden[1]);
    }
}


int mpz_poly_interpolate(mpz_poly_ptr resultant,
        std::vector<cxx_mpz> const & points,
        std::vector<cxx_mpz> const & evaluations)
{
    auto T = polyfromroots_and_derivative(points);
    std::vector<cxx_mpz> multipliers;
    multievaluate_derivative(multipliers, T, T->Ad);

    cxx_mpz_poly num;
    cxx_mpz den;
    interpolate_inner(num, den, T, multipliers, evaluations);

    cxx_mpz tmp;
    mpz_poly_content(tmp, num);
    mpz_gcd(tmp, tmp, den);
    mpz_poly_divexact_mpz(num, num, tmp);
    mpz_divexact(den, den, tmp);

    mpz_poly_set(resultant, num);
    if (mpz_sgn(den) < 0) {
        mpz_poly_neg(resultant, resultant);
        mpz_abs(den, den);
    }
    return mpz_cmp_ui(den, 1) == 0;
}






template struct mpz_poly_parallel_interface<mpz_poly_notparallel_info>;
template struct mpz_poly_parallel_interface<mpz_poly_parallel_info>;

/* D <- discriminant (f+k*g), which has degree d */
void
mpz_poly_discriminant_of_linear_combination (mpz_poly_ptr D, mpz_poly_srcptr f0, mpz_poly_srcptr g)
{
    uint32_t **M, pivot;

    cxx_mpz_poly f = f0;

    int const d = f->deg;

    ASSERT_ALWAYS(d <= 9);

    /* we first put in D[i] the value of disc(f + i*g) for 0 <= i <= d,
       thus if disc(f + k*g) = a[d]*k^d + ... + a[0], then
       D[0] = a[0]
       D[1] = a[0] + a[1] + ... + a[d]
       ...
       D[d] = a[0] + a[1]*d + ... + a[d]*d^d */

    mpz_poly_discriminant (mpz_poly_coeff(D, 0), f);
    for (int i = 1; i <= d; i++)
    {
        /* add g */
        mpz_poly_rotation_ui(f, f, g, 1, 0);
        mpz_poly_discriminant (mpz_poly_coeff(D, i), f);
    }
    mpz_poly_cleandeg(D, d);

    /* initialize matrix coefficients */
    M = (uint32_t**) malloc ((d + 1) * sizeof(uint32_t*));
    for (int i = 0; i <= d; i++)
        M[i] = (uint32_t*) malloc ((d + 1) * sizeof(uint32_t));


    /* Set M to a vandermonde matrix (M[i][j] = i**(j-1)) */
    for (int i = 0; i <= d; i++)
    {
        M[i][0] = 1;
        for (int j = 1; j <= d; j++)
            M[i][j] = i * M[i][j-1];
    }

    /* current_D is M * target_D */

    for (int j = 0; j < d; j++)
    {
        /* invariant: D[i] = M[i][0] * a[0] + ... + M[i][d] * a[d]
           with M[i][k] = 0 for k < j and k < i */
        for (int i = j + 1; i <= d; i++)
        {
            /* eliminate M[i][j] */
            pivot = M[i][j] / M[j][j];
            mpz_submul_ui (mpz_poly_coeff(D, i), mpz_poly_coeff_const(D, j), pivot);
            for (int k = j; k <= d; k++)
                M[i][k] -= pivot * M[j][k];
        }
    }

    /* now we have an upper triangular matrix */
    for (int j = d; j > 0; j--)
    {
        for (int k = j + 1; k <= d; k++)
            mpz_submul_ui (mpz_poly_coeff(D, j), mpz_poly_coeff_const(D, k), M[j][k]);
        ASSERT_ALWAYS(mpz_divisible_ui_p (mpz_poly_coeff_const(D, j), M[j][j]));
        mpz_divexact_ui (mpz_poly_coeff(D, j), mpz_poly_coeff_const(D, j), M[j][j]);
    }

    for (int i = 0; i <= d; i++)
        free (M[i]);
    free (M);
}
<|MERGE_RESOLUTION|>--- conflicted
+++ resolved
@@ -724,12 +724,7 @@
     mpz_poly_set_mpz_ab (rel, a, b);
 }
 
-<<<<<<< HEAD
-void
-mpz_poly_set_mpz_ab (mpz_poly_ptr rel, mpz_srcptr a, mpz_srcptr b)
-=======
 void mpz_poly_set_mpz_ab (mpz_poly_ptr rel, mpz_srcptr a, mpz_srcptr b)
->>>>>>> 8f87afff
 {
     mpz_poly_set_zero(rel);
     mpz_poly_setcoeff(rel, 0, a);
