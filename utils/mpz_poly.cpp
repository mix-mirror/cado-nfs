/*
   These files (mpz_poly.*) implement arithmetics of polynomials whose
   coefficients are in multiprecision integers (using mpz_t from GNU MP).

   We use them in sqrt/algsqrt.c to represent rings of integers.

   Please see the file README_POLYNOMIALS for more details and
   comparisons to other poly formats.
*/


#include "cado.h" // IWYU pragma: keep
#include <sstream>      // std::ostringstream // IWYU pragma: keep
#include <vector>
#include <string>
#include <ostream>        // for operator<<, basic_ostream, basic_ostream::o...
#include <climits>      // ULONG_MAX
#include <cctype>       // isdigit etc
#include <cstdio>       // fprintf // IWYU pragma: keep
#include <cstdlib>
#include <cstring>
#include <gmp.h>
#include "cxx_mpz.hpp"    // for cxx_mpz
#include "double_poly.h"  // for double_poly_s, double_poly_srcptr
#include "gmp_aux.h"      // for mpz_addmul_si, mpz_mul_uint64, mpz_ndiv_r
#include "lll.h"          // for mat_Z, LLL
#include "mpz_poly.h"
#include "mpz_poly_parallel.hpp"
#include "omp_proxy.h"  // IWYU pragma: keep
#include "portability.h"  // for strlcpy
#include "rootfinder.h"   // for mpz_poly_roots_mpz
#ifdef MPZ_POLY_TIMINGS
#include "timing.h"
#endif
#include "cado_expression_parser.hpp"
/* and just because we expose a proxy to usp.c's root finding... */
#include "usp.h"          // for numberOfRealRoots

#ifndef max
#define max(a,b) ((a)<(b) ? (b) : (a))
#endif

/* A note on the parallel interface.
 *
 * The interface in mpz_poly.h has some of its functions duplicated in
 * mpz_poly_parallel.hpp. Those functions can be used either with or
 * without openmp.
 *
 * A function such as ::mpz_poly_blah is implemented here as a simple
 * trampoline to mpz_poly_notparallel_info::mpz_poly_blah.
 *
 * Then both mpz_poly_notparallel_info::mpz_poly_blah and
 * mpz_poly_parallel_info::mpz_poly_blah are created as instances of a
 * template member functions, so that the "parallel" criterion can
 * resolve statically. (static resolution is the main reason why I
 * didn't go for virtual functions)
 *
 * The code to implement mpz_poly_blah is therefore:
 *
 * void mpz_poly_blah(...)
 * {
 *      mpz_poly_notparallel_info().mpz_poly_blah(...);
 * }
 * template<typename inf>
 * void mpz_poly_parallel_interface<inf>::mpz_poly_blah(...)
 * {
 *      then std::is_same<inf, mpz_poly_notparallel_info>::value is a
 *      compile-time constant
 * }
 *
 */


// compute timings for Q^a mod(f,p): square, multiplication, reduction mod f
// PZ piece of code:
// in mpz_poly.h: add #define MPZ_POLY_TIMINGS
// beware: these timers are not thread-safe.
#ifdef MPZ_POLY_TIMINGS
#include <time.h>
#include <timing.h>
#include "macros.h"
static double timer[3] = {0.0, 0.0, 0.0};
static unsigned long calls[3] = {0, 0, 0};
#endif

#define TIMER_MUL 0
#define TIMER_SQR 1
#define TIMER_RED 2

#ifdef MPZ_POLY_TIMINGS
#define START_TIMER double t = seconds_thread ()
#define RESTART_TIMER t = seconds_thread ()
#define END_TIMER(x) add_timer (x, seconds_thread () - t)

/* flag=0: computing roots of f mod p
        1: checking irreducibility of f
        2: LLL reduction
        3: computing MurphyE */
static void
add_timer (int flag, double t)
{
  timer[flag] += t;
  calls[flag] += 1;
}
#else
#define START_TIMER
#define RESTART_TIMER
#define END_TIMER(x)
#endif

#ifdef MPZ_POLY_TIMINGS
void print_timings_pow_mod_f_mod_p(){
    printf (" (mul %.2fs/%lu, square %.2fs/%lu, red mod (f,p) %.2fs/%lu)",
            timer[TIMER_MUL], calls[TIMER_MUL], timer[TIMER_SQR], calls[TIMER_SQR],
	    timer[TIMER_RED], calls[TIMER_RED]);
}
#endif


/* --------------------------------------------------------------------------
   Static functions
   -------------------------------------------------------------------------- */

/* Return f=g*h, where g has degree r, and h has degree s. */
static int
mpz_poly_mul_basecase (mpz_t *f, mpz_t *g, int r, mpz_t *h, int s) {
  int i, j;
  ASSERT(f != g && f != h);
  for (i = 0; i <= r + s; i++)
    mpz_set_ui (f[i], 0);
  for (i = 0; i <= r; ++i)
    for (j = 0; j <= s; ++j)
      mpz_addmul(f[i+j], g[i], h[j]);
  return r + s;
}

/* f <- g^2 where g has degree r */
static int
mpz_poly_sqr_basecase (mpz_t *f, mpz_t *g, int r) {
  int i, j;
  ASSERT(f != g);
  for (i = 0; i <= 2 * r; i++)
    mpz_set_ui (f[i], 0);
  for (i = 0; i <= r; ++i)
    for (j = 0; j < i; ++j)
      mpz_addmul(f[i+j], g[i], g[j]);
  for (i = 0; i < 2*r ; i++)
      mpz_mul_2exp(f[i], f[i], 1);
  for (i = 0; i < r ; i++) {
      mpz_mul(f[2*r], g[i], g[i]);
      mpz_add(f[2*i], f[2*i], f[2*r]);
  }
  mpz_mul(f[2*r], g[r], g[r]);
  return 2 * r;
}

/* To interpolate a polynomial of degree <= MAX_TC_DEGREE, we use the following
   MAX_TC_DEGREE evaluation points, plus the point at infinity.
   The first point should always be 0. */
static const long tc_points[MAX_TC_DEGREE] = {0, 1, -1, 2, -2, 3, -3, 4, -4,
					    5, -5, 6, -6, 7, -7, 8, -8, 9, -9};

#if GNUC_VERSION_ATLEAST(7,0,0)
#pragma GCC diagnostic push
#pragma GCC diagnostic ignored "-Wstrict-overflow"
#endif
/* Given f[0]...f[t] that contain respectively f(0), ..., f(t),
   put in f[0]...f[t] the coefficients of f. Assumes t <= MAX_TC_DEGREE.

   In the square root, with an algebraic polynomial of degree d,
   we have to multiply polynomials of degree d-1, thus we have t=2(d-1).
*/
static void
mpz_poly_mul_tc_interpolate (mpz_t *f, int t) {
  /* The alignment constraint below is bogus. We've seen this be
   * mandatory with g++ 12.2.1 20220924 on alpine linux, which seems to
   * very aggressively use simd rewriting on this part of the code, and
   * believe that M is always aligned. It is not, and forcing it to be
   * aligned has the effect of avoiding a segfault. But it definitely
   * looks like a compiler bug.
   */
  int64_t M[MAX_TC_DEGREE+1][MAX_TC_DEGREE+1] ATTR_ALIGNED(32), g, h;
  int i, j, k, l;
  /* G[] is the list of gcd's that appear in the forward Gauss loop, in the
     order they appear (they don't depend on t, since we start with the low
     triangular submatrix for t-1) */
  static const int64_t G[] = {1,1,2,6,24,120,720,5040,40320,362880,3628800,39916800,479001600,6227020800,87178291200,1307674368000,20922789888000,355687428096000};

  ASSERT (t <= MAX_TC_DEGREE); /* Ensures that all M[i][j] fit in uint64_t,
				  and similarly for all intermediate
				  computations on M[i][j]. This avoids the
				  use of mpz_t to store the M[i][j]. */
  ASSERT_ALWAYS(t >= 0);

  /* initialize M[i][j] = tc_points[i]^j */
  for (i = 0; i <= t; i++)
    for (j = 0; j <= t; j++)
      {
	if (i < t)
	  M[i][j] = (j == 0) ? 1 : tc_points[i] * M[i][j-1];
	else /* evaluation point is infinity */
	  M[i][j] = (j == t);
      }

  /* Forward Gauss: zero the under-diagonal coefficients while going down.
     Since the last point of evaluation is infinity, the last row is already
     reduced, thus we go up to i=t-1. */
  for (i = 1; i < t; i++)
    {
      for (j = 0, l = 0; j < i; j++)
	{
	  g = G[l++]; /* same as gcd_int64 (M[i][j], M[j][j]) */
	  h = M[i][j] / g;
	  g = M[j][j] / g;
	  /* f[i] <- g*f[i] - h*f[j] */
	  ASSERT(g > 0);
	  if (g != 1)
	    mpz_mul_uint64 (f[i], f[i], g);
	  mpz_submul_int64 (f[i], f[j], h);
	  for (k = j; k <= t; k++)
	    M[i][k] = g * M[i][k] - h * M[j][k];
	}
    }

  /* now zero upper-diagonal coefficients while going up */
  for (i = t - 1; i >= 0; i--)
  {
    for (j = i + 1; j <= t; j++)
      /* f[i] = f[i] - M[i][j] * f[j] */
      mpz_submul_int64 (f[i], f[j], M[i][j]);
    ASSERT (mpz_divisible_uint64_p (f[i], M[i][i]));
    mpz_divexact_uint64 (f[i], f[i], M[i][i]);
  }
}
#if GNUC_VERSION_ATLEAST(7,0,0)
#pragma GCC diagnostic pop
#endif

/* v <- g(i) */
static void
mpz_poly_mul_eval_si (mpz_t v, mpz_t *g, int r, long i)
{
  mpz_set (v, g[r]);
  for (int j = r - 1; j >= 0; j--)
    {
      mpz_mul_si (v, v, i);
      mpz_add (v, v, g[j]);
    }
}

/* Generic Toom-Cook implementation: stores in f[0..r+s] the coefficients
   of g*h, where g has degree r and h has degree s, and their coefficients
   are in g[0..r] and h[0..s].
   Assumes f differs from g and h, and f[0..r+s] are already allocated.
   Returns the degree of f.
*/
template<typename inf>
static int
mpz_poly_mul_tc(inf& inf_arg, mpz_t *f, mpz_t *g, int r, mpz_t *h, int s)
{
  int t;

  if ((r == -1) || (s == -1)) /* g or h is 0 */
    return -1;

  if (r < s)
    return mpz_poly_mul_tc(inf_arg, f, h, s, g, r);

  /* now r >= s */

  if (s == 0)
    {
      for (int i = 0; i <= r; i++)
	mpz_mul (f[i], g[i], h[0]);
      return r;
    }

  t = r + s; /* degree of f, which has t+1 coefficients */

  if (t == 2) /* necessary r = s = 1, use vanilla Karatsuba with 3 MUL,
		 this is always optimal */
    {
      /* TODO: does it make sense to do the two last MULs below in
       * parallel if entries are large enough ? */
      mpz_add (f[0], g[0], g[1]);
      mpz_add (f[2], h[0], h[1]);

      mpz_mul (f[1], f[0], f[2]);

      mpz_mul (f[0], g[0], h[0]);
      mpz_mul (f[2], g[1], h[1]);

      mpz_sub (f[1], f[1], f[0]);

      mpz_sub (f[1], f[1], f[2]);
      return 2;
    }

  if (t == 3) /* r = 2, s = 1, the following code in 4 MUL is optimal */
    {
      /* TODO: do part of the stuff (if relevant) in parallel if entries
       * are large enough ? */
      mpz_add (f[1], g[2], g[0]);
      mpz_add (f[2], f[1], g[1]); /* g(1) */
      mpz_sub (f[1], f[1], g[1]); /* g(-1) */
      mpz_add (f[0], h[0], h[1]); /* h(1) */
      mpz_mul (f[2], f[2], f[0]); /* f(1) = g(1)*h(1) */
      mpz_sub (f[0], h[0], h[1]); /* h(-1) */
      mpz_mul (f[0], f[1], f[0]); /* f(-1) = g(-1)*h(-1) */
      mpz_sub (f[1], f[2], f[0]); /* f(1) - f(-1) = 2*g2*h1+2*g1*h0+2*g0*h1 */
      mpz_add (f[2], f[2], f[0]); /* f(1) + f(-1) = 2*g2*h0+2*g1*h1+2*g0*h0 */
      mpz_div_2exp (f[1], f[1], 1); /* g2*h1 + g1*h0 + g0*h1 */
      mpz_div_2exp (f[2], f[2], 1); /* g2*h0 + g1*h1 + g0*h0 */
      mpz_mul (f[0], g[0], h[0]);
      mpz_sub (f[2], f[2], f[0]); /* g2*h0 + g1*h1 */
      mpz_mul (f[3], g[2], h[1]);
      mpz_sub (f[1], f[1], f[3]); /* g1*h0 + g0*h1 */
      return 3;
    }

  if (r == 2) /* Necessarily s = 2 since r >= s and the cases s = 0 and
		 (r,s) = (2,1) have already been treated. */
    {
      /* TODO: do part of the stuff (if relevant) in parallel if entries
       * are large enough ? */
      /* we use here the code from Appendix Z from "Towards Optimal Toom-Cook
	 Multiplication for Univariate and Multivariate Polynomials in
	 Characteristic 2 and 0" from Marco Bodrato, WAIFI 2007, LNCS 4547,
	 with the change: W3 -> f[1], W2 -> f[3], W1 -> f[2]. */
      mpz_add (f[0], g[2], g[0]); mpz_add (f[4], h[2], h[0]);
      mpz_sub (f[3], f[0], g[1]); mpz_sub (f[2], f[4], h[1]);
      mpz_add (f[0], f[0], g[1]); mpz_add (f[4], f[4], h[1]);
      mpz_mul (f[1], f[3], f[2]); mpz_mul (f[2], f[0], f[4]);
      mpz_add (f[0], f[0], g[2]);
      mpz_mul_2exp (f[0], f[0], 1);
      mpz_sub (f[0], f[0], g[0]);
      mpz_add (f[4], f[4], h[2]);
      mpz_mul_2exp (f[4], f[4], 1);
      mpz_sub (f[4], f[4], h[0]);
      mpz_mul (f[3], f[0], f[4]);
      mpz_mul (f[0], g[0], h[0]);
      mpz_mul (f[4], g[2], h[2]);
      /* interpolation */
      mpz_sub (f[3], f[3], f[1]);
      ASSERT (mpz_divisible_ui_p (f[3], 3));
      mpz_divexact_ui (f[3], f[3], 3);
      mpz_sub (f[1], f[2], f[1]);
      ASSERT (mpz_divisible_ui_p (f[1], 2));
      mpz_div_2exp (f[1], f[1], 1); /* exact */
      mpz_sub (f[2], f[2], f[0]);
      mpz_sub (f[3], f[3], f[2]);
      ASSERT (mpz_divisible_ui_p (f[3], 2));
      mpz_div_2exp (f[3], f[3], 1); /* exact */
      mpz_submul_ui (f[3], f[4], 2);
      mpz_sub (f[2], f[2], f[1]);
      mpz_sub (f[2], f[2], f[4]);
      mpz_sub (f[1], f[1], f[3]);
      return 4;
    }

  if (t > MAX_TC_DEGREE) {
    /* naive product */
    /* currently we have to resort to this for larger degree, because
     * the generic Toom implementation is bounded in degree.
     */
    return mpz_poly_mul_basecase (f, g, r, h, s);
  }

  /* now t <= MAX_TC_DEGREE */

  /* store g(tc_points[i])*h(tc_points[i]) in f[i] for 0 <= i <= t */

  ASSERT(tc_points[0] == 0);

#ifdef HAVE_OPENMP
#pragma omp parallel for if (!std::is_same<inf, mpz_poly_notparallel_info>::value)
#endif
  for (int i = 0; i <= t; i++)
    {
      if (i == 0) /* evaluate at 0 */
	mpz_mul (f[0], g[0], h[0]);
      else if (i == t) /* evaluate at infinity */
	mpz_mul (f[t], g[r], h[s]);
      else
	{
          ASSERT_FOR_STATIC_ANALYZER(i < t);
	  mpz_t tmp;
	  mpz_init (tmp);
	  /* f[i] <- g(i) */
	  mpz_poly_mul_eval_si (f[i], g, r, tc_points[i]);
	  /* f[t] <- h(i) */
	  mpz_poly_mul_eval_si (tmp, h, s, tc_points[i]);
	  /* f[i] <- g(i)*h(i) */
	  mpz_mul (f[i], f[i], tmp);
	  mpz_clear (tmp);
	}
    }

  mpz_poly_mul_tc_interpolate (f, t);

  return t;
}

/* f2*x^2+f1*x+f0 = (g1*x+g0)^2 using Karatsuba and 3 SQR */
static int
mpz_poly_sqr_tc2 (mpz_t *f, mpz_t *g)
{
  mpz_mul (f[0], g[0], g[0]);
  mpz_mul (f[2], g[1], g[1]);
  mpz_add (f[1], g[0], g[1]);
  mpz_mul (f[1], f[1], f[1]);
  mpz_sub (f[1], f[1], f[0]);
  mpz_sub (f[1], f[1], f[2]);
  return 2;
}

#if 1
/* Algorithm SQR3 from Asymmetric Squaring Formulae by Chung and Hasan,
   with 4 SQR and 1 MUL. */
static int
mpz_poly_sqr_tc3 (mpz_t *c, mpz_t *a)
{
  mpz_mul (c[0], a[0], a[0]);      /* c0 = S0 = a0^2 */
  mpz_add (c[1], a[2], a[0]);      /* c1 = a2 + a0 */
  mpz_sub (c[2], c[1], a[1]);      /* c2 = a2 - a1 + a0 */
  mpz_add (c[1], c[1], a[1]);      /* c1 = a2 + a1 + a0 */
  mpz_mul (c[1], c[1], c[1]);      /* S1 = (a2 + a1 + a0)^2 */
  mpz_mul (c[2], c[2], c[2]);      /* S2 = (a2 - a1 + a0)^2 */
  mpz_mul (c[3], a[2], a[1]);
  mpz_mul_2exp (c[3], c[3], 1);    /* S3 = 2*a1*a2 */
  mpz_add (c[2], c[1], c[2]);
  mpz_tdiv_q_2exp (c[2], c[2], 1); /* T1 = (S1 + S2) / 2 */
  mpz_sub (c[1], c[1], c[2]);      /* S1 - T1 */
  mpz_sub (c[1], c[1], c[3]);      /* c1 = S1 - T1 - S3 */
  mpz_mul (c[4], a[2], a[2]);      /* c4 = S4 = a2^2 */
  mpz_sub (c[2], c[2], c[4]);      /* T1 - S4 */
  mpz_sub (c[2], c[2], c[0]);      /* c2 = T1 - S4 - S0 */
  return 4;
}
#else
/* (g2*x^2+g1*x+g0)^2 = g2^2*x^4 + (2*g2*g1)*x^3 +
   (g1^2+2*g2*g0)*x^2 + (2*g1*g0)*x + g0^2 in 3 SQR + 2 MUL.
   Experimentally this is faster for less than 4096 bits than the
   algorithm in 5 SQR from mpz_poly_mul_tc_interpolate. */
static int
mpz_poly_sqr_tc3 (mpz_t *f, mpz_t *g)
{
  mpz_mul (f[4], g[2], g[2]);   /* g2^2 */
  mpz_mul (f[3], g[2], g[1]);
  mpz_mul_2exp (f[3], f[3], 1); /* 2*g2*g1 */
  mpz_mul (f[1], g[1], g[0]);
  mpz_mul_2exp (f[1], f[1], 1); /* 2*g1*g0 */
  mpz_mul (f[0], g[0], g[0]);   /* g0^2 */
  mpz_add (f[2], g[2], g[1]);
  mpz_add (f[2], f[2], g[0]);
  mpz_mul (f[2], f[2], f[2]);   /* (g2+g1+g0)^2 */
  mpz_sub (f[2], f[2], f[4]);
  mpz_sub (f[2], f[2], f[0]);   /* g1^2 + 2*g2*g0 + 2*g2*g1 + 2*g1*g0 */
  mpz_sub (f[2], f[2], f[3]);   /* g1^2 + 2*g2*g0 + 2*g1*g0 */
  mpz_sub (f[2], f[2], f[1]);   /* g1^2 + 2*g2*g0 */
  return 4;
}
#endif

#if 1
/* 2 levels of Karatsuba: 9 SQR */
static int
mpz_poly_sqr_tc4 (mpz_t *f, mpz_t *g)
{
  mpz_t t;

  mpz_init (t);
  /* f4*x^2+f3*x+f2 <- [(g3+g1)*x + (g2+g0)]^2 */
  mpz_add (f[0], g[0], g[2]);
  mpz_add (f[1], g[1], g[3]);
  mpz_poly_sqr_tc2 (f + 2, f);
  /* save f2 into t */
  mpz_swap (t, f[2]);
  /* f2*x^2+f1*x+f0 <- (g1*x+g0)^2 */
  mpz_poly_sqr_tc2 (f, g);
  /* subtract f2*x^2+f1*x+f0 from f4*x^2+f3*x+t */
  mpz_sub (f[4], f[4], f[2]);
  mpz_sub (f[3], f[3], f[1]);
  mpz_sub (t, t, f[0]);
  /* re-add t into f2 */
  mpz_add (f[2], f[2], t);
  /* save f4 into t */
  mpz_swap (t, f[4]);
  /* f6*x^2+f5*x+f4 <- (g3*x+g2)^2 */
  mpz_poly_sqr_tc2 (f + 4, g + 2);
  /* subtract f6*x^2+f5*x+f4 from t*x^2+f3*x+f2 */
  mpz_sub (t, t, f[6]);
  mpz_sub (f[3], f[3], f[5]);
  mpz_sub (f[2], f[2], f[4]);
  /* re-add t into f4 */
  mpz_add (f[4], f[4], t);
  mpz_clear (t);
  return 6;
}
#else
static int
mpz_poly_sqr_tc4 (mpz_t *f, mpz_t *g)
{
  /* (g3*x^3+g2*x^2+g1*x+g0)^2 = g3^2*x^6 + (2*g3*g2)*x^5
     + (g2^2+2*g3*g1)*x^4 + (2*g3*g0+2*g2*g1)*x^3
     + (g1^2+2*g2*g0)*x^2 + (2*g1*g0)*x + g0^2 in 4 SQR + 6 MUL.
     Experimentally this is faster for less than 4096 bits than the
     algorithm in 7 SQR from mpz_poly_mul_tc_interpolate. */
  mpz_mul (f[6], g[3], g[3]); /* g3^2 */
  mpz_mul (f[5], g[3], g[2]);
  mpz_mul_2exp (f[5], f[5], 1); /* 2*g3*g2 */
  mpz_mul (f[1], g[1], g[0]);
  mpz_mul_2exp (f[1], f[1], 1); /* 2*g1*g0 */
  mpz_mul (f[2], g[1], g[1]); /* g1^2 */
  mpz_mul (f[0], g[2], g[0]);
  mpz_addmul_ui (f[2], f[0], 2); /* g1^2+2*g2*g0 */
  mpz_mul (f[4], g[2], g[2]); /* g2^2 */
  mpz_mul (f[0], g[3], g[1]);
  mpz_addmul_ui (f[4], f[0], 2); /* g2^2+2*g3*g1 */
  mpz_mul (f[3], g[3], g[0]);
  mpz_mul (f[0], g[2], g[1]);
  mpz_add (f[3], f[3], f[0]);
  mpz_mul_2exp (f[3], f[3], 1); /* 2*g3*g0+2*g2*g1 */
  mpz_mul (f[0], g[0], g[0]); /* g0^2 */
  return 6;
}
#endif

/* Same as mpz_poly_mul_tc for the squaring: store in f[0..2r] the coefficients
   of g^2, where g has degree r, and its coefficients are in g[0..r].
   Assumes f differs from g, and f[0..2r] are already allocated.
   Returns the degree of f.
*/
template<typename inf>
static int
mpz_poly_sqr_tc (inf& /* unused */, mpz_t *f, mpz_t *g, int r)
{
  int t;
  size_t nbits;

  if (r == -1) /* g is 0 */
    return -1;

  if (r == 0)
    {
      mpz_mul (f[0], g[0], g[0]);
      return 0;
    }

  if (r == 1) /* 3 SQR: always optimal */
    return mpz_poly_sqr_tc2 (f, g);

  /* we assume the number of bits of f[0] is representative of the size of
     the coefficients of f */
  nbits = mpz_sizeinbase (f[0], 2);

  if (r == 2 && nbits < 4096)
    return mpz_poly_sqr_tc3 (f, g);

  if (r == 3 && nbits < 4096)
    return mpz_poly_sqr_tc4 (f, g);

  t = 2 * r; /* product has degree t thus t+1 coefficients */
  if (t > MAX_TC_DEGREE) {
    /* naive product */
    /* currently we have to resort to this for larger degree, because
     * the generic toom implementation is bounded in degree.
     */
    return mpz_poly_sqr_basecase (f, g, r);
  }

  ASSERT (t <= MAX_TC_DEGREE);

  /* store g(tc_points[i])^2 in f[i] for 0 <= i <= t */

  ASSERT(tc_points[0] == 0);

#ifdef HAVE_OPENMP
#pragma omp parallel for if (!std::is_same<inf, mpz_poly_notparallel_info>::value)
#endif
  for (int i = 0; i <= t; i++)
    {
      if (i == 0) /* evaluate at 0 */
	mpz_mul (f[0], g[0], g[0]);
      else if (i == t) /* evaluate at infinity */
	mpz_mul (f[t], g[r], g[r]);
      else
	{
          ASSERT_FOR_STATIC_ANALYZER(i < t);
	  /* f[i] <- g(i) */
	  mpz_poly_mul_eval_si (f[i], g, r, tc_points[i]);
	  mpz_mul (f[i], f[i], f[i]);
	}
    }

  mpz_poly_mul_tc_interpolate (f, t);

  return t;
}

/* --------------------------------------------------------------------------
   Public functions
   -------------------------------------------------------------------------- */


/* Management of the structure, set and print coefficients. */


/* Allocate a polynomial that can contain 'd+1' coefficients and set to zero.
   We allow d < 0, which is equivalent to d = -1.

   XXX mpz_poly_init takes a degree ; mpz_poly_realloc takes a number of coeffs
 */
void mpz_poly_init(mpz_poly_ptr f, int d)
{
  f->deg = -1;
  if (d < 0)
  {
    f->alloc = 0;
    f->coeff = (mpz_t *) NULL;
  }
  else
  {
    int i;
    f->alloc = d+1;
    f->coeff = (mpz_t *) malloc ((d+1)*sizeof(mpz_t));
    FATAL_ERROR_CHECK (f->coeff == NULL, "not enough memory");
    for (i = 0; i <= d; ++i)
      mpz_init_set_ui (f->coeff[i], 0);
  }
}


/* realloc f to (at least) nc coefficients 
   XXX mpz_poly_init takes a degree ; mpz_poly_realloc takes a number of coeffs
   */
void mpz_poly_realloc (mpz_poly_ptr f, unsigned int nc)
{
  ASSERT_ALWAYS(nc <= (unsigned int) INT_MAX);
  if (f->alloc < nc)
    {
      f->coeff = (mpz_t*) realloc (f->coeff, nc * sizeof (mpz_t));
      FATAL_ERROR_CHECK (f->coeff == NULL, "not enough memory");
      for (unsigned int i = f->alloc; i < nc; i++)
        mpz_init (f->coeff[i]);
      f->alloc = nc;
    }
}

/* Copy f to g, where g must be initialized (but there is no need it has
   enough allocated coefficients, since mpz_poly_setcoeff reallocates if
   needed). */
void mpz_poly_set(mpz_poly_ptr g, mpz_poly_srcptr f)
{
  int i;

  if (g == f)
    return; /* nothing to do */

  g->deg = f->deg;
  for (i = f->deg; i >= 0; --i)
    mpz_poly_setcoeff (g, i, f->coeff[i]);
}

void mpz_poly_set_double_poly(mpz_poly_ptr g, double_poly_srcptr f)
{
  mpz_poly_realloc (g, f->deg + 1);
  g->deg = f->deg;
  for (int i = f->deg; i >= 0; --i)
    mpz_set_d (g->coeff[i], f->coeff[i]);
}

/* Init polynomial rel and set it to a - b*x */
void
mpz_poly_init_set_ab (mpz_poly_ptr rel, int64_t a, uint64_t b)
{
    mpz_poly_init(rel, 1);
    mpz_poly_set_ab(rel, a, b);
}

void
mpz_poly_set_ab (mpz_poly_ptr rel, int64_t a, uint64_t b)
{
    mpz_poly_set_zero(rel);
    mpz_poly_setcoeff_int64(rel, 0, a);
    mpz_poly_setcoeff_int64(rel, 1, -b);
}

/* rel <- a-b*x */
void
mpz_poly_init_set_mpz_ab (mpz_poly_ptr rel, mpz_srcptr a, mpz_srcptr b)
{
    mpz_poly_init(rel, 1);
    mpz_poly_set_mpz_ab (rel, a, b);
}

void
mpz_poly_set_mpz_ab (mpz_poly_ptr rel, mpz_srcptr a, mpz_srcptr b)
{
    mpz_poly_set_zero(rel);
    mpz_poly_setcoeff(rel, 0, a);
    mpz_t mb;
    mpz_init(mb);
    mpz_neg(mb, b);
    mpz_poly_setcoeff(rel, 1, mb);
    mpz_clear(mb);
}

/* swap f and g */
void
mpz_poly_swap (mpz_poly_ptr f, mpz_poly_ptr g)
{
  int i;
  mpz_t *t;

  i = f->alloc;
  f->alloc = g->alloc;
  g->alloc = i;
  i = f->deg;
  f->deg = g->deg;
  g->deg = i;
  t = f->coeff;
  f->coeff = g->coeff;
  g->coeff = t;
}

/* Free polynomial f in mpz_poly. */
void mpz_poly_clear(mpz_poly_ptr f)
{
  for (unsigned i = 0; i < f->alloc; ++i)
    mpz_clear(f->coeff[i]);
  if (f->coeff != NULL)
    free(f->coeff);
  f->coeff = NULL; /* to avoid a double-free */
  memset(f, 0, sizeof(mpz_poly));
  f->deg = -1;
  f->alloc = 0; /* to avoid a double-free */
}

/* removed mpz_poly_set_deg, as for all purposes there is no reason to
 * not use the more robust mpz_poly_cleandeg */

/* Find polynomial degree. */
void mpz_poly_cleandeg(mpz_poly_ptr f, int deg)
{
  ASSERT(deg >= -1);
  if ((unsigned int)(deg+1) >= f->alloc)
      deg = (int) f->alloc-1;
  while ((deg >= 0) && mpz_sgn(f->coeff[deg])==0)
    deg--;
  f->deg = deg;
}

/* Sets f to the polynomial of degree d, of coefficients
   given by coeffs. */
void mpz_poly_setcoeffs (mpz_poly_ptr f, mpz_t * coeffs, int d)
{
  int i;
  for (i=d; i>=0; --i)
    mpz_poly_setcoeff(f, i, coeffs[i]);
  mpz_poly_cleandeg(f, d);
}

/* Set a zero polynomial. */
void mpz_poly_set_zero(mpz_poly_ptr f)
{
  f->deg = -1;
}

/* Set mpz_t coefficient for the i-th term. */
void mpz_poly_setcoeff (mpz_poly_ptr f, int i, mpz_srcptr z)
{
  mpz_poly_realloc (f, i + 1);
  mpz_set (f->coeff[i], z);
  if (i >= f->deg)
    mpz_poly_cleandeg (f, i);
}

/* Set signed int coefficient for the i-th term. */
void mpz_poly_setcoeff_si(mpz_poly_ptr f, int i, long z)
{
  mpz_poly_realloc (f, i + 1);
  mpz_set_si (f->coeff[i], z);
  if (i >= f->deg)
    mpz_poly_cleandeg (f, i);
}

/* Set unsigned int coefficient for the i-th term. */
void mpz_poly_setcoeff_ui(mpz_poly_ptr f, int i, unsigned long z)
{
  mpz_poly_realloc (f, i + 1);
  mpz_set_ui (f->coeff[i], z);
  if (i >= f->deg)
    mpz_poly_cleandeg (f, i);
}

/* Set int64 coefficient for the i-th term. */
void mpz_poly_setcoeff_int64(mpz_poly_ptr f, int i, int64_t z)
{
  mpz_poly_realloc (f, i + 1);
  mpz_set_int64 (f->coeff[i], z);
  if (i >= f->deg)
    mpz_poly_cleandeg (f, i);
}

/* Set uint64 coefficient for the i-th term. */
void mpz_poly_setcoeff_uint64(mpz_poly_ptr f, int i, uint64_t z)
{
  mpz_poly_realloc (f, i + 1);
  mpz_set_uint64 (f->coeff[i], z);
  if (i >= f->deg)
    mpz_poly_cleandeg (f, i);
}

/* f[i] <- z */
void mpz_poly_setcoeff_double(mpz_poly_ptr f, int i, double z)
{
  mpz_poly_realloc (f, i + 1);
  mpz_set_d (f->coeff[i], z);
  if (i >= f->deg)
    mpz_poly_cleandeg (f, i);
}

/* Get coefficient for the i-th term. */
void mpz_poly_getcoeff(mpz_ptr res, int i, mpz_poly_srcptr f)
{
    if (i > f->deg)
        mpz_set_ui (res, 0);
    else
        mpz_set (res, f->coeff[i]);
}

/* x^i is often useful */
void mpz_poly_set_xi(mpz_poly_ptr f, int i)
{
    mpz_poly_realloc (f, i + 1);
    for(int j = 0 ; j <= i ; j++) {
        mpz_set_ui(f->coeff[j], j == i);
    }
    f->deg = i;
}

void mpz_poly_set_mpz(mpz_poly_ptr f, mpz_srcptr z)
{
    mpz_poly_realloc (f, 1);
    mpz_set(f->coeff[0], z);
    mpz_poly_cleandeg(f, 0);
}

<<<<<<< HEAD
void
/* Put random coefficients of k bits in a polynomial (already initialized).
   Ensure the coefficient of degree d is not zero. */
mpz_poly_set_rrandomb (mpz_poly_ptr f, int d, unsigned int k, gmp_randstate_ptr state)
{
  int i;
  mpz_t u;

  ASSERT_ALWAYS (k > 0);
  mpz_poly_realloc (f, d + 1);
  mpz_init_set_ui (u, 1);
  mpz_mul_2exp (u, u, k - 1); /* u = 2^(k-1) */
  for (i = 0; i <= d; i++)
    do
      {
        mpz_rrandomb (f->coeff[i], state, k); /* 0 to 2^k-1 */
        mpz_sub (f->coeff[i], f->coeff[i], u); /* -2^(k-1) to 2^(k-1)-1 */
      }
    while (i == d && mpz_cmp_ui (f->coeff[i], 0) == 0);
  mpz_clear (u);
  f->deg = d;
}

void mpz_poly_set_urandomm_ui(mpz_poly_ptr f, int d, unsigned long m, gmp_randstate_ptr state)
{
    mpz_poly_set_zero(f);
    for (int i = 0; i <= d; i++) {
        long c;
        do {
            c = gmp_urandomm_ui(state, m);
        } while (i == d && c == 0);
        mpz_poly_setcoeff_si(f, i, c);
        if (gmp_urandomm_ui(state, 2))
            mpz_neg(f->coeff[i], f->coeff[i]);
    }
    mpz_poly_cleandeg(f, d);
}

void mpz_poly_set_urandomm(mpz_poly_ptr f, int d, mpz_srcptr m, gmp_randstate_ptr state)
{
    mpz_poly_set_zero(f);
    for (int i = 0; i <= d; i++) {
        cxx_mpz c;
        do {
            mpz_urandomm(c, state, m);
        } while (i == d && c == 0);
        mpz_poly_setcoeff(f, i, c);
        if (gmp_urandomm_ui(state, 2))
            mpz_neg(f->coeff[i], f->coeff[i]);
    }
    mpz_poly_cleandeg(f, d);
=======
void mpz_poly_set_ui(mpz_poly_ptr f, unsigned long z)
{
    mpz_poly_realloc (f, 1);
    mpz_set_ui(f->coeff[0], z);
    mpz_poly_cleandeg(f, 0);
}

void mpz_poly_set_si(mpz_poly_ptr f, long z)
{
    mpz_poly_realloc (f, 1);
    mpz_set_si(f->coeff[0], z);
    mpz_poly_cleandeg(f, 0);
>>>>>>> 2da8c59b
}

/* g <- quo (f, x^i) */
void mpz_poly_div_xi(mpz_poly_ptr g, mpz_poly_srcptr f, int i)
{
    if (f->deg < i) {
        mpz_poly_set_zero(g);
        return;
    }
    if (i == 0) {
        mpz_poly_set(g, f);
        return;
    }
    if (g == f) {
        /* rotate the coefficients, don't do any freeing */
        mpz_t * temp = (mpz_t*) malloc(i * sizeof(mpz_t));
        memcpy(temp, g->coeff, i * sizeof(mpz_t));
        memmove(g->coeff, g->coeff + i, (g->deg + 1 - i) * sizeof(mpz_t));
        memcpy(g->coeff + (g->deg + 1 - i), temp, i * sizeof(mpz_t));
        g->deg -= i;
        free(temp);
        return;
    }

    mpz_poly_realloc(g, 1 + f->deg - i);
    for(int j = i ; j <= f->deg ; j++) {
        mpz_set(g->coeff[j - i], f->coeff[j]);
    }
    g->deg = f->deg - i;
}

/* g <- f * x^i */
void
mpz_poly_mul_xi (mpz_poly_ptr g, mpz_poly_srcptr f, int i)
{
    if (i == 0) {
        mpz_poly_set(g, f);
        return;
    }

    mpz_poly_realloc(g, 1 + f->deg + i);

    if (g == f) {
        for(int j = g->deg ; j >= 0 ; j--) {
            mpz_swap(g->coeff[j + i], g->coeff[j]);
        }
    } else {
        for(int j = g->deg ; j >= 0 ; j--) {
            mpz_set(g->coeff[j + i], g->coeff[j]);
        }
    }
    for(int j = 0 ; j < i ; j++) {
        mpz_set_ui(g->coeff[j], 0);
    }
    g->deg = f->deg + i;
}

/* g <- f * (x + a) */
void mpz_poly_mul_xplusa(mpz_poly_ptr g, mpz_poly_srcptr f, mpz_srcptr a)
{
    mpz_t aux;
    mpz_init_set_ui(aux, 0);
    mpz_poly_realloc(g, f->deg + 2);
    for(int i = 0 ; i <= f->deg ; i++) {
        /* aux is is coeff of degree [i-1]. We want
         * (coeff_i, aux) <- (coeff_{i-1} + a * coeff_i, coeff_i)
         *                   (aux + a * coeff_i, coeff_i)
         */
        if (a) mpz_addmul(aux, f->coeff[i], a);
        mpz_swap(g->coeff[i], aux);
        if (f != g) {
            mpz_set(aux, f->coeff[i]);
        }
    }
    /* last coefficient */
    mpz_swap(g->coeff[f->deg + 1], aux);
    /* This is just as valid as it was for f */
    g->deg = f->deg + 1;
    mpz_clear(aux);
}

/* return the valuation of f */
int mpz_poly_valuation(mpz_poly_srcptr f)
{
    int n = 0;
    ASSERT(f->deg >= 0);
    for( ; n < f->deg  && mpz_cmp_ui(f->coeff[n], 0) == 0 ; n++) ;
    return n;
}


int mpz_poly_asprintf(char ** res, mpz_poly_srcptr f)
{
    size_t alloc = 0;
    size_t size = 0;
    int rc;
    static const size_t batch = 4;
    *res = NULL;

    alloc += batch;
    *res = (char*) realloc(*res, alloc);
    if (*res == NULL) goto oom;

#define SNPRINTF_FRAGMENT(fmt, arg) do {				\
    rc = gmp_snprintf(*res + size, alloc - size, fmt, arg);     	\
    if (size + (size_t) rc + 1 >= alloc) {				\
        alloc = MAX(alloc + batch, size + (size_t) rc + 1);             \
        *res = (char*) realloc(*res, alloc);				\
        if (*res == NULL) goto oom;					\
        rc = gmp_snprintf(*res + size, alloc - size, fmt, arg); 	\
    }									\
    size += rc;								\
    ASSERT_ALWAYS(size < alloc);					\
} while (0)

#define PUTS_FRAGMENT(arg) do {						\
    rc = strlen(arg);                                                   \
    if (size + (size_t) rc + 1 >= alloc) {      			\
        alloc = MAX(alloc + batch, size + (size_t) rc + 1);		\
        *res = (char*) realloc(*res, alloc);				\
        if (*res == NULL) goto oom;					\
    }									\
    size += strlcpy(*res + size, arg, alloc-size);			\
    ASSERT_ALWAYS(size < alloc);					\
} while (0)

    if (f->deg == -1) {
        SNPRINTF_FRAGMENT("%d", 0);
        return size;
    }
    for (int i = 0, printed = 0; i <= f->deg; ++i) {
        if (mpz_cmp_ui(f->coeff[i], 0) == 0) continue;
        if (printed++ && mpz_cmp_ui(f->coeff[i], 0) > 0)
            PUTS_FRAGMENT ("+");
        if (i && mpz_cmp_ui(f->coeff[i], 1) == 0) {
            PUTS_FRAGMENT ("x");
        } else if (i && mpz_cmp_si(f->coeff[i], -1) == 0) {
            PUTS_FRAGMENT ("-x");
        } else {
            SNPRINTF_FRAGMENT ("%Zd", f->coeff[i]);
            if (i) {
                PUTS_FRAGMENT ("*x");
            }
        }

        if (i > 1) {
            SNPRINTF_FRAGMENT ("^%d", i);
        }
    }

    return size;
#undef SNPRINTF_FRAGMENT
#undef PUTS_FRAGMENT
oom:
    free(*res);
    *res = NULL;
    return -1;
}

/* Print coefficients of f.
 * endl = 1 if "\n" at the end of fprintf. */
void mpz_poly_fprintf_endl (FILE *fp, mpz_poly_srcptr f, int endl)
{
    char * res;
    int rc = mpz_poly_asprintf(&res, f);
    ASSERT_ALWAYS(rc >= 0);
    fprintf(fp, "%s", res);
    if (endl) {
      fprintf(fp, "\n");
    }
    free(res);
}

/* Print coefficients of f. */
void mpz_poly_fprintf (FILE *fp, mpz_poly_srcptr f)
{
  mpz_poly_fprintf_endl (fp, f, 1);
}

/* Print f of degree d with the following format
    f0<sep>f1<sep>...<sep>fd\n
   Print only '\n' if f = 0 (ie deg(f) = -1)
*/
void mpz_poly_fprintf_coeffs (FILE *fp, mpz_poly_srcptr f, const char sep)
{
  if (f->deg >= 0)
  {
    gmp_fprintf (fp, "%Zd", f->coeff[0]);
    for (int i = 1; i <= f->deg; i++)
      gmp_fprintf (fp, "%c%Zd", sep, f->coeff[i]);
  }
  fprintf (fp, "\n");
}

/* Read a polynomial printed using mpz_poly_fprintf_coeffs, with the same
   separator. */
void
mpz_poly_fscanf_coeffs (FILE *fp, mpz_poly_ptr f, const char sep)
{
  int c, deg = -1;
  mpz_t z;

  mpz_init (z);
  while ((c = getc (fp)) != '\n')
    {
      ungetc (c, fp);
      int ret = gmp_fscanf (fp, "%Zd", z);
      ASSERT_ALWAYS (ret == 1);
      deg ++;
      mpz_poly_setcoeff (f, deg, z);
      c = getc (fp);
      if (c == '\n')
	break;
      ASSERT_ALWAYS (c == sep);
    }
  mpz_clear (z);
}

/* Print f of degree d with the following format
    <pre><letter>0: f0\n
    <pre><letter>1: f1\n
    ...
    <pre><letter>d: fd\n
   Print nothing if f = 0 (ie deg(f) = -1)
*/
void
mpz_poly_fprintf_cado_format (FILE *fp, mpz_poly_srcptr f, const char letter,
                              const char *prefix)
{
  for (int i = 0; i <= f->deg; i++)
  {
    if (prefix)
      fputs (prefix, fp);
    gmp_fprintf (fp, "%c%d: %Zd\n", letter, i, f->coeff[i]);
  }
}

void
mpz_poly_asprintf_cado_format (char **pstr, mpz_poly_srcptr f, const char letter,
                              const char *prefix)
{
    size_t size = 10;
    char * str = (char *) malloc(size);
    size_t p = 0;
  for (int i = 0; i <= f->deg; i++)
  {
      for(size_t n = SIZE_MAX ; ; ) {
          n = gmp_snprintf (str + p, size - p, "%s%c%d: %Zd\n", prefix ? prefix : "", letter, i, f->coeff[i]);
          if (n < size - p) {
              p += n;
              break;
          }
          size *=2;
          str = (char *) realloc(str, size);
      }
  }
  *pstr = str;
}

void mpz_poly_print_raw(mpz_poly_srcptr f){
    cxx_mpz_poly F;
    mpz_poly_set(F, f);
    std::string s = F.print_poly("x");
    printf("%s\n", s.c_str());
}

/* -------------------------------------------------------------------------- */

/* Tests and comparison functions */


/* return 0 if f and g are equal,
 * -1 if f is "smaller" and 1 if f is "bigger", for some arbitrary
 * ordering (lowest degree first, then lex order).
 *
 * Assumes f and g are normalized */
int mpz_poly_cmp (mpz_poly_srcptr a, mpz_poly_srcptr b)
{
    int r = (a->deg > b->deg) - (b->deg > a->deg);
    if (r) return r;
    for(int d = a->deg; d >= 0 ; d--) {
        r = mpz_cmp(a->coeff[d], b->coeff[d]);
        if (r) return r;
    }
    return 0;
}

/* return 1 if f is normalized, i.e. f[deg] != 0, or the null polynomial.  */
int mpz_poly_normalized_p (mpz_poly_srcptr f)
{
  return (f->deg == -1) || mpz_cmp_ui (f->coeff[f->deg], 0) != 0;
}

/* return 1 if f is nmonic, i.e. f[deg] == 1, return 0 otherwise (null
 * polynomial is considered monic).
 */
int mpz_poly_is_monic (mpz_poly_srcptr f)
{
  if (f->deg == -1)
    return 1;
  else if (mpz_cmp_ui (f->coeff[f->deg], 1) == 0)
    return 1;
  else
    return 0;
}

/* -------------------------------------------------------------------------- */

/* Set f=-g.
   Note: f can be the same as g. */
void mpz_poly_neg (mpz_poly_ptr f, mpz_poly_srcptr g) {
  mpz_poly_realloc(f, g->deg + 1);
  for (int i = 0 ; i <= g->deg ; i++) {
    mpz_neg (f->coeff[i], g->coeff[i]);
  }
}

/* Set f=g+h.
   Note: f can be the same as g or h;
         g can be the same as h. */
void mpz_poly_add(mpz_poly_ptr f, mpz_poly_srcptr g, mpz_poly_srcptr h) {
  int i, maxdeg;
  mpz_t z;
  mpz_init(z);
  maxdeg = max(g->deg, h->deg);
  mpz_poly_realloc(f, maxdeg + 1);
  for (i = 0 ; i <= maxdeg ; i++) {
    if (i <= g->deg)
      mpz_set(z, g->coeff[i]);
    else
      mpz_set_ui(z, 0);
    if (i <= h->deg)
      mpz_add(z, z, h->coeff[i]);
    mpz_set(f->coeff[i], z);
  }
  f->deg = maxdeg;
  mpz_clear(z);
  mpz_poly_cleandeg(f, maxdeg);
}

/* Set f=g-h.
   Note: f can be the same as g or h;
         g can be the same as h. */
void
mpz_poly_sub(mpz_poly_ptr f, mpz_poly_srcptr g, mpz_poly_srcptr h)
{
    mpz_poly_notparallel_info().mpz_poly_sub(f, g, h);
}
template<typename inf>
void mpz_poly_parallel_interface<inf>::mpz_poly_sub(mpz_poly_ptr f, mpz_poly_srcptr g, mpz_poly_srcptr h)
{
  int maxdeg = max(g->deg, h->deg);
  mpz_poly_realloc(f, maxdeg + 1);
#ifdef HAVE_OPENMP
#pragma omp parallel for if (!std::is_same<inf, mpz_poly_notparallel_info>::value)
#endif
  for (int i = 0 ; i <= maxdeg ; i++) {
    if (i <= g->deg && i <= h->deg)
        mpz_sub(f->coeff[i], g->coeff[i], h->coeff[i]);
    else if (i <= g->deg)
        mpz_set(f->coeff[i], g->coeff[i]);
    else
        mpz_neg(f->coeff[i], h->coeff[i]);
  }
  f->deg = maxdeg;
  mpz_poly_cleandeg(f, maxdeg);
}

/* Set g=f+a where a is unsigned long. */
void
mpz_poly_add_ui (mpz_poly_ptr g, mpz_poly_srcptr f, unsigned long a)
{
    mpz_poly_set(g, f);
    mpz_poly_realloc(g, 1);
    if (f->deg >= 0) {
        mpz_add_ui(g->coeff[0], f->coeff[0], a);
        g->deg = f->deg;
        if (g->deg == 0)
            mpz_poly_cleandeg(g, g->deg);
    } else {
        mpz_set_ui(g->coeff[0], a);
        g->deg = 0;
    }
}

/* Set g=f-a where a is unsigned long. */
void
mpz_poly_sub_ui (mpz_poly_ptr g, mpz_poly_srcptr f, unsigned long a)
{
    mpz_poly_set(g, f);
    mpz_poly_realloc(g, 1);
    if (f->deg >= 0) {
        mpz_sub_ui(g->coeff[0], f->coeff[0], a);
        g->deg = f->deg;
        if (g->deg == 0)
            mpz_poly_cleandeg(g, g->deg);
    } else {
        mpz_set_ui(g->coeff[0], a);
        mpz_neg(g->coeff[0], g->coeff[0]);
        g->deg = 0;
    }
}

void mpz_poly_add_mpz(mpz_poly_ptr f, mpz_poly_srcptr g, mpz_srcptr a)
{
    mpz_poly_set(f, g);
    if (f->deg == -1) {
        mpz_poly_set_mpz(f, a);
    } else {
        mpz_add(f->coeff[0], f->coeff[0], a);
        if (f->deg == 0)
            mpz_poly_cleandeg(f, 0);
    }
}

void mpz_poly_sub_mpz(mpz_poly_ptr f, mpz_poly_srcptr g, mpz_srcptr a)
{
    mpz_poly_set(f, g);
    if (f->deg == -1) {
        mpz_poly_set_mpz(f, a);
        mpz_neg(f->coeff[0], f->coeff[0]);
    } else {
        mpz_sub(f->coeff[0], f->coeff[0], a);
        if (f->deg == 0)
            mpz_poly_cleandeg(f, 0);
    }
}

/* Set f=g-h (mod m). */
void
mpz_poly_sub_mod_mpz (mpz_poly_ptr f, mpz_poly_srcptr g, mpz_poly_srcptr h, mpz_srcptr m)
{
    mpz_poly_notparallel_info().mpz_poly_sub_mod_mpz (f, g, h, m);
}
template<typename inf>
void mpz_poly_parallel_interface<inf>::mpz_poly_sub_mod_mpz (mpz_poly_ptr f, mpz_poly_srcptr g, mpz_poly_srcptr h, mpz_srcptr m)
{
    mpz_poly_sub(f, g, h);
    mpz_poly_mod_mpz(f, f, m, NULL);
}

/* Set f=g*h. Note: f might equal g or h.
   Assumes the g[g->deg] and h[h->deg[] are not zero. */
void mpz_poly_mul (mpz_poly_ptr f, mpz_poly_srcptr g, mpz_poly_srcptr h)
{
    mpz_poly_notparallel_info().mpz_poly_mul(f, g, h);
}
template<typename inf>
void
mpz_poly_parallel_interface<inf>::mpz_poly_mul (mpz_poly_ptr f, mpz_poly_srcptr g, mpz_poly_srcptr h)
{
  if (f == h || f == g)
    {
      mpz_poly aux;
      mpz_poly_init (aux, -1);
      mpz_poly_mul (aux, g, h);
      mpz_poly_set (f, aux);
      mpz_poly_clear (aux);
      return;
    }

  /* now f differs from g and h */

  if ((g->deg == -1) || (h->deg == -1)) {
    f->deg = -1;
    return;
  }

  mpz_poly_realloc (f, g->deg + h->deg + 1);

  if (g == h) /* this is a square */
    {
      f->deg = mpz_poly_sqr_tc ((inf&)*this, f->coeff, g->coeff, g->deg);
      return;
    }

  if (g->deg == 0) {
    mpz_poly_mul_mpz (f, h, g->coeff[0]);
    return;
  }

  if (h->deg == 0) {
    mpz_poly_mul_mpz (f, g, h->coeff[0]);
    return;
  }

  ASSERT(mpz_cmp_ui (g->coeff[g->deg], 0) != 0);
  ASSERT(mpz_cmp_ui (h->coeff[h->deg], 0) != 0);
  ASSERT(f != g);
  ASSERT(f != h);

#if 1
  f->deg = mpz_poly_mul_tc((inf&)*this,f->coeff, g->coeff, g->deg, h->coeff, h->deg);
#else /* segmentation, this code has problem with huge runs, for example
         degree 5 with lifting to 631516975 bits */
  {
    mpz_t G, H;
    size_t sg, sh, s;
    int i;

    mpz_init (G);
    mpz_init (H);
    sg = mpz_poly_sizeinbase (g, 2);
    sh = mpz_poly_sizeinbase (h, 2);
    /* the +1 accounts for a possible sign */
    for (s = sg + sh + 1, i = (g->deg >= h->deg) ? h->deg + 1 : g->deg + 1;
	 i > 1; i = (i + 1) / 2, s++);
    mpz_set (G, g->coeff[g->deg]);
    for (i = g->deg - 1; i >= 0; i--)
    {
      mpz_mul_2exp (G, G, s);
      mpz_add (G, G, g->coeff[i]);
    }
    /* sanity check: G should have sizeinbase(lc(g))+d*s bits (or -1) */
    size_t size_g = mpz_sizeinbase (g->coeff[g->deg], 2) + g->deg * s;
    ASSERT(mpz_sizeinbase (G, 2) == size_g ||
	   mpz_sizeinbase (G, 2) == size_g - 1);
    mpz_set (H, h->coeff[h->deg]);
    for (i = h->deg - 1; i >= 0; i--)
    {
      mpz_mul_2exp (H, H, s);
      mpz_add (H, H, h->coeff[i]);
    }
    /* sanity check: H should have sizeinbase(lc(h))+d*s bits (or -1) */
    size_t size_h = mpz_sizeinbase (h->coeff[h->deg], 2) + h->deg * s;
    ASSERT(mpz_sizeinbase (H, 2) == size_h ||
	   mpz_sizeinbase (H, 2) == size_h - 1);
    size_g = mpz_sizeinbase (G, 2);
    size_h = mpz_sizeinbase (H, 2);
    /* sanity check: we verify that the product agrees both mod B and B-1 */
    mp_limb_t g0 = mpz_getlimbn (G, 0);
    mpz_mul (G, G, H);
    ASSERT(mpz_getlimbn (G, 0) == g0 * mpz_getlimbn (H, 0));
    ASSERT(mpz_sizeinbase (G, 2) == size_g + size_h ||
	   mpz_sizeinbase (G, 2) == size_g + size_h - 1);
    for (i = 0; i < g->deg + h->deg; i++)
    {
      mpz_fdiv_r_2exp (f->coeff[i], G, s);
      if (mpz_sizeinbase (f->coeff[i], 2) == s)
      {
        mpz_cdiv_r_2exp (f->coeff[i], G, s);
        mpz_cdiv_q_2exp (G, G, s);
      }
      else
        mpz_fdiv_q_2exp (G, G, s);
      ASSERT(mpz_sizeinbase (f->coeff[i], 2) < s);
    }
    mpz_set (f->coeff[i], G);
    mpz_clear (G);
    mpz_clear (H);
    f->deg = g->deg + h->deg;
  }
#endif
  /* there is no need to run mpz_poly_cleandeg since g[g->deg] <> 0
     and h[h->deg] <> 0 */
  ASSERT(mpz_cmp_ui (f->coeff[f->deg], 0) != 0);
}

/* Set Q=a*P, where a is an mpz_t */
void
mpz_poly_mul_mpz(mpz_poly_ptr f, mpz_poly_srcptr g, mpz_srcptr a)
{
    mpz_poly_notparallel_info().mpz_poly_mul_mpz(f, g, a);
}
template<typename inf>
void
mpz_poly_parallel_interface<inf>::mpz_poly_mul_mpz (mpz_poly_ptr Q, mpz_poly_srcptr P, mpz_srcptr a)
{
    mpz_poly_realloc (Q, P->deg + 1);
#ifdef HAVE_OPENMP
#pragma omp parallel if (!std::is_same<inf, mpz_poly_notparallel_info>::value)
#endif
    {
        mpz_t aux;
        mpz_init (aux);
#ifdef HAVE_OPENMP
#pragma omp for
#endif
        for (int i = 0; i <= P->deg; i++)
        {
            mpz_mul (aux, P->coeff[i], a);
            mpz_set (Q->coeff[i], aux);
        }
        mpz_clear (aux);
    }
    mpz_poly_cleandeg (Q, P->deg);
}

/* Set Q=P/a, where a is an mpz_t. Assume a divides the content of P (the
   division is done with mpz_divexact). Otherwise the result is not correct. */
void
mpz_poly_divexact_mpz(mpz_poly_ptr f, mpz_poly_srcptr g, mpz_srcptr a)
{
    mpz_poly_notparallel_info().mpz_poly_divexact_mpz(f, g, a);
}
template<typename inf>
void
mpz_poly_parallel_interface<inf>::mpz_poly_divexact_mpz(mpz_poly_ptr Q, mpz_poly_srcptr P, mpz_srcptr a)
{
    mpz_poly_realloc (Q, P->deg + 1);
#ifdef HAVE_OPENMP
#pragma omp parallel if (!std::is_same<inf, mpz_poly_notparallel_info>::value)
#endif
    {
        mpz_t aux;
        mpz_init (aux);
#ifdef HAVE_OPENMP
#pragma omp for
#endif
        for (int i = 0; i <= P->deg; i++)
        {
            mpz_divexact (aux, P->coeff[i], a);
            mpz_set (Q->coeff[i], aux);
        }
        mpz_clear (aux);
    }
    mpz_poly_cleandeg (Q, P->deg);
}

/* Test whether a divides P, where a is an mpz_t. */
int
mpz_poly_divisible_mpz (mpz_poly_srcptr P, mpz_srcptr a)
{
  for (int i = 0; i <= P->deg; ++i)
      if (!mpz_divisible_p(P->coeff[i], a)) return 0;
  return 1;
}

/* Set ft(x) = f(x+k) where k is an mpz_t, ft and f can be the same poly. */
void
mpz_poly_translation (mpz_poly_ptr ft, mpz_poly_srcptr f, mpz_srcptr k)
{
  int i, j;
  int d = f->deg;

  mpz_poly_set (ft, f);
  for (i = d - 1; i >= 0; i--)
    for (j = i; j < d; j++)
      mpz_addmul (ft->coeff[j], ft->coeff[j+1], k);
}

/* Set fr = f + k * x^t * g such that t+deg(g) <= deg(f) and t >= 0 (those two
 * assumptions are not checked). fr and f can be the same poly */
void mpz_poly_rotation (mpz_poly_ptr fr, mpz_poly_srcptr f, mpz_poly_srcptr g,
                        mpz_srcptr k, int t)
{
  mpz_poly_set (fr, f);
  for (int i = 0; i <= g->deg; i++)
    mpz_addmul (fr->coeff[i+t], g->coeff[i], k);
}

/* Set f = f + k * g such that deg(g) <= deg(f) (this assumption is not
   checked). */
void
mpz_poly_addmul_si (mpz_poly_ptr f, mpz_poly_srcptr g, long k)
{
  for (int i = 0; i <= g->deg; i++)
    mpz_addmul_si (f->coeff[i], g->coeff[i], k);
}

/* Set f = k * g such that deg(g) <= deg(f) (this assumption is not
   checked). */
void
mpz_poly_mul_si (mpz_poly_ptr f, mpz_poly_srcptr g, long k)
{
  for (int i = 0; i <= g->deg; i++)
    mpz_mul_si (f->coeff[i], g->coeff[i], k);
}

/* Set f = g / k such that deg(g) <= deg(f) and k divides g
   (those assumptions are not checked). */
void
mpz_poly_divexact_ui (mpz_poly_ptr f, mpz_poly_srcptr g, unsigned long k)
{
  for (int i = 0; i <= g->deg; i++)
    mpz_divexact_ui (f->coeff[i], g->coeff[i], k);
}

/* Set h = fr + k * x^t * g such that t+deg(g) <= deg(f) and t >= 0 (those two
 * assumptions are not checked). fr and f can be the same poly */
void mpz_poly_rotation_int64 (mpz_poly_ptr fr, mpz_poly_srcptr f,
                              mpz_poly_srcptr g, const int64_t k, int t)
{
  mpz_poly_set (fr, f);
  for (int i = 0; i <= g->deg; i++)
    mpz_addmul_int64 (fr->coeff[i+t], g->coeff[i], k);
}

/* h=rem(h, f) mod N, f not necessarily monic, N not necessarily prime */
/* Coefficients of f must be reduced mod N
 * Coefficients of h need not be reduced mod N on input, but are reduced
 * on output.
 *
 * If division fails, stores a non-trivial factor of N in factor. This is
 * not done if factor==NULL.
 */
static int
mpz_poly_pseudodiv_r (mpz_poly_ptr h, mpz_poly_srcptr f, mpz_srcptr N, mpz_ptr factor)
{
  int i, d = f->deg, dh = h->deg;
  mpz_t tmp, inv;

  mpz_init_set_ui (inv, 1);
  mpz_init_set_ui (tmp, 1);

  mpz_set (tmp, f->coeff[d]);
  if (mpz_cmp_ui(tmp, 1) != 0) {
    /* inv is 1/f[d] mod N */
    if (!mpz_invert (inv, tmp, N)) {
      if (factor != NULL)
        mpz_gcd(factor, tmp, N);
      mpz_clear(inv);
      mpz_clear(tmp);
      return 0;
    }
  }

  while (dh >= d)
  {
    /* subtract h[dh]/f[d]*x^(dh-d)*f from h */
    if (mpz_cmp_ui(inv, 1) != 0) {
      mpz_mul (h->coeff[dh], h->coeff[dh], inv);
      mpz_ndiv_r (h->coeff[dh], h->coeff[dh], N);
    }

    for (i = 0; i < d; i++) {
      mpz_mul (tmp, h->coeff[dh], f->coeff[i]);
      mpz_mod (tmp, tmp, N);
      mpz_sub (h->coeff[dh - d + i], h->coeff[dh - d + i], tmp);
      mpz_ndiv_r (h->coeff[dh - d + i], h->coeff[dh - d + i], N);
    }

    do {
      dh --;
    }
    while (dh >= 0 && mpz_divisible_p (h->coeff[dh], N));

    h->deg = dh;
  }

  mpz_clear (inv);
  mpz_clear (tmp);
  return 1;
}

/* h=rem(h, f) mod p, f not necessarily monic. */
/* returns 0 if an inverse of the leading coeff could not be found. */
int
mpz_poly_div_r (mpz_poly_ptr h, mpz_poly_srcptr f, mpz_srcptr p)
{
  return mpz_poly_pseudodiv_r (h, f, p, NULL);
}

/*
   computes q, r such that f = q*g + r mod p, with deg(r) < deg(g)
   and p in mpz_t
   q and r must be allocated!
   the only aliasing allowed is f==r.
*/
int mpz_poly_div_qr (mpz_poly_ptr q, mpz_poly_ptr r, mpz_poly_srcptr f, mpz_poly_srcptr g, mpz_srcptr p)
{
  int k, j, df = f->deg, dg = g->deg, dq = df - dg;
  mpz_t lg, invlg;

  if (df < dg) /* f is already reduced mod g */
    {
      mpz_poly_set_zero (q);
      mpz_poly_set (r, f);
      return 1;
    }

  /* now df >= dg */
  mpz_poly_realloc(q, dq + 1);

  mpz_init(lg);
  mpz_init_set_ui(invlg, 1);

  mpz_poly_set(r, f);
  q->deg = dq;

  mpz_set (lg, g->coeff[dg]);
  mpz_mod (lg, lg, p);
  /* invlg = 1/g[dg] mod p */
  if (mpz_cmp_ui(lg, 1) != 0)
    if (!mpz_invert(invlg, lg, p)) {
        mpz_clear(lg);
        mpz_clear(invlg);
        return 0;
    }


  for (k = df-dg ; k >=0 ; k--) {
    mpz_mul(q->coeff[k], r->coeff[k+dg], invlg);
    mpz_mod(q->coeff[k], q->coeff[k], p);
    for (j = dg+k ; j >= k ; j--) {
      mpz_submul(r->coeff[j], q->coeff[k], g->coeff[j-k]);
      mpz_mod(r->coeff[j], r->coeff[j], p);
    }
  }
  mpz_poly_cleandeg(r, r->deg);

  mpz_clear(invlg);
  mpz_clear(lg);
  return 1;
}

/* This also computes q and r such that f = q * g + r, but over Z, not
 * modulo a prime. Also, we do not assume that g is monic. Of course, if
 * it is not, then most often the result will be undefined (over Z). We
 * return something well-defined if q and r happen to be integer
 * polynomials.
 * We return 0 if this is not the case (in which case q and r are
 * undefined).
 * r==f is allowed.
 *
 * TODO: do the parallel version
 */
int mpz_poly_div_qr_z (mpz_poly_ptr q, mpz_poly_ptr r, mpz_poly_srcptr f, mpz_poly_srcptr g)
{
  int k, j, df = f->deg, dg = g->deg, dq = df - dg;

  if (df < dg) /* f is already reduced mod g */
    {
      mpz_poly_set_zero (q);
      mpz_poly_set (r, f);
      return 1;
    }

  /* now df >= dg */
  /* realloc takes a number of coefficients, not a degree */
  mpz_poly_realloc(q, dq + 1);

  mpz_poly_set(r, f);
  q->deg = dq;

  mpz_srcptr lg = g->coeff[dg];

  for (k = df-dg ; k >=0 ; k--) {
    if (!mpz_divisible_p(r->coeff[k+dg], lg))
        return 0;
    mpz_divexact(q->coeff[k], r->coeff[k+dg], lg);
    for (j = dg+k ; j >= k ; j--) {
      mpz_submul(r->coeff[j], q->coeff[k], g->coeff[j-k]);
    }
  }
  mpz_poly_cleandeg(r, r->deg);
  return 1;
}

int mpz_poly_div_r_z (mpz_poly_ptr r, mpz_poly_srcptr f, mpz_poly_srcptr g)
{
    mpz_poly quo;
    mpz_poly_init(quo,-1);
    int ret = mpz_poly_div_qr_z(quo,r,f,g);
    mpz_poly_clear(quo);
    return ret;
}


/* q=divexact(h, f) mod p, f not necessarily monic.
   Assumes lc(h) <> 0 mod p.
   Clobbers h. */
/* Coefficients of f must be reduced mod p
 * Coefficients of h need not be reduced mod p
 * Coefficients of q are reduced mod p
 */
static int
mpz_poly_divexact_clobber (mpz_poly_ptr q, mpz_poly_ptr h, mpz_poly_srcptr f,
                   mpz_srcptr p)
{
  int i, d = f->deg, dh = h->deg;
  mpz_t t, aux;

  mpz_init (t);
  mpz_init (aux);
  ASSERT (d >= 0);
  ASSERT (dh >= 0);
  ASSERT (dh >= d);
  ASSERT (mpz_divisible_p (h->coeff[dh], p) == 0);

  mpz_poly_realloc (q, dh + 1 - d);
  q->deg = dh - d;
  /* t is 1/f[d] mod p */
  mpz_set (aux, f->coeff[d]);
  mpz_mod (aux, aux, p);
  if (!mpz_invert (t, aux, p)) {
      mpz_clear(t);
      mpz_clear(aux);
      return 0;
  }


  while (dh >= d) {

    /* subtract h[dh]/f[d]*x^(dh-d)*f from h */
    if (mpz_cmp_ui(t, 1) != 0) {
      mpz_mul (h->coeff[dh], h->coeff[dh], t);
      mpz_mod (h->coeff[dh], h->coeff[dh], p);
    }
    mpz_set (q->coeff[dh-d], h->coeff[dh]);
    mpz_mod (q->coeff[dh-d], q->coeff[dh - d], p);

    /* we only need to update the coefficients of degree >= d of h,
       i.e., we want i >= 2d - dh */
    for (i = (2 * d > dh) ? 2 * d - dh : 0; i < d; i++) {
      mpz_mul (aux, h->coeff[dh], f->coeff[i]);
      mpz_sub (h->coeff[dh - d + i], h->coeff[dh - d + i], aux);
      mpz_mod (h->coeff[dh - d + i], h->coeff[dh - d + i], p);
    }
    dh --;
  }
  /* since lc(h) <> 0 mod p, q is normalized */

  mpz_clear (t);
  mpz_clear (aux);
  return 1;
}

/* q <- divexact(h, f) mod p, f not necessarily monic. */
/* Coefficients of f must be reduced mod p
 * Coefficients of h need not be reduced mod p
 * Coefficients of q are reduced mod p
 */
int
mpz_poly_divexact (mpz_poly_ptr q, mpz_poly_srcptr h, mpz_poly_srcptr f, mpz_srcptr p)
{
    mpz_poly hh;
    mpz_poly_init(hh, h->deg);
    mpz_poly_set(hh, h);
    int r = mpz_poly_divexact_clobber(q, hh, f, p);
    mpz_poly_clear(hh);
    return r;
}

/* Set f=g/2 (mod m), where f might equal g.
   Assumes m is odd. */
/* If coefficients of g are reduced mod m, then coefficients of f are
 * reduced.
 */
void
mpz_poly_div_2_mod_mpz(mpz_poly_ptr f, mpz_poly_srcptr g, mpz_srcptr a)
{
    mpz_poly_notparallel_info().mpz_poly_div_2_mod_mpz(f, g, a);
}
template<typename inf>
void mpz_poly_parallel_interface<inf>::mpz_poly_div_2_mod_mpz (mpz_poly_ptr f, mpz_poly_srcptr g, mpz_srcptr m)
{
  ASSERT_ALWAYS(mpz_scan1 (m, 0) == 0);

  mpz_poly_realloc (f, g->deg + 1);

#ifdef HAVE_OPENMP
#pragma omp parallel for if (!std::is_same<inf, mpz_poly_notparallel_info>::value)
#endif
  for (int i = g->deg; i >= 0; --i)
    {
      if (mpz_scan1 (g->coeff[i], 0) == 0) /* g[i] is odd */
        {
          mpz_add (f->coeff[i], g->coeff[i], m);
          mpz_div_2exp (f->coeff[i], f->coeff[i], 1);
        }
      else
        mpz_div_2exp (f->coeff[i], g->coeff[i], 1);
    }
}

/* Set res=f(x). Assumes res and x are different variables. */
void mpz_poly_eval(mpz_ptr res, mpz_poly_srcptr f, mpz_srcptr x) {
  int i, d;
  ASSERT_ALWAYS(res != x);
  d = f->deg;
  if (d == -1) {
    mpz_set_ui(res, 0);
    return;
  }
  mpz_set(res, f->coeff[d]);
  for (i = d-1; i>=0; --i) {
    mpz_mul(res, res, x);
    mpz_add(res, res, f->coeff[i]);
  }
}

/* Set res=f(x). Assumes res and x are different variables. */
void mpz_poly_eval_poly(mpz_poly_ptr res, mpz_poly_srcptr f, mpz_poly_srcptr x)
{
  int i, d;
  ASSERT_ALWAYS(res != x);
  ASSERT_ALWAYS(res != f);
  d = f->deg;
  if (d == -1) {
    mpz_poly_set_zero(res);
    return;
  }
  mpz_poly_set_mpz(res, f->coeff[d]);
  for (i = d-1; i>=0; --i) {
    mpz_poly_mul(res, res, x);
    mpz_poly_add_mpz(res, res, f->coeff[i]);
  }
}

/* Set res=f(x) where x is an unsigned long. */
void mpz_poly_eval_ui (mpz_ptr res, mpz_poly_srcptr f, unsigned long x)
{
  int d = f->deg;

  mpz_set (res, f->coeff[d]);
  for (int i = d - 1; i >= 0; i--)
  {
    mpz_mul_ui (res, res, x);
    mpz_add (res, res, f->coeff[i]);
  }
}

/* Set res=f'(x), where x is an unsigned long */
void
mpz_poly_eval_diff_ui (mpz_ptr res, mpz_poly_srcptr f, unsigned long x)
{
  int d = f->deg;

  mpz_mul_ui (res, f->coeff[d], d);
  for (int i = d - 1; i >= 1; i--)
    {
      mpz_mul_ui (res, res, x);
      mpz_addmul_ui (res, f->coeff[i], i); /* res <- res + i*f[i] */
    }
}

void
mpz_poly_eval_diff (mpz_ptr res, mpz_poly_srcptr f, mpz_srcptr x)
{
  int d = f->deg;
  ASSERT_ALWAYS(res != x);

  mpz_mul_ui (res, f->coeff[d], d);
  for (int i = d - 1; i >= 1; i--)
    {
      mpz_mul (res, res, x);
      mpz_addmul_ui (res, f->coeff[i], i); /* res <- res + i*f[i] */
    }
}


/* Set res=f'(x), where x is a polynomial */
void mpz_poly_eval_diff_poly (mpz_poly_ptr res, mpz_poly_srcptr f, mpz_poly_srcptr x)
{
  ASSERT_ALWAYS(res != x);
  ASSERT_ALWAYS(res != f);
  int d = f->deg;
  mpz_poly_realloc(res, f->deg * x->deg + 1);
  mpz_t t;
  mpz_init(t);
  mpz_mul_ui (t, f->coeff[d], d);
  mpz_poly_add_mpz(res, res, t);
  for (int i = d - 1; i >= 1; i--)
    {
      mpz_poly_mul (res, res, x);
      mpz_mul_ui (t, f->coeff[i], i); /* res <- res + i*f[i] */
      mpz_poly_add_mpz(res, res, t);
    }
  mpz_clear(t);
}


/* Return 1 if poly(root) % modulus == 0, return 0 otherwise */
/* Coefficients of f(x) need not be reduced mod m */
int mpz_poly_is_root(mpz_poly_srcptr poly, mpz_srcptr root, mpz_srcptr modulus)
{
    mpz_t x;
    mpz_init(x);
    mpz_poly_eval_mod_mpz(x, poly, root, modulus);
    int is_root = (mpz_cmp_ui(x, 0) == 0);
    mpz_clear(x);
    return is_root;
}

/* Set res=f(x) (mod m).  Assume res and x are different variables. */
/* Coefficients of f(x) need not be reduced mod m.
 * The computed value res is reduced mod m
 */
void
mpz_poly_eval_mod_mpz (mpz_t res, mpz_poly_srcptr f, mpz_srcptr x,
		       mpz_srcptr m)
{
  int i, d;

  d = f->deg;
  if (d == -1) {
    mpz_set_ui(res, 0);
    return;
  }
  mpz_mod (res, f->coeff[d], m);
  for (i = d-1; i>=0; --i) {
    mpz_mul(res, res, x);
    mpz_add(res, res, f->coeff[i]);
    mpz_mod (res, res, m);
  }
}

/* This evaluates several polynomials at the same point w. It is possible
 * to do fewer modular reductions in this case.
 *
 * When k==1, we use mpz_poly_eval_mod_mpz instead, since it's faster
 * then.
 */
/* Coefficients of f[i](x) need not be reduced mod m.
 * The computed values r[i] are reduced mod m
 */
void
mpz_poly_eval_several_mod_mpz (mpz_ptr *r, mpz_poly_srcptr *f, int k,
			       mpz_srcptr x, mpz_srcptr m)
{
    int i;

    if (k == 1) {
        mpz_poly_eval_mod_mpz (r[0], f[0], x, m);
        return;
    }

    mpz_t w;
    mpz_init(w);
    int maxdeg = -1;
    for(int j = 0 ; j < k ; j++) {
        if (f[j]->deg >= 0)
            mpz_set(r[j], f[j]->coeff[0]);
        else
            mpz_set_ui(r[j], 0);
        if (f[j]->deg > maxdeg)
            maxdeg = f[j]->deg;
    }

    mpz_set(w, x);
    for(int j = 0 ; j < k ; j++) {
        if (f[j]->deg >= 1)
            mpz_addmul(r[j], w, f[j]->coeff[1]);
    }
    for(i = 2 ; i <= maxdeg ; i++) {
        mpz_mul (w, w, x);
        mpz_mod (w, w, m);
        for(int j = 0 ; j < k ; j++)
            if (f[j]->deg >= i)
                mpz_addmul(r[j], w, f[j]->coeff[i]);
    }
    for(int j = 0 ; j < k ; j++) {
        mpz_mod (r[j], r[j], m);
    }
    mpz_clear(w);
}

/* Set Q = P/lc(P) (mod m). Q and P might be identical. */
/* Coefficients of P need not be reduced mod m
 * Coefficients of Q are reduced mod m
 */
void
mpz_poly_makemonic_mod_mpz (mpz_poly_ptr Q, mpz_poly_srcptr P, mpz_srcptr m)
{
  int i;
  mpz_t aux;
  mpz_init(aux);
  for(i = P->deg; i>=0; i--) {
      mpz_mod(aux, P->coeff[i], m);
      if (mpz_cmp_ui(aux, 0) != 0) break;
  }
  /* i is the degree of the leading monomial */
  Q->deg = i;
  if (i < 0) {
      /* if i == -1, then Q is the zero polynomial, there's nothing to do */
      mpz_clear(aux);
      return;
  }

  mpz_t aux2;
  mpz_init(aux2);
  mpz_invert(aux2, aux, m);
  for (i = 0; i < Q->deg; ++i) {
      mpz_mul(aux, aux2, P->coeff[i]);
      mpz_mod(aux, aux, m);
      mpz_poly_setcoeff(Q, i, aux);
  }
  mpz_clear(aux2);

  /* we can directly set the leading coefficient to 1 */
  mpz_poly_setcoeff_si (Q, Q->deg, 1);
  mpz_clear(aux);
}

/* Algorithm 2.5 from "Modern Computer Arithmetic" */
void
barrett_precompute_inverse (mpz_ptr invm, mpz_srcptr m)
{
  size_t n = mpz_sizeinbase (m, 2);
  ASSERT_ALWAYS(mpz_cmp_ui (m, 0) > 0);
  /* with B = 2^n, we have B/2 <= m < B */
  mpz_set_ui (invm, 0);
  mpz_setbit (invm, 2 * n); /* invm = B^2 */
  mpz_tdiv_q (invm, invm, m); /* floor(B^2/m) */
}

/* r <- a mod m */
static void
mpz_mod_barrett (mpz_ptr r, mpz_srcptr a, mpz_srcptr m, mpz_srcptr invm)
{
  size_t n = mpz_sizeinbase (m, 2);
  mpz_srcptr r_or_a = a;

  while (mpz_sizeinbase (r_or_a, 2) > n + 1)
    {
      mpz_t a1;
      size_t sr = mpz_sizeinbase (r_or_a, 2);
      mpz_init (a1);
      /* if sr <= 2n we consider the sr-n most significant bits of r,
	 otherwise we take the n most significant bits */
      mpz_tdiv_q_2exp (a1, r_or_a, (sr <= 2 * n) ? n : sr - n);
      mpz_mul (a1, a1, invm);
      mpz_tdiv_q_2exp (a1, a1, n);
      mpz_mul (a1, a1, m);
      /* if sr > 2*n we have to multiply by 2^(sr-2n) */
      if (sr >= 2 * n)
	mpz_mul_2exp (a1, a1, sr - 2 * n);
      mpz_sub (r, r_or_a, a1);
      r_or_a = r;
      mpz_clear (a1);
    }
  /* now r_or_a has at most n bits */
  while (mpz_cmpabs (r_or_a, m) >= 0)
    {
      if (mpz_cmp_ui (r_or_a, 0) > 0)
	mpz_sub (r, r_or_a, m);
      else
	mpz_add (r, r_or_a, m);
      r_or_a = r;
    }
  /* now |r_or_a| < m */
  if (mpz_cmp_ui (r_or_a, 0) < 0)
    {
      mpz_add (r, r_or_a, m);
      r_or_a = r;
    }
  /* now 0 <= r_or_a < m */
  if (r_or_a == a && r != a)
    mpz_set (r, r_or_a);
}

/* Coefficients of A need not be reduced mod m
 * Coefficients of R are reduced mod m
 * If invm = NULL, use mpz_mod.
 * Otherwise use mpz_mod_barrett, where invm should have been precomputed
 * using barrett_precompute_inverse (invm, m).
 */
int mpz_poly_mod_mpz (mpz_poly_ptr R, mpz_poly_srcptr A, mpz_srcptr m, mpz_srcptr invm)
{
    return mpz_poly_notparallel_info().mpz_poly_mod_mpz(R, A, m, invm);
}
template<typename inf>
int
mpz_poly_parallel_interface<inf>::mpz_poly_mod_mpz (mpz_poly_ptr R, mpz_poly_srcptr A, mpz_srcptr m,
		  mpz_srcptr invm)
{
  /* reduce lower coefficients */
  mpz_poly_realloc(R, A->deg + 1);
#ifdef HAVE_OPENMP
#pragma omp parallel for if (!std::is_same<inf, mpz_poly_notparallel_info>::value)
#endif
  for (int i = 0; i <= A->deg; ++i)
    if (invm == NULL)
      mpz_mod (R->coeff[i], A->coeff[i], m);
    else
      mpz_mod_barrett (R->coeff[i], A->coeff[i], m, invm);

  mpz_poly_cleandeg(R, A->deg);
  return R->deg;
}

/* reduce non-negative coefficients in [0, p-1], negative ones in [1-p, -1] */
int
mpz_poly_mod_mpz_lazy (mpz_poly_ptr R, mpz_poly_srcptr A, mpz_srcptr m)
{
  mpz_poly_realloc(R, A->deg + 1);
  for (int i = 0; i <= A->deg; ++i)
    {
      if (mpz_sgn (A->coeff[i]) >= 0)
	mpz_mod (R->coeff[i], A->coeff[i], m);
      else
	{
	  mpz_neg (R->coeff[i], A->coeff[i]);
	  mpz_mod (R->coeff[i], R->coeff[i], m);
	  mpz_neg (R->coeff[i], R->coeff[i]);
	}
    }

  mpz_poly_cleandeg(R, A->deg);
  return R->deg;
}

/* Reduce R[d]*x^d + ... + R[0] mod f[df]*x^df + ... + f[0] modulo m.
   Return the degree of the remainder.
   Coefficients of f must be reduced mod m on input.
   Coefficients of R need not be reduced mod m on input, but are reduced
   on output.
   If invf is not NULL, it should be 1/m mod lc(f). */
int
mpz_poly_mod_f_mod_mpz (mpz_poly_ptr R, mpz_poly_srcptr f, mpz_srcptr m,
        mpz_srcptr invf)
{
    return mpz_poly_mod_f_mod_mpz (R, f, m, invf, NULL);
}

int mpz_poly_mod_f_mod_mpz(mpz_poly_ptr R, mpz_poly_srcptr f, mpz_srcptr m,
			mpz_srcptr invf, mpz_srcptr invm)
{
    return mpz_poly_notparallel_info().mpz_poly_mod_f_mod_mpz(R, f, m, invf, invm);
}
template<typename inf>
int
mpz_poly_parallel_interface<inf>::mpz_poly_mod_f_mod_mpz (mpz_poly_ptr R, mpz_poly_srcptr f, mpz_srcptr m,
			mpz_srcptr invf, mpz_srcptr invm)
{
  mpz_t aux, c;
  size_t size_f, size_R;

  if (f == NULL)
    goto reduce_R;

  if (invf == NULL)
    {
      mpz_init (aux);
      /* aux = 1/m mod lc(f) */
      mpz_invert (aux, m, f->coeff[f->deg]);
    }

  size_f = mpz_poly_size (f);
  size_R = mpz_poly_size (R);

  mpz_init (c);
  // FIXME: write a subquadratic variant
  while (R->deg >= f->deg)
    {
      /* Here m is large (thousand to million bits) and lc(f) is small
       * (typically one word). We first subtract lambda * m * x^(dR-df) ---
       * which is zero mod m --- to R such that the new coefficient of degree
       * dR is divisible by lc(f), i.e., lambda = lc(R)/m mod lc(f). Then if
       * c = (lc(R) - lambda * m) / lc(f), we subtract c * x^(dR-df) * f. */
      mpz_mod (c, R->coeff[R->deg], f->coeff[f->deg]); /* lc(R) mod lc(f) */
      mpz_mul (c, c, (invf == NULL) ? aux : invf);
      mpz_mod (c, c, f->coeff[f->deg]);    /* lc(R)/m mod lc(f) */
      mpz_submul (R->coeff[R->deg], m, c);  /* lc(R) - m * (lc(R) / m mod lc(f)) */
      ASSERT (mpz_divisible_p (R->coeff[R->deg], f->coeff[f->deg]));
      mpz_divexact (c, R->coeff[R->deg], f->coeff[f->deg]);
      /* If R[deg] has initially size 2n, and f[deg] = O(1), then c has size
	 2n here. However, in the equal-degree factorization, even if f[deg]
	 = O(1), the lower coefficients of f might have n bits. Thus we decide
	 to reduce whenever the total size exceeds 2n. */
      /* FIXME: commit a85444984 changed the line below but not the
       * comment above. */
      size_t size_c = mpz_size (c);
      if (size_c + size_f > (3 * size_R) / 2)
	mpz_mod (c, c, m);
#ifdef HAVE_OPENMP
#pragma omp parallel for if (!std::is_same<inf, mpz_poly_notparallel_info>::value)
#endif
      for (int i = R->deg - 1; i >= R->deg - f->deg; --i)
	mpz_submul (R->coeff[i], c, f->coeff[f->deg - R->deg + i]);
      R->deg--;
    }

  mpz_clear (c);
  if (invf == NULL)
    mpz_clear (aux);

 reduce_R:
  mpz_poly_mod_mpz (R, R, m, invm);

  return R->deg;
}

/* Stores in g the polynomial linked to f by:
 *  - alpha is a root of f if and only if lc(f)*alpha is a root of g
 *  - g is monic
 */
void mpz_poly_to_monic(mpz_poly_ptr g, mpz_poly_srcptr f)
{
    mpz_t fd,temp;
    mpz_init(fd);
    mpz_init(temp);
    mpz_poly_getcoeff(fd,f->deg,f);

    mpz_poly_set(g,f);
    for (int k = 0 ; k < g->deg ; k++) {
        mpz_poly_getcoeff(temp,k,g);
        for(int j = 1 ; j <= g->deg-1-k ; j++){
            mpz_mul(temp,temp,fd);
        }
        mpz_poly_setcoeff(g,k,temp);
    }
    mpz_poly_setcoeff_ui(g,g->deg,1);

    mpz_clear(temp);
    mpz_clear(fd);
}

/*  Reduce frac (= num / denom) mod F mod m ,
    i.e. compute num * denom^-1 mod F mod m .
    The return value is in num, denom is set to constant polynomial 1
    */
/* TODO: We must state the input / output requirements with respect to
 * reduction mod m */
void
mpz_poly_reduce_frac_mod_f_mod_mpz (
        mpz_poly_ptr num, mpz_poly_ptr denom,
        mpz_poly_srcptr F, mpz_srcptr m)
{
    mpz_poly_notparallel_info().mpz_poly_reduce_frac_mod_f_mod_mpz (
            num, denom,
            F, m);
}
template<typename inf>
void
mpz_poly_parallel_interface<inf>::mpz_poly_reduce_frac_mod_f_mod_mpz (
        mpz_poly_ptr num, mpz_poly_ptr denom,
        mpz_poly_srcptr F, mpz_srcptr m)
{
  if (denom->deg == 0)
  {
    mpz_t inv;
    mpz_init (inv);
    mpz_poly_getcoeff (inv, 0, denom); /* inv <- denom[0] */
    mpz_invert (inv, inv, m);          /* inv <- denom[0]^-1 */
    mpz_poly_mul_mpz(num, num, inv);  /* num <- num * inv */
    mpz_poly_mod_mpz(num, num, m, NULL); /* num <- num * inv mod m */
    mpz_clear (inv);
  } else {
    mpz_poly g, U, V;
    mpz_poly_init (g, 0);
    mpz_poly_init (U, 0);
    mpz_poly_init (V, 0);
    mpz_poly_xgcd_mpz (g, F, denom, U, V, m);
    mpz_poly_mul (num, num, V);
    mpz_poly_mod_f_mod_mpz (num, F, m, NULL, NULL);
    mpz_poly_clear (g);
    mpz_poly_clear (U);
    mpz_poly_clear (V);
  }
  mpz_poly_set_zero (denom);
  mpz_poly_setcoeff_si (denom, 0, 1);
}


/* Q = P1*P2 mod f, mod m
   f is the original algebraic polynomial (non monic but small coefficients)
   Coefficients of P1 and P2 need not be reduced mod m.
   Coefficients of Q are reduced mod m.
   If invf is not NULL, it is 1/m mod lc(f). */
void
mpz_poly_mul_mod_f_mod_mpz(mpz_poly_ptr Q, mpz_poly_srcptr P1, mpz_poly_srcptr P2,
			    mpz_poly_srcptr f, mpz_srcptr m, mpz_srcptr invf,
			    mpz_srcptr invm)
{
    mpz_poly_notparallel_info().mpz_poly_mul_mod_f_mod_mpz(Q, P1, P2, f, m, invf, invm);
}
template<typename inf>
void
mpz_poly_parallel_interface<inf>::mpz_poly_mul_mod_f_mod_mpz(mpz_poly_ptr Q, mpz_poly_srcptr P1, mpz_poly_srcptr P2,
			    mpz_poly_srcptr f, mpz_srcptr m, mpz_srcptr invf,
			    mpz_srcptr invm)
{
  int d1 = P1->deg;
  int d2 = P2->deg;
  int d = d1+d2;
  mpz_poly R;

  mpz_poly_init(R, d);
#ifdef MPZ_POLY_TIMINGS
  if (mpz_fits_sint_p (f->coeff[0])){
    START_TIMER;
    d = mpz_poly_mul_tc ((inf&)*this, R->coeff, P1->coeff, d1, P2->coeff, d2);
    mpz_poly_cleandeg(R, d);
    END_TIMER (TIMER_MUL);
    // reduce mod f
    RESTART_TIMER;
    mpz_poly_mod_f_mod_mpz (R, f, m, invf, invm);
    END_TIMER (TIMER_RED);
  }else
#endif
  {
    d = mpz_poly_mul_tc ((inf&)*this, R->coeff, P1->coeff, d1, P2->coeff, d2);
    mpz_poly_cleandeg(R, d);
    // reduce mod f
    mpz_poly_mod_f_mod_mpz (R, f, m, invf, invm);
  }
  mpz_poly_set(Q, R);
  mpz_poly_clear(R);
}

/* Q = P1*P2 mod f, assuming f is monic */
void
mpz_poly_mul_mod_f (mpz_poly_ptr Q, mpz_poly_srcptr P1, mpz_poly_srcptr P2,
                        mpz_poly_srcptr f)
{
    mpz_poly_notparallel_info().mpz_poly_mul_mod_f (Q, P1, P2, f);
}
template<typename inf>
void
mpz_poly_parallel_interface<inf>::mpz_poly_mul_mod_f (mpz_poly_ptr Q, mpz_poly_srcptr P1, mpz_poly_srcptr P2,
                        mpz_poly_srcptr f)
{
    mpz_poly_mul(Q,P1,P2);
    mpz_poly_div_r_z(Q,Q,f);
}

/* Q = P^2 mod f, mod m
   f is the original algebraic polynomial (non monic but small coefficients)
   Coefficients of P need not be reduced mod m.
   Coefficients of Q are reduced mod m.
   If not NULL, invf = 1/m mod lc(f). */
void mpz_poly_sqr_mod_f_mod_mpz (mpz_poly_ptr Q, mpz_poly_srcptr P, mpz_poly_srcptr f, mpz_srcptr m, mpz_srcptr invf, mpz_srcptr invm)
{
    mpz_poly_notparallel_info().mpz_poly_sqr_mod_f_mod_mpz (Q, P, f, m, invf, invm);
}
template<typename inf>
void mpz_poly_parallel_interface<inf>::mpz_poly_sqr_mod_f_mod_mpz (mpz_poly_ptr Q, mpz_poly_srcptr P, mpz_poly_srcptr f, mpz_srcptr m, mpz_srcptr invf, mpz_srcptr invm)
{
  int d1 = P->deg;
  int d = d1 + d1;
  mpz_poly R;

  mpz_poly_init(R, d);

  /* Fast squaring in 2d1+1 squares, i.e., 2d-1 squares.
     For d=5, this gives 9 squares. */
  // compute timing only if f has short coefficients
#ifdef MPZ_POLY_TIMINGS
  if (mpz_fits_sint_p (f->coeff[0])){
    START_TIMER;
    d = mpz_poly_sqr_tc ((inf&)*this, R->coeff, P->coeff, d1);
    mpz_poly_cleandeg(R, d);
    END_TIMER (TIMER_SQR);
    // reduce mod f
    RESTART_TIMER;
    mpz_poly_mod_f_mod_mpz (R, f, m, invf, invm);
    END_TIMER (TIMER_RED);
  }else
#endif
  {
    d = mpz_poly_sqr_tc ((inf&)*this, R->coeff, P->coeff, d1);
    mpz_poly_cleandeg(R, d);
    // reduce mod f
    mpz_poly_mod_f_mod_mpz (R, f, m, invf, invm);
  }

  mpz_poly_set(Q, R);
  mpz_poly_clear(R);
}

/* Affects the derivative of f to df. Assumes df different from f.
   Assumes df has been initialized with degree at least f->deg-1. */
void mpz_poly_derivative(mpz_poly_ptr df, mpz_poly_srcptr f) {
  int n;

  df->deg = (f->deg <= 0) ? -1 : f->deg - 1;
  for (n = 0; n <= f->deg - 1; n++)
    mpz_mul_si (df->coeff[n], f->coeff[n + 1], n + 1);
}

/* B = A^n */
void mpz_poly_pow_ui(mpz_poly_ptr B, mpz_poly_srcptr A, unsigned long n)/*{{{*/
{
    if (n == 0) {
        mpz_poly_set_xi(B, 0);
        return;
    }
    if (A->deg < 0) {
        mpz_poly_set_zero(B);
        return;
    }
    if (B == A) {
        mpz_poly C;
        mpz_poly_init(C, n * A->deg);
        mpz_poly_pow_ui(C, A, n);
        mpz_poly_swap(B, C);
        mpz_poly_clear(C);
        return;
    }
    unsigned long k = ((~0UL)>>1) + 1;
    for( ; k > n ; k >>= 1);
    mpz_poly_set(B, A);
    for( ; k >>= 1 ; ) {
        mpz_poly_mul(B, B, B);
        if (n & k)
            mpz_poly_mul(B, B, A);
    }
}/*}}}*/

/* B = A^n mod f, assuming f is monic */
void mpz_poly_pow_ui_mod_f(mpz_poly_ptr B, mpz_poly_srcptr A, unsigned long n, mpz_poly_srcptr f)/*{{{*/
{
    if (n == 0) {
        mpz_poly_set_xi(B, 0);
        return;
    }
    if (A->deg < 0) {
        mpz_poly_set_zero(B);
        return;
    }
    if (B == A || B  == f) {
        mpz_poly C;
        mpz_poly_init(C, f->deg-1);
        mpz_poly_pow_ui_mod_f(C, A, n, f);
        mpz_poly_swap(B, C);
        mpz_poly_clear(C);
        return;
    }
    unsigned long k = ((~0UL)>>1) + 1;
    for( ; k > n ; k >>= 1);
    mpz_poly_realloc(B, n * A->deg + 1);
    mpz_poly_set(B, A);
    mpz_poly Q;
    mpz_poly_init(Q, 3*f->deg-3);
    for( ; k >>= 1 ; ) {
        mpz_poly_mul(Q, B, B);
        mpz_poly_swap(Q, B);
        if (n & k) {
            mpz_poly_mul(Q, B, A);
            mpz_poly_swap(Q, B);
        }
        mpz_poly_div_r_z(B, B, f);
    }
    mpz_poly_clear(Q);
}/*}}}*/

/* Q = P^a mod f, mod p (f is the algebraic polynomial, non monic) */
/* Coefficients of f must be reduced mod m on input
 * Coefficients of P need not be reduced mod p.
 * Coefficients of Q are reduced mod p.
 */
void mpz_poly_pow_mod_f_mod_ui (mpz_poly_ptr Q, mpz_poly_srcptr P, mpz_poly_srcptr f, mpz_srcptr a, unsigned long p)
{
    mpz_poly_notparallel_info().mpz_poly_pow_mod_f_mod_ui (Q, P, f, a, p);
}
template<typename inf>
void mpz_poly_parallel_interface<inf>::mpz_poly_pow_mod_f_mod_ui (mpz_poly_ptr Q, mpz_poly_srcptr P, mpz_poly_srcptr f, mpz_srcptr a, unsigned long p)
{
    mpz_t m;
    mpz_init_set_ui(m, p);
    mpz_poly_pow_mod_f_mod_mpz(Q, P, f, a, m);
    mpz_clear(m);
}

/* Coefficients of f must be reduced mod m on input
 * Coefficients of P need not be reduced mod p.
 * Coefficients of Q are reduced mod p.
 */
void
mpz_poly_pow_ui_mod_f_mod_mpz (mpz_poly_ptr Q, mpz_poly_srcptr P, mpz_poly_srcptr f,
                          unsigned long a, mpz_srcptr p)
{
    mpz_poly_notparallel_info().mpz_poly_pow_ui_mod_f_mod_mpz(Q, P, f, a, p);
}
template<typename inf>
void
mpz_poly_parallel_interface<inf>::mpz_poly_pow_ui_mod_f_mod_mpz (mpz_poly_ptr Q, mpz_poly_srcptr P, mpz_poly_srcptr f,
                          unsigned long a, mpz_srcptr p)
{
    mpz_t az;
    mpz_init_set_ui(az, a);
    mpz_poly_pow_mod_f_mod_mpz(Q, P, f, az, p);
    mpz_clear(az);
}

/* Q = P^a mod f, mod p. Note, p is mpz_t */
/* f may be NULL, in case there is only reduction mod p */
/* Coefficients of f must be reduced mod p on input
 * Coefficients of P need not be reduced mod p.
 * Coefficients of Q are reduced mod p
 */
void
mpz_poly_pow_mod_f_mod_mpz (mpz_poly_ptr Q, mpz_poly_srcptr P,
			    mpz_poly_srcptr f, mpz_srcptr a, mpz_srcptr p)
{
    mpz_poly_notparallel_info().mpz_poly_pow_mod_f_mod_mpz(Q, P, f, a, p);
}
template<typename inf>
void
mpz_poly_parallel_interface<inf>::mpz_poly_pow_mod_f_mod_mpz (mpz_poly_ptr Q, mpz_poly_srcptr P,
			    mpz_poly_srcptr f, mpz_srcptr a, mpz_srcptr p)
{
  int k = mpz_sizeinbase(a, 2), l, L = 0, j;
  mpz_poly R, *T = NULL;
  mpz_t invf;

  if (mpz_cmp_ui(a, 0) == 0) {
    mpz_poly_set_xi (Q, 0);
    return;
  }

  mpz_poly_init(R, f ? 2*f->deg : -1);

  // Initialize R to P
  mpz_poly_set(R, P);

  /* compute invf = 1/p mod lc(f) */
  if (f != NULL)
    {
      mpz_init (invf);
      mpz_invert (invf, p, f->coeff[f->deg]);
    }

  /* We use base-2^l exponentiation with sliding window,
     thus we need to precompute P^2, P^3, ..., P^(2^l-1).
     The expected average cost k squarings plus k/(l+1) + 2^(l-1) multiplies.
  */

  for (l = 1; k / (l + 1) + (1 << (l - 1)) > k / (l + 2) + (1 << l); l++);
  /* this gives (roughly) l=1 for k < 8, l=2 for k < 27, l=3 for k < 84,
     l=4 for k < 245 */
  if (l > 1)
    {
      L = 1 << (l - 1);
      T = (mpz_poly*) malloc (L * sizeof (mpz_poly));
      /* we store P^2 in T[0], P^3 in T[1], ..., P^(2^l-1) in T[L-1] */
      for (j = 0; j < L; j++)
	mpz_poly_init (T[j], f ? 2*f->deg : -1);
      mpz_poly_sqr_mod_f_mod_mpz (T[0], R, f, p, invf, NULL);       /* P^2 */
      mpz_poly_mul_mod_f_mod_mpz (T[1], T[0], R, f, p, invf, NULL); /* P^3 */
      for (j = 2; j < L; j++)
	mpz_poly_mul_mod_f_mod_mpz (T[j], T[j-1], T[0], f, p, invf, NULL);
    }

  // Horner
  for (k -= 2; k >= 0;)
  {
    while (k >= 0 && mpz_tstbit (a, k) == 0)
      {
	mpz_poly_sqr_mod_f_mod_mpz (R, R, f, p, invf, NULL);
	k --;
      }
    if (k < 0)
      break;
    j = mpz_scan1 (a, (k >= l) ? k - (l - 1) : 0);
    /* if l is 1 then j==k*/
    ASSERT_ALWAYS(l > 1 || j == k);
    /* new window starts at bit k, and ends at bit j <= k */
    int e = 0;
    while (k >= j)
      {
	mpz_poly_sqr_mod_f_mod_mpz (R, R, f, p, invf, NULL);
	e = 2 * e + mpz_tstbit (a, k);
	k --;
      }
    /* if l is 1 then e == 1 */
    ASSERT_ALWAYS(l > 1 || e == 1);
    mpz_poly_mul_mod_f_mod_mpz (R, R, (e == 1) ? P : T[e/2], f, p, invf, NULL);
  }

  mpz_poly_swap(Q, R);
  mpz_poly_clear(R);
  if (f != NULL)
    mpz_clear (invf);
  if (l > 1)
    {
      for (k = 0; k < L; k++)
	mpz_poly_clear (T[k]);
      free (T);
    }
}

/* Return a list of polynomials P[0], P[1], ..., P[l] such that
   P0 = Q[l-1] + p^K[1]*P[l]
   Q[l-1] = Q[l-2] + p^K[2]*P[l-1]
   ...
   Q[2] = Q[1] + p^K[l-1]*P[2]
   Q[1] = Q[0] + p*P[1]         where K[l] = 1
   Q[0] = P[0]
   ...
   With all coefficients of P[i] smaller than p^(K[l-i]-K[l-(i-1)]).
   Assume K[l]=1, K[l-1]=2, ..., K[i] = 2*K[i+1] or 2*K[i+1]-1.
   P0 = P[0] + p*P[1] + p^2*P[2] + ... + p^K[1]*P[l] < p^K[0]
   The end of the list is P[l+1]=0.
   Assume l > 0.
*/
mpz_poly* mpz_poly_base_modp_init (mpz_poly_srcptr P0, int p, unsigned long *K, int l)
{
    return mpz_poly_notparallel_info().mpz_poly_base_modp_init (P0, p, K, l);
}
template<typename inf>
mpz_poly*
mpz_poly_parallel_interface<inf>::mpz_poly_base_modp_init (mpz_poly_srcptr P0, int p, unsigned long *K, int l)
{
  mpz_poly *P;
  mpz_t *pk;

  ASSERT_ALWAYS (l > 0);
  ASSERT_ALWAYS (K[l] == 1);

  /* initialize pk[i] = p^K[l-i] for 0 <= i < l */
  pk = (mpz_t*) malloc (l * sizeof (mpz_t));
  FATAL_ERROR_CHECK (pk == NULL, "not enough memory");
  mpz_init_set_ui (pk[0], p);
  /* this loop cannot be parallelized, since pk[i] depends on pk[i-1] */
  for (int i = 1; i < l; i++)
  {
    mpz_init (pk[i]);
    mpz_mul (pk[i], pk[i-1], pk[i-1]);
    if (K[l-i] & 1)
    {
      ASSERT_ALWAYS (K[l-i] == 2 * K[l-i+1] - 1);
      mpz_div_ui (pk[i], pk[i], p);
    }
    else
      ASSERT_ALWAYS (K[l-i] == 2 * K[l-i+1]);
  }

  /* now decompose P0: we need P[0], P[1] for factor p, P[2] for p^2,
     ..., P[l] for p^K[1], and one for the end of list,
     thus l+2 polynomials */
  P = (mpz_poly*) malloc ((l + 2) * sizeof(mpz_poly));
  FATAL_ERROR_CHECK (P == NULL, "not enough memory");
#ifdef HAVE_OPENMP
#pragma omp parallel for if (!std::is_same<inf, mpz_poly_notparallel_info>::value)
#endif
  for (int i = 0; i < l + 2; i++)
    mpz_poly_init (P[i], P0->deg);
  /* P[l+1] is initialized to 0 by mpz_poly_init */

#ifdef HAVE_OPENMP
#pragma omp parallel for if (!std::is_same<inf, mpz_poly_notparallel_info>::value)
#endif
  for (int i = 0; i <= P0->deg; i++)
    mpz_tdiv_qr (P[l]->coeff[i], P[l-1]->coeff[i], P0->coeff[i], pk[l-1]);
  mpz_poly_cleandeg (P[l], P0->deg);

  /* now go down */
  for (int j = l-1; j >= 1; j--)
  {
    /* reduce P[j] into P[j] and P[j-1] */
#ifdef HAVE_OPENMP
#pragma omp parallel for if (!std::is_same<inf, mpz_poly_notparallel_info>::value)
#endif
    for (int i = 0; i <= P0->deg; i++)
      mpz_tdiv_qr (P[j]->coeff[i], P[j-1]->coeff[i], P[j]->coeff[i],
                   pk[j-1]);
    mpz_poly_cleandeg (P[j], P0->deg);
  }
  mpz_poly_cleandeg (P[0], P0->deg);

#ifdef HAVE_OPENMP
#pragma omp parallel for if (!std::is_same<inf, mpz_poly_notparallel_info>::value)
#endif
  for (int i = 0; i < l; i++)
    mpz_clear (pk[i]);
  free (pk);

  return P;
}

/* a <- a + pk*P[k] */
void mpz_poly_base_modp_lift (mpz_poly_ptr a, mpz_poly *P, int k, mpz_srcptr pk)
{
    mpz_poly_notparallel_info().mpz_poly_base_modp_lift (a, P, k, pk);
}
template<typename inf>
void mpz_poly_parallel_interface<inf>::mpz_poly_base_modp_lift (mpz_poly_ptr a, mpz_poly *P, int k, mpz_srcptr pk)
{
  /* first check P[k] exists and is not zero */
  if (P[k]->deg == -1)
    return;

  mpz_poly_realloc (a, P[k]->deg + 1);

  int imax = (P[k]->deg < a->deg) ? P[k]->deg : a->deg;
#ifdef HAVE_OPENMP
#pragma omp parallel for if (!std::is_same<inf, mpz_poly_notparallel_info>::value)
#endif
  for (int i = 0; i <= imax; i++)
    mpz_addmul (a->coeff[i], P[k]->coeff[i], pk);

#ifdef HAVE_OPENMP
#pragma omp parallel for if (!std::is_same<inf, mpz_poly_notparallel_info>::value)
#endif
  for (int i = imax + 1; i <= P[k]->deg; i++)
    mpz_mul (a->coeff[i], P[k]->coeff[i], pk);

  mpz_poly_cleandeg (a, (a->deg >= P[k]->deg) ? a->deg : P[k]->deg);
}

void
mpz_poly_base_modp_clear (mpz_poly *P, int l)
{
  for (int i = 0; i < l + 2; i++)
    mpz_poly_clear (P[i]);
  free (P);
}

/* return the maximal size of the coefficients of f in base b */
size_t
mpz_poly_sizeinbase (mpz_poly_srcptr f, int b)
{
  size_t S = 0, s;
  int i;
  int d = f->deg;

  for (i = 0; i <= d; i++)
  {
    s = mpz_sizeinbase (f->coeff[i], b);
    if (s > S)
      S = s;
  }
  return S;
}

/* return the maximal limb-size of the coefficients of f */
size_t
mpz_poly_size (mpz_poly_srcptr f)
{
  size_t S = 0, s;
  int i;
  int d = f->deg;

  for (i = 0; i <= d; i++)
  {
    s = mpz_size (f->coeff[i]);
    if (s > S)
      S = s;
  }
  return S;
}

void
mpz_poly_infinity_norm (mpz_ptr in, mpz_poly_srcptr f)
{
  if (f->deg == -1) {
    mpz_set_ui(in, 0);
  } else {
  mpz_abs (in, f->coeff[0]);
  for (int i = 1; i <= f->deg; i++)
    {
      if (mpz_cmpabs (f->coeff[i], in) > 0)
	mpz_abs (in, f->coeff[i]);
    }
  }
}

/* return the total size (in bytes) to store the polynomial f */
size_t
mpz_poly_totalsize (mpz_poly_srcptr f)
{
  int i;
  size_t s = 0;

  for (i = 0; i <= f->deg; i++)
    s += mpz_size (f->coeff[i]);
  return s * sizeof (mp_limb_t);
}

/* f=gcd(f, g) mod p, with p in mpz_t */
/* clobbers g */
/* Coefficients of f and g need not be reduced mod p on input.
 * Coefficients of f are reduced mod p on output */
static void
mpz_poly_gcd_mpz_clobber (mpz_poly_ptr f, mpz_poly_ptr g, mpz_srcptr p)
{
  /* First reduce mod p */
  mpz_poly_mod_mpz(f, f, p, NULL);
  mpz_poly_mod_mpz(g, g, p, NULL);
  while (g->deg >= 0)
    {
      mpz_poly_div_r (f, g, p);
      /* now deg(f) < deg(g): swap f and g */
      mpz_poly_swap (f, g);
    }
}

/* f <- gcd(a, b) mod p. */
/* Coefficients of a and b need not be reduced mod p
 * Coefficients of f are reduced mod p */
void
mpz_poly_gcd_mpz (mpz_poly_ptr f, mpz_poly_srcptr a, mpz_poly_srcptr b,
		  mpz_srcptr p)
{
    mpz_poly hh;
    if (f == b) {
        mpz_poly_init(hh, a->deg);
        mpz_poly_set(hh, a);
    } else {
        mpz_poly_init(hh, b->deg);
        mpz_poly_set(hh, b);
        mpz_poly_set(f, a); /* will do nothing if f = a */
    }
    mpz_poly_gcd_mpz_clobber(f, hh, p);
    mpz_poly_clear(hh);
}


/* Attempt to compute the f=gcd(f, g) mod N, where N is not necessarily a
 * prime. If at some point a division fails, this gives a proper factor
 * of N that is put in the corresponding argument.
 * The return value tells whether the process was successful (1 means
 * that no inversion failed, 0 means that a factor was found).
 *
 * If a factor is found, and if the parameter "factor" is not NULL, then
 * the encountered factored is stored there.
 *
 * WARNING: this function destroys its input.
 */
/* Coefficients of f and g need not be reduced mod p on input.
 * Coefficients of f are reduced mod p on output */
int
mpz_poly_pseudogcd_mpz(mpz_poly_ptr f, mpz_poly_ptr g, mpz_srcptr N, mpz_ptr factor)
{
    mpz_poly_mod_mpz(f, f, N, NULL);
    mpz_poly_mod_mpz(g, g, N, NULL);
    while (g->deg >= 0) {
        int ret = mpz_poly_pseudodiv_r(f, g, N, factor);
        if (!ret)
            return ret;
        /* now deg(f) < deg(g): swap f and g */
        mpz_poly_swap (f, g);
    }
    // success: all inversions mod N worked.
    return 1;
}


/* computes d = gcd(f, g) = u*f + v*g mod p, with p in mpz_t */
/* Coefficients of f and g need not be reduced mod p.
 * Coefficients of d, u, v are reduced mod p
 *
 * Note that this is likely to fail quite miserably if p is not a prime
 * number.
 */
void
mpz_poly_xgcd_mpz (mpz_poly_ptr d, mpz_poly_srcptr f, mpz_poly_srcptr g, mpz_poly_ptr u, mpz_poly_ptr v, mpz_srcptr p)
{
    if (f->deg < g->deg) {
        mpz_poly_xgcd_mpz(d, g, f, v, u, p);
        return;
    }
    cxx_mpz_poly u0, v0, r0 = f;
    cxx_mpz_poly u1, v1, r1 = g;

    mpz_poly_set_xi(u0, 0);
    mpz_poly_set_zero(v0);
    mpz_poly_set_zero(u1);
    mpz_poly_set_xi(v1, 0);

    cxx_mpz_poly q, tmp;
    mpz_poly_mod_mpz(r0, r0, p, NULL);
    mpz_poly_mod_mpz(r1, r1, p, NULL);

    mpz_poly_set_xi(u0, 0);
    mpz_poly_set_zero(u1);

    mpz_poly_set_xi(v1, 0);
    mpz_poly_set_zero(v0);

    while (r1->deg >= 0) {
        /* q, r0 := r0 div r1 mod p
         * yes, replacing the dividend by the remainder works */
        int ok = mpz_poly_div_qr (q, r0, r0, r1, p);

        /* if this fails, then we need a pseudo_xgcd_mpz */
        ASSERT_ALWAYS(ok);
        mpz_poly_swap (r0, r1);

        /* u0 := u0 - q * u1 mod p */
        mpz_poly_mul(tmp, q, u1);
        mpz_poly_sub_mod_mpz(u0, u0, tmp, p);
        mpz_poly_swap (u0, u1);

        /* v0 := v0 - q * v1 mod p */
        mpz_poly_mul(tmp, q, v1);
        mpz_poly_sub_mod_mpz(v0, v0, tmp, p);
        mpz_poly_swap (v0, v1);

    }

    /* make monic */
    if (mpz_cmp_ui(r0->coeff[r0->deg], 1) != 0) {
        cxx_mpz inv;
        mpz_invert(inv, r0->coeff[r0->deg], p);
        mpz_poly_mul_mpz(r0, r0, inv);
        mpz_poly_mod_mpz(r0, r0, p, NULL);
        mpz_poly_mul_mpz(u0, u0, inv);
        mpz_poly_mod_mpz(u0, u0, p, NULL);
        mpz_poly_mul_mpz(v0, v0, inv);
        mpz_poly_mod_mpz(v0, v0, p, NULL);
    }

    mpz_poly_set(u, u0);
    mpz_poly_set(v, v0);
    mpz_poly_set(d, r0);
}

/* Homographic transform on polynomials */
/* Put in fij[] the coefficients of f'(i) = F(a0*i+a1, b0*i+b1).
   Assumes the coefficients of fij[] are initialized.
*/
void
mpz_poly_homography (mpz_poly_ptr Fij, mpz_poly_srcptr F, int64_t H[4])
{
  int k, l;
  mpz_t *g; /* will contain the coefficients of (b0*i+b1)^l */
  mpz_t f0;
  mpz_t *f = F->coeff;
  int d = F->deg;

  mpz_poly_realloc (Fij, d + 1);

  mpz_t *fij = Fij->coeff;
  for (k = 0; k <= d; k++)
    mpz_set (fij[k], f[k]);

  Fij->deg = d;

  g = (mpz_t*) malloc ((d + 1) * sizeof (mpz_t));
  FATAL_ERROR_CHECK (g == NULL, "not enough memory");
  for (k = 0; k <= d; k++)
    mpz_init (g[k]);
  mpz_init (f0);

  /* Let h(x) = quo(f(x), x), then F(x,y) = H(x,y)*x + f0*y^d, thus
     F(a0*i+a1, b0*i+b1) = H(a0*i+a1, b0*i+b1)*(a0*i+a1) + f0*(b0*i+b1)^d.
     We use that formula recursively. */

  mpz_set_ui (g[0], 1); /* g = 1 */

  for (k = d - 1; k >= 0; k--)
    {
      /* invariant: we have already translated coefficients of degree > k,
         in f[k+1..d], and g = (b0*i+b1)^(d - (k+1)), with coefficients in
         g[0..d - (k+1)]:
         f[k] <- a1*f[k+1]
         ...
         f[l] <- a0*f[l]+a1*f[l+1] for k < l < d
         ...
         f[d] <- a0*f[d] */
      mpz_swap (f0, fij[k]); /* save the new constant coefficient */
      mpz_mul_si (fij[k], fij[k + 1], H[2]);
      for (l = k + 1; l < d; l++)
        {
          mpz_mul_si (fij[l], fij[l], H[0]);
          mpz_addmul_si (fij[l], fij[l + 1], H[2]);
        }
      mpz_mul_si (fij[d], fij[d], H[0]);

      /* now compute (b0*i+b1)^(d-k) from the previous (b0*i+b1)^(d-k-1):
         g[d-k] = b0*g[d-k-1]
         ...
         g[l] = b1*g[l]+b0*g[l-1] for 0 < l < d-k
         ...
         g[0] = b1*g[0]
      */
      mpz_mul_si (g[d - k], g[d - k - 1], H[1]);
      for (l = d - k - 1; l > 0; l--)
        {
          mpz_mul_si (g[l], g[l], H[3]);
          mpz_addmul_si (g[l], g[l-1], H[1]);
        }
      mpz_mul_si (g[0], g[0], H[3]);

      /* now g has degree d-k, and we add f0*g */
      for (l = 0; l <= d-k; l++)
          mpz_addmul(fij[l+k], g[l], f0);

    }

  mpz_clear (f0);
  for (k = 0; k <= d; k++)
    mpz_clear (g[k]);
  free (g);

  mpz_poly_cleandeg(Fij, Fij->deg);
}

/* v <- |f(i,j)|, where f is homogeneous of degree d */
void mpz_poly_homogeneous_eval_siui (mpz_ptr v, mpz_poly_srcptr f, const int64_t i, const uint64_t j)
{
  unsigned int k = f->deg;
  ASSERT(k > 0);
  mpz_set (v, f->coeff[f->deg]);
  mpz_mul_si (v, f->coeff[k], i);
  cxx_mpz jpow;
  mpz_set_uint64 (jpow, j);
  mpz_addmul (v, f->coeff[--k], jpow); /* v = i*f[d] + j*f[d-1] */
  for (; k-- > 0;)
      {
        /* this test will be resolved at compile time by most compilers */
        if ((uint64_t) ULONG_MAX >= UINT64_MAX)
          { /* hardcode since this function is critical in las */
            mpz_mul_si (v, v, i);
            mpz_mul_ui (jpow, jpow, j);
          }
        else
          {
            mpz_mul_int64 (v, v, i);
            mpz_mul_uint64 (jpow, jpow, j);
          }
        mpz_addmul (v, f->coeff[k], jpow);
      }
  mpz_abs (v, v); /* avoids problems with negative norms */
}

/* put in c the content of f */
void
mpz_poly_content (mpz_ptr c, mpz_poly_srcptr F)
{
  int i;
  mpz_t *f = F->coeff;
  int d = F->deg;

  mpz_set (c, f[0]);
  for (i = 1; i <= d; i++)
    mpz_gcd (c, c, f[i]);
  mpz_abs (c, c);
}

int
mpz_poly_has_trivial_content (mpz_poly_srcptr F)
{
  int i;
  mpz_t *f = F->coeff;
  int d = F->deg;
  mpz_t c;
  mpz_init_set (c, f[0]);
  mpz_abs (c, c);
  for (i = 1; i <= d && mpz_cmp_ui(c, 1) > 0; i++) {
    mpz_gcd (c, c, f[i]);
    mpz_abs (c, c);
  }
  int res = mpz_cmp_ui(c, 1) == 0;
  mpz_clear(c);
  return res;
}

void
mpz_poly_make_trivial_content (mpz_poly_ptr F)
{
    mpz_t c;
    mpz_init(c);
    mpz_poly_content(c, F);
    if (mpz_cmp_ui(c, 1) != 0) {
        for(int i = 0 ; i <= F->deg ; i++) {
            mpz_divexact(F->coeff[i], F->coeff[i], c);
        }
        mpz_clear(c);
    }
}

/*
 * Compute the pseudo division of a and b such that
 *  lc(b)^(deg(a) - deg(b) + 1) * a = b * q + r with deg(r) < deg(b).
 *  See Henri Cohen, "A Course in Computational Algebraic Number Theory",
 *  for more information.
 *
 * Assume that deg(a) >= deg(b) and b is not the zero polynomial.
 */
static void mpz_poly_pseudo_division(mpz_poly_ptr q, mpz_poly_ptr r,
    mpz_poly_srcptr a, mpz_poly_srcptr b)
{
  ASSERT(a->deg >= b->deg);
  ASSERT(b->deg != -1);

  int m = a->deg;
  int n = b->deg;
  mpz_t d;
  int e;
  mpz_poly s;

#ifndef NDEBUG
  MAYBE_UNUSED mpz_poly q_tmp;
#endif // NDEBUG

  mpz_init(d);
  mpz_set(d, mpz_poly_lc(b));

  if (q != NULL) {
    mpz_poly_set_zero(q);
  }

#ifndef NDEBUG
  else {
    mpz_poly_init(q_tmp, 0);
  }
#endif // NDEBUG

  mpz_poly_set(r, a);

  e = m - n + 1;

  while (r->deg >= n) {
    mpz_poly_init(s, r->deg - n);
    mpz_poly_setcoeff(s, r->deg - n, mpz_poly_lc(r));
    if (q != NULL) {
      mpz_poly_mul_mpz(q, q, d);
      mpz_poly_add(q, s, q);
    }

#ifndef NDEBUG
    else {
      mpz_poly_mul_mpz(q_tmp, q_tmp, d);
      mpz_poly_add(q_tmp, s, q_tmp);
    }
#endif // NDEBUG

    mpz_poly_mul_mpz(r, r, d);
    mpz_poly_mul(s, b, s);
    mpz_poly_sub(r, r, s);
    mpz_poly_clear(s);
    e--;
  }

  ASSERT(e >= 0);

  mpz_pow_ui(d, d, (unsigned long int) e);
  if (q != NULL) {
    mpz_poly_mul_mpz(q, q, d);
  }

#ifndef NDEBUG
  else {
    mpz_poly_mul_mpz(q_tmp, q_tmp, d);
  }
#endif // NDEBUG

  mpz_poly_mul_mpz(r, r, d);

#ifndef NDEBUG
  mpz_poly f, g;
  mpz_poly_init(f, a->deg);
  mpz_poly_init(g, b->deg);
  mpz_poly_set(f, a);
  mpz_poly_set(g, b);

  mpz_set(d, mpz_poly_lc(g));

  ASSERT(m - n + 1 >= 0);

  mpz_pow_ui(d, d, (unsigned long int) (m - n + 1));
  mpz_poly_mul_mpz(f, f, d);

  if (q != NULL) {
    mpz_poly_mul(g, g, q);
  } else {
    mpz_poly_mul(g, g, q_tmp);
  }
  mpz_poly_add(g, g, r);

  ASSERT(mpz_poly_cmp(f, g) == 0);

  mpz_poly_clear(f);
  mpz_poly_clear(g);
  if (q == NULL) {
    mpz_poly_clear(q_tmp);
  }
#endif // NDEBUG

  mpz_clear(d);
}

/*
 * Like mpz_poly_pseudo_division, but give only the remainder.
 */
static void mpz_poly_pseudo_remainder(mpz_poly_ptr r, mpz_poly_srcptr a,
    mpz_poly_srcptr b)
{
  mpz_poly_pseudo_division(NULL, r, a, b);
}

/*
 * Compute the resultant of p and q and set the resultat in res.
 *  See Henri Cohen, "A Course in Computational Algebraic Number Theory",
 *  for more information.
 *
 * Assume that the polynomials are normalized.
 */
void mpz_poly_resultant(mpz_ptr res, mpz_poly_srcptr p, mpz_poly_srcptr q)
{
  if (p->deg == -1 || q->deg == -1) {
    mpz_set_ui(res, 0);
    return;
  }

  ASSERT(mpz_cmp_ui(p->coeff[p->deg], 0) != 0);
  ASSERT(mpz_cmp_ui(q->coeff[q->deg], 0) != 0);

  long int s = 1;
  mpz_t g;
  mpz_t h;
  mpz_t t;
  mpz_t tmp;
  int d;
  mpz_poly r;
  mpz_poly a;
  mpz_poly b;

  mpz_init(g);
  mpz_init(h);
  mpz_init(t);
  mpz_init(tmp);
  mpz_poly_init(r, -1);
  mpz_poly_init(a, p->deg);
  mpz_poly_init(b, q->deg);

  mpz_poly_set(a, p);
  mpz_poly_set(b, q);

  mpz_poly_content(g, a);
  mpz_poly_content(h, b);

  mpz_poly_divexact_mpz(a, a, g);
  mpz_poly_divexact_mpz(b, b, h);

#ifndef NDEBUG
  mpz_poly_content(tmp, a);
  ASSERT(mpz_cmp_ui(tmp, 1) == 0);
  mpz_poly_content(tmp, b);
  ASSERT(mpz_cmp_ui(tmp, 1) == 0);
#endif // NDEBUG

  mpz_pow_ui(t, g, (unsigned long int) b->deg);
  mpz_pow_ui(tmp, h, (unsigned long int) a->deg);
  mpz_mul(t, t, tmp);

  mpz_set_ui(g, 1);
  mpz_set_ui(h, 1);

  if (a->deg < b->deg) {
    mpz_poly_swap(a, b);

    if ((a->deg % 2) == 1 && (b->deg % 2) == 1) {
      s = -1;
    }
  }

  while (b->deg > 0) {
    d = a->deg - b->deg;

    if ((a->deg % 2) == 1 && (b->deg % 2) == 1) {
      s = -s;
    }

    mpz_poly_pseudo_remainder(r, a, b);
    mpz_poly_set(a, b);

    ASSERT(d >= 0);

    mpz_pow_ui(tmp, h, (unsigned long int) d);
    mpz_mul(tmp, g, tmp);

    mpz_poly_divexact_mpz(b, r, tmp);

    mpz_set(g, mpz_poly_lc(a));

#ifdef NDEBUG
    if (d == 0) {
      ASSERT(mpz_cmp_ui(h, 1) == 0);
    }
#endif // NDEBUG
    mpz_pow_ui(h, h, (unsigned long int) (d - 1));
    mpz_pow_ui(tmp, g, (unsigned long int) d);
    mpz_divexact(h, tmp, h);
  }

  //Prevent an error if b = 0.
  if (b->deg == -1) {
    mpz_set_ui(res, 0);
  } else {
    ASSERT(a->deg > 0);
    ASSERT(b->deg == 0);

    mpz_pow_ui(h, h, (unsigned long int) (a->deg - 1));

    ASSERT(a->deg >= 0);

    mpz_pow_ui(tmp, b->coeff[0], (unsigned long int) a->deg);
    mpz_divexact(h, tmp, h);

    mpz_mul_si(t, t, s);
    mpz_mul(h, h, t);
    mpz_set(res, h);
  }

  mpz_clear(g);
  mpz_clear(h);
  mpz_clear(t);
  mpz_clear(tmp);
  mpz_poly_clear(a);
  mpz_poly_clear(b);
  mpz_poly_clear(r);
}

void mpz_poly_discriminant(mpz_ptr res, mpz_poly_srcptr f)
{
    mpz_poly df;
    mpz_poly_init(df, f->deg);
    mpz_poly_derivative(df, f);
    mpz_poly_resultant(res, f, df);
    ASSERT(mpz_divisible_p(res, mpz_poly_lc(f)));
    mpz_divexact(res, res, mpz_poly_lc(f));
    mpz_poly_clear(df);
}

/* returns non-zero iff f is square-free in Z[x] */
int
mpz_poly_squarefree_p (mpz_poly_srcptr f)
{
  mpz_poly df;
  mpz_t res;
  int ret;

  mpz_poly_init (df, f->deg);
  mpz_poly_derivative (df, f);
  mpz_init (res);
  mpz_poly_resultant (res, f, df);
  ret = mpz_cmp_ui (res, 0);
  mpz_clear (res);
  mpz_poly_clear (df);
  return ret;
}

/* D <- discriminant (f+k*g), which is a polynomial in k of degree
 * deg(f) + deg(g) - 1 */
void
mpz_poly_discriminantal (mpz_poly_ptr D, mpz_poly_srcptr f, mpz_poly_srcptr g)
{
  uint32_t **M, pivot;
  int d = mpz_poly_degree(f) + mpz_poly_degree(g) - 1;

  ASSERT_ALWAYS(d <= 9); // otherwise d^d exceeds 32 bits and we'll overflow.
                         // Note that of course it would be pretty
                         // trivial to extend. However, the current
                         // approach is probably not ideal when d becomes
                         // larger.
  // note that amusingly, 16^16 is exactly 2^64, and so we would be able
  // to complete with the exact same algorithm, since the tiny weeny
  // wraparound that we get for the last coefficient will not be a
  // problem.

  mpz_poly h;
  mpz_poly_init(h, -1);
  mpz_poly_set(h, f);

  mpz_t t;
  mpz_init(t);

  mpz_poly_set_zero(D);

  /* we first put in D[i] the value of disc(f + i*g) for 0 <= i <= d,
     thus if disc(f + k*g) = a[d]*k^d + ... + a[0], then
          D[0] = a[0]
          D[1] = a[0] + a[1] + ... + a[d]
          ...
          D[d] = a[0] + a[1]*d + ... + a[d]*d^d */

  for (int i = 0; i <= d; i++)
    {
      mpz_poly_discriminant (t, h);
      mpz_poly_setcoeff(D, i, t);
      mpz_poly_add(h, h, g);
    }

  /* initialize matrix coefficients. This is a Vandermonde matrix with
   * evaluation points at 0,...,d
   */
  M = (uint32_t**) malloc ((d + 1) * sizeof(uint32_t*));
  for (int i = 0; i <= d; i++)
    {
      M[i] = (uint32_t*) malloc ((d + 1) * sizeof(uint32_t));
      M[i][0] = 1;
      for (int j = 1; j <= d; j++)
        M[i][j] = i * M[i][j-1];
    }

  /* So, at this point we have D = M * A
   * We want to find A. We need to inverse M.
   */

  /* Note that we can't rule out the possibility that the leading
   * coefficient of D is not zero at this point. We'll compute with it
   * nevertheless, and get the occasion to set the degree correctly
   * afterwards.
   */

  for (int j = 0; j < d; j++)
    {
      /* invariant: D[i] = M[i][0] * a[0] + ... + M[i][d] * a[d]
         with M[i][k] = 0 for k < j and k < i */
      for (int i = j + 1; i <= d; i++)
        {
          /* eliminate M[i][j] */
          ASSERT_ALWAYS(M[i][j] % M[j][j] == 0);
          pivot = M[i][j] / M[j][j];
          mpz_submul_ui (D->coeff[i], D->coeff[j], pivot);
          for (int k = j; k <= d; k++)
            M[i][k] -= pivot * M[j][k];
        }
    }

  /* now we have an upper triangular matrix */
  for (int j = d; j > 0; j--)
    {
      for (int k = j + 1; k <= d; k++)
        mpz_submul_ui (D->coeff[j], D->coeff[k], M[j][k]);
      ASSERT_ALWAYS(mpz_divisible_ui_p (D->coeff[j], M[j][j]));
      mpz_divexact_ui (D->coeff[j], D->coeff[j], M[j][j]);
    }

  /* Last chance to change the degree of D */
  mpz_poly_cleandeg(D, d);

  mpz_poly_clear(h);
  mpz_clear(t);

  for (int i = 0; i <= d; i++)
    free (M[i]);
  free (M);
}

/**
 * Quick-and-dirty test if the polynomial f is irreducible over Z.
 * This function is extracted from dlpolyselect.c written by PZ
 *
 * Let p be a prime such that f has a root r modulo p.
 * Search by LLL a small linear combination between 1, r, ..., r^(d-1).
 * If f is not irreducible, then p will be root of a factor of degree <= d-1,
 * which will yield a linear dependency of the same order as the coefficients
 * of f, otherwise if f is irreducible the linear dependency will be of order
 * p^(1/d).
 *
 * \return 0 by default, 1 if the poly is irreducible.
 *
 * this function is without any warranty and at your own risk
 */
int mpz_poly_is_irreducible_z (mpz_poly_srcptr f)
{
  mpz_t p;
  int d = f->deg;
  ASSERT_ALWAYS(d >= -1 && d < INT_MAX);
  int dg = d - 1;
  ASSERT_ALWAYS(dg + 2 > 0);
  int i, j, nr;
  mpz_t a, b, det, r, *roots;
  size_t normf;
  int ret = 0; // init
  mat_Z g;
  gmp_randstate_t rstate;

  mpz_init (p);
  gmp_randinit_default(rstate);

  mpz_poly_infinity_norm (p, f);
  normf = mpz_sizeinbase (p, 2);
  /* The following table might be useful to optimize the value of MARGIN:
     degree d    infinity_norm(f)    optimal MARGIN
        3               8                 5
        4               4                 5
  */
#define MARGIN 16
  /* add some margin bits */
  mpz_mul_2exp (p, p, MARGIN);
  mpz_pow_ui (p, p, d);

  roots = (mpz_t*) malloc (d * sizeof (mpz_t));
  for (i = 0; i < d; i++)
    mpz_init (roots[i]);

  do {
    mpz_nextprime (p, p);
    nr = mpz_poly_roots_mpz(roots, f, p, rstate);
    /* If f has no root mod p and degree <= 3, it is irreducible,
       since a degree 2 polynomial can only factor into 1+1 or 2,
       and a degree 3 polynomial can only factor into 1+2 or 3. */
    if (nr == 0 && d <= 3)
      {
        ret = 1;
        goto clear_and_exit;
      }
  } while (nr == 0);

  g.coeff = (mpz_t **) malloc ((dg + 2)*sizeof(mpz_t*));
  g.NumRows = g.NumCols = dg + 1;
  for (i = 0; i <= dg + 1; i ++) {
    g.coeff[i] = (mpz_t *) malloc ((dg + 2)*sizeof(mpz_t));
    for (j = 0; j <= dg + 1; j ++) {
      mpz_init (g.coeff[i][j]);
    }
  }

  mpz_init (det);
  mpz_init_set_ui (a, 1);
  mpz_init_set_ui (b, 1);
  mpz_init_set (r, roots[0]);
  for (i = 0; i <= dg + 1; i ++) {
    for (j = 0; j <= dg + 1; j ++) {
      mpz_set_ui (g.coeff[i][j], 0);
    }
  }

  for (i = 1;  i <= dg + 1; i++) {
    for (j = 1; j <= dg + 1; j++) {
      if (i == 1) {
        if (j == 1) {
          mpz_set (g.coeff[j][i], p);
        }
        else {
          mpz_neg (g.coeff[j][i], r);
          mpz_mul (r, r, roots[0]);
        }
      }
      else
        mpz_set_ui (g.coeff[j][i], i==j);
    }
  }

  LLL (det, g, NULL, a, b);

  for (j = 1; j <= dg + 1; j ++)
    {
      /* the coefficients of vector j are in g.coeff[j][i], 1 <= i <= dg + 1 */
      mpz_abs (a, g.coeff[j][1]);
      for (i = 2; i <= dg + 1; i++)
        if (mpz_cmpabs (g.coeff[j][i], a) > 0)
          mpz_abs (a, g.coeff[j][i]);
      /* now a = max (|g.coeff[j][i]|, 1 <= i <= dg+1) */
      if (j == 1 || mpz_cmpabs (a, b) < 0)
        mpz_set (b, a);
    }
  /* now b is the smallest infinity norm */
  if (mpz_sizeinbase (b, 2) < normf + MARGIN / 2)
    ret = 0;
  else
    ret = 1;

  for (i = 0; i <= dg + 1; i ++) {
    for (j = 0; j <= dg + 1; j ++)
      mpz_clear (g.coeff[i][j]);
    free(g.coeff[i]);
  }
  free (g.coeff);

  mpz_clear (det);
  mpz_clear (a);
  mpz_clear (b);
  mpz_clear (r);
 clear_and_exit:
  for (i = 0; i < d; i++)
    mpz_clear (roots[i]);
  free (roots);

  gmp_randclear(rstate);
  mpz_clear (p);

  return ret;
}


/* factoring polynomials */

void mpz_poly_factor_list_init(mpz_poly_factor_list_ptr l)
{
    memset(l, 0, sizeof(*l));
}

void mpz_poly_factor_list_clear(mpz_poly_factor_list_ptr l)
{
    for(int i = 0 ; i < l->alloc ; i++)
        mpz_poly_clear(l->factors[i]->f);
    free(l->factors);
    memset(l, 0, sizeof(*l));
}

void mpz_poly_factor_list_flush(mpz_poly_factor_list_ptr l)
{
    /* There's a design choice here. We may elect to free everything.
     * Instead, we'll simply mark everything as zero, but keep all
     * allocated space.
     */
    for(int i = 0 ; i < l->alloc ; i++)
        l->factors[i]->f->deg = -1;
    l->size = 0;
}


void mpz_poly_factor_list_prepare_write(mpz_poly_factor_list_ptr l, int index)
{
    if (index >= l->alloc) {
        l->alloc = index + 4 + l->alloc / 4;
        l->factors = (mpz_poly_with_m*) realloc(l->factors, l->alloc * sizeof(mpz_poly_with_m));
        /* We need to set something. A zero polynomial has NULL storage
         * area, so that will do (realloc behaves as needed).  */
        for(int i = l->size ; i < l->alloc ; i++) {
            mpz_poly_init(l->factors[i]->f, -1);
            l->factors[i]->m = 0;
        }
    }
    if (l->size <= index)
        l->size = index + 1;
}

void mpz_poly_factor_list_push(mpz_poly_factor_list_ptr l, mpz_poly_srcptr f, int m)
{
    mpz_poly_factor_list_prepare_write(l, l->size);
    mpz_poly_set(l->factors[l->size - 1]->f, f);
    l->factors[l->size - 1]->m = m;
}

void mpz_poly_factor_list_fprintf(FILE* fp, mpz_poly_factor_list_srcptr l)
{
    for (int i = 0 ; i < l->size ; i++){
        char * res;
        int rc = mpz_poly_asprintf(&res,l->factors[i]->f);
        ASSERT_ALWAYS(rc >= 0);
        if (i) fprintf(fp, "*");
        fprintf(fp, "(%s)^%d", res, l->factors[i]->m);
        free(res);
    }
    fprintf(fp, "\n");
}
/* Squarefree factorization */

/* This auxiliary function almost does the sqf. It fills
 * lf->factors[stride*i] (i from 1 to deg(f)) with the factors with
 * multiplicity i in f.  lf->factors[0] is filled with the product whose
 * multiplicity is a multiple of the field characteristic.  returns max
 * multiplicity stored (multiplied by the stride value).
 *
 * (stride has an importance for the recursive call, for p small. E.g. on
 * f=g^p, we get called with g=f^(1/p) and stride=p).
 *
 * We make no effort to check that lf is clean on input, which is to be
 * guaranteed by the caller (e.g. sufficiently many polynomials, all
 * equal to 1 -- or 0, which can easily be identified as something
 * unset).
 *
 * Coefficients of f need not be reduced mod p.
 * Coefficients of all polynomials stored in lf are reduced mod p.
 */
static int mpz_poly_factor_sqf_inner(mpz_poly_factor_list_ptr lf, mpz_poly_srcptr f, int stride, mpz_srcptr p)
{
    int r = 0;

    mpz_poly g, mi, mi1;
    mpz_poly t0,t1, T, tmp;
    mpz_poly_init(g, f->deg);
    mpz_poly_init(mi, f->deg);
    mpz_poly_init(mi1, f->deg);
    mpz_poly_init(t0, f->deg);
    mpz_poly_init(t1, f->deg);
    mpz_poly_init(T, f->deg);
    mpz_poly_init(tmp, f->deg);

    mpz_poly_derivative(t0, f);
    mpz_poly_gcd_mpz(g, f, t0, p);
    mpz_poly_divexact(mi, f, g, p);
    /* mi is f/gcd(f,f') == all repeated prime factors of f whose
     * multiplicity isn't a multiple of the field characteristic.
     */

    mpz_poly_set_xi(T, 0);
    for(int i = 1 ; mi->deg > 0 ; i++) {
        /* note the weird argument ordering */
        mpz_poly_pow_ui_mod_f_mod_mpz(t0, mi, NULL, i, p);
        mpz_poly_divexact(t1, f, t0, p);
        /* t1 = all polynomials in mi taken out from f with multiplicity i */
        mpz_poly_gcd_mpz(mi1, t1, mi, p);
        /* mi1 = almost like mi, but since factors with multiplicity i
         * are no longer in t1, there's absent from mi1 too. Whence
         * mi/mi1 is exactly the product of factors of multiplicity 1.
         */
        mpz_poly_factor_list_prepare_write(lf, i * stride);
        /* Use tmp so that we don't absurdly keep storage within
         * lf->factors */
        mpz_poly_divexact(tmp, mi, mi1, p);
        mpz_poly_set(lf->factors[i * stride]->f, tmp);
        /* multiplicity field still unused at this point */
        mpz_poly_pow_ui_mod_f_mod_mpz(t0, lf->factors[i * stride]->f, NULL, i, p);
        mpz_poly_mul(T, T, t0);
        mpz_poly_mod_mpz(T, T, p, NULL);
        mpz_poly_swap(mi, mi1);
        r = i * stride;
    }

    mpz_poly_factor_list_prepare_write(lf, 0);
    mpz_poly_divexact(lf->factors[0]->f, f, T, p);

    mpz_poly_clear(g);
    mpz_poly_clear(tmp);
    mpz_poly_clear(mi);
    mpz_poly_clear(mi1);
    mpz_poly_clear(t0);
    mpz_poly_clear(t1);
    mpz_poly_clear(T);
    return r;
}

/* Fills lf->factors[i] (i from 1 to deg(f)) with product of the factors
 * with multiplicity i in f, and to 1 if there are none. lf->factors[0]
 * is set to 1.  return the largest multiplicity stored. */
/* Coefficients of f0 need not be reduced mod p.
 * Coefficients of all polynomials stored in lf are reduced mod p.
 */
int mpz_poly_factor_sqf(mpz_poly_factor_list_ptr lf, mpz_poly_srcptr f0,
			mpz_srcptr p)
{
    /* factoring 0 doesn't make sense, really */
    ASSERT(f0->deg >= 0);

    ASSERT_ALWAYS(mpz_cmp_ui(p, 0) > 0);

    /* We'll call mpz_poly_factor_sqf_inner, possibly several times if
     * we are in small characteristic.
     */
    mpz_poly f;
    mpz_poly_init(f, f0->deg);
    mpz_poly_makemonic_mod_mpz(f, f0, p);
    ASSERT(mpz_cmp_ui(mpz_poly_lc(f), 1) == 0);

    int m = 0;
    // coverity[zero_return]
    int pu = mpz_get_ui(p);  // see below
    /* reset the factor list completely */
    mpz_poly_factor_list_flush(lf);

    for(int stride = 1 ; ; stride *= pu) {
        int r = mpz_poly_factor_sqf_inner(lf, f, stride, p);
        if (r > m) m = r;
        if (lf->factors[0]->f->deg == 0) {
            // if p is LAAAARGE, then of course we'll never have a linear
            // polynomial out of sqf_inner, thus we'll break early here.
            break;
        }
        /* divide coefficients */
        for(int i = 0 ; i <= lf->factors[0]->f->deg ; i++) {
            if (i % pu == 0) {
                mpz_set(f->coeff[i / pu], lf->factors[0]->f->coeff[i]);
            } else {
                ASSERT (mpz_cmp_ui(lf->factors[0]->f->coeff[i], 0) == 0);
            }
        }
        f->deg = lf->factors[0]->f->deg / pu;
        mpz_poly_set_xi(lf->factors[0]->f, 0);
    }
    /* Now make sure that all factors in the factor list are non-zero */
    for(int i = 0 ; i < lf->size ; i++) {
        if (lf->factors[i]->f->deg < 0) {
            mpz_poly_set_xi(lf->factors[i]->f, 0);
        }
    }
    mpz_poly_clear(f);
    return m;
}




/* This performs distinct degree factorization */
/* Input polynomial must be squarefree -- otherwise repeated factors
 * probably won't show up in the factor list, or maybe at the wrong place
 * as parasites. */
/* Returns max degree of factors found (i.e. if the largest factors we
 * have are two factors of degree 7, we return 7, not 14). */
/* Coefficients of f0 need not be reduced mod p.
 * Coefficients of all polynomials stored in lf are reduced mod p.
 */
static int mpz_poly_factor_ddf_inner(mpz_poly_factor_list_ptr lf, mpz_poly_srcptr f0, mpz_srcptr p, int only_check_irreducible)
{
    mpz_poly g, gmx, x, tmp;
    mpz_poly f;
    mpz_poly_init(f, f0->deg);
    int i;

    /* factoring 0 doesn't make sense, really */
    ASSERT(f0->deg >= 0);

    mpz_poly_makemonic_mod_mpz(f, f0, p);
    ASSERT(mpz_cmp_ui(mpz_poly_lc(f), 1) == 0);

    /* reset the factor list completely */
    mpz_poly_factor_list_flush(lf);

    mpz_poly_init (g, 2 * f->deg - 1);
    mpz_poly_init (gmx, 2 * f->deg - 1);
    mpz_poly_init (x, 1);
    mpz_poly_init (tmp, f->deg);

    mpz_poly_set_xi(x, 1);
    mpz_poly_set_xi(g, 1);

    for (i = 1; i <= f->deg ; ++i) {
        if (2 * i > f->deg) {
            /* Then we know that the remaining f is irreducible.  */
            mpz_poly_factor_list_prepare_write(lf, f->deg);
            for( ; i < f->deg ; i++) {
                /* multiplicity field still unused at this point */
                mpz_poly_set_xi(lf->factors[i]->f, 0);
            }
            /* multiplicity field still unused at this point */
            mpz_poly_swap(lf->factors[f->deg]->f, f);
            break;
        }

        /* g <- g^p mod fp */
        mpz_poly_pow_mod_f_mod_mpz(g, g, f, p, p);

        /* subtract x */
        mpz_poly_sub(gmx, g, x);
        mpz_poly_mod_mpz(gmx, gmx, p, NULL);

        /* lf[i] <- gcd (f, x^(p^i)-x) */
        mpz_poly_factor_list_prepare_write(lf, i);
        /* multiplicity field still unused at this point */

        /* see remark in _sqf regarding the relevance of tmp for storage */
        mpz_poly_gcd_mpz(tmp, f, gmx, p);
        mpz_poly_divexact(f, f, tmp, p);
        mpz_poly_set(lf->factors[i]->f, tmp);

        /* Note for a mere irreducibility test: the length of the loop in
         * the irreducible case would still be deg(f)/2, and the penalty
         * caused by storing factors can be neglected.
         */
        if (only_check_irreducible && lf->factors[i]->f->deg > 0)
            break;

        if (f->deg == 0)
            break;
    }

    mpz_poly_clear (g);
    mpz_poly_clear (x);
    mpz_poly_clear (gmx);
    mpz_poly_clear (tmp);
    mpz_poly_clear (f);

    return i;
}

int mpz_poly_factor_ddf(mpz_poly_factor_list_ptr lf, mpz_poly_srcptr f0,
			mpz_srcptr p)
{
  return mpz_poly_factor_ddf_inner(lf, f0, p, 0);
}

/* Note that this also works for non squarefree polynomials -- the factor
 * list returned by mpz_poly_factor_ddf will be rubbish, but the m ==
 * f->deg test will tell the truth. */
int mpz_poly_is_irreducible(mpz_poly_srcptr f, mpz_srcptr p)
{
    mpz_poly_factor_list lf;
    mpz_poly_factor_list_init(lf);
    int m = mpz_poly_factor_ddf_inner(lf, f, p, 1);
    mpz_poly_factor_list_clear(lf);
    return m == f->deg;
}

/* Naive factorization of polynomials over GF(2). We assume we're always
 * dealing with polynomials of degree at most 10, so we're beter off
 * simply enumerating potential factors...
 */

/*
 * Add 1 to f. If the constant term is equal to 1, set this term to 0 and
 *  propagate the addition of 1 to the next coefficient, and so on.
 *
 * f: the polynomial on which the addition is computed, the modifications are
 *  made on f.
 */
static void mpz_poly_add_one_in_F2(mpz_poly_ptr f)
{
  ASSERT(f->deg >= 1);

  int i = 0;
  while (mpz_cmp_ui(f->coeff[i], 1) == 0) {
    mpz_poly_setcoeff_si(f, i, 0);
    i++;
    if (i > f->deg) {
      break;
    }
  }
  mpz_poly_setcoeff_si(f, i, 1);
}

/*
 * Factorize naively a mpz_poly mod 2.
 *
 * Return the number of factors found.
 */
static int mpz_poly_factor2(mpz_poly_factor_list_ptr list, mpz_poly_srcptr f,
    mpz_srcptr p)
{
  ASSERT(mpz_cmp_ui(p, 2) == 0);

  //make a copy of f.
  mpz_poly fcopy;
  mpz_poly_init(fcopy, f->deg);
  mpz_poly_set(fcopy, f);

  //reduce all the coefficient mod p.
  mpz_t coeff;
  mpz_init(coeff);
  for (int i = 0; i <= f->deg; i++) {
    mpz_poly_getcoeff(coeff, i, f);
    mpz_mod(coeff, coeff, p);
    mpz_poly_setcoeff(fcopy, i, coeff);
  }

  //Purge list.
  mpz_poly_factor_list_flush(list);

  //If deg(f) in F2 is less than 1, we have the factor.
  if (fcopy->deg < 1) {
    mpz_clear(coeff);
    mpz_poly_clear(fcopy);
    ASSERT(list->size == 0);
    return list->size;
  } else if (fcopy->deg == 1) {
    mpz_clear(coeff);
    mpz_poly_factor_list_push(list, fcopy, 1);
    mpz_poly_clear(fcopy);
    ASSERT(list->size == 1);
    return list->size;
  }

  if (mpz_poly_is_irreducible(f, p)) {
    //If f is irreducible mod 2, fcopy is the factorisation of f mod 2.
    mpz_poly_factor_list_push(list, fcopy, 1);
  } else {
    //Create the first possible factor.
    mpz_poly tmp;
    mpz_poly_init(tmp, 1);
    mpz_poly_setcoeff_int64(tmp, 1, 1);

    //Enumerate all the possible factor of f mod 2.
    while (tmp->deg <= fcopy->deg) {
      //tmp is a possible factor.
      if (mpz_poly_is_irreducible(tmp, p)) {
        mpz_poly q;
        mpz_poly_init(q, 0);
        mpz_poly r;
        mpz_poly_init(r, 0);
        //Euclidean division of fcopy
        mpz_poly_div_qr(q, r, fcopy, tmp, p);
        //Power of the possible factor.
        unsigned int m = 0;
        //While fcopy is divisible by tmp.
        while (r->deg == -1) {
          //Increase the power of tmp.
          m++;
          mpz_poly_set(fcopy, q);
          if (fcopy->deg == 0 || fcopy->deg == -1) {
            //No other possible factor.
            break;
          }
          mpz_poly_div_qr(q, r, fcopy, tmp, p);
        }
        if (m != 0) {
          //Push tmp^m as a factor of f mod 2.
          mpz_poly_factor_list_push(list, tmp, m);
        }
        mpz_poly_clear(q);
        mpz_poly_clear(r);
      }
      //Go to the next possible polynomial in F2.
      mpz_poly_add_one_in_F2(tmp);
    }
    mpz_poly_clear(tmp);
  }

#ifndef NDBEBUG
  //Verify if the factorisation is good.
  mpz_poly_cleandeg(fcopy, -1);
  for (int i = 0; i <= f->deg; i++) {
    mpz_poly_getcoeff(coeff, i, f);
    mpz_mod(coeff, coeff, p);
    mpz_poly_setcoeff(fcopy, i, coeff);
  }

  mpz_poly fmul;
  mpz_poly_init(fmul, -1);
  mpz_poly_set(fmul, list->factors[0]->f);
  for (int j = 1; j < list->factors[0]->m; j++) {
    mpz_poly_mul(fmul, fmul, list->factors[0]->f);
  }
  for (int i = 1; i < list->size ; i++) {
    for (int j = 0; j < list->factors[i]->m; j++) {
      mpz_poly_mul(fmul, fmul, list->factors[i]->f);
    }
  }
  for (int i = 0; i <= fmul->deg; i++) {
    mpz_poly_getcoeff(coeff, i, fmul);
    mpz_mod(coeff, coeff, p);
    mpz_poly_setcoeff(fmul, i, coeff);
  }

  ASSERT(mpz_poly_cmp(fcopy, fmul) == 0);

  mpz_poly_clear(fmul);
#endif // NDBEBUG

  mpz_clear(coeff);
  mpz_poly_clear(fcopy);

  return list->size;
}

/*
 * this tries to split between squares and non-squares -- it's the most
 * basic split of course, and the other splits merely randomize on top of
 * this. Note that this building block must be changed for characteristic
 * two
 *
 * returns non-zero if a non-trivial or split is obtained.
 *
 * k is the degree of factors we are looking for.
 *
 * We split in two parts:
 *
 *  - factors whose roots are squares in GF(p^k).
 *  - factors whose roots are non squares in GF(p^k).
 *
 * Note that we do not find the factor X this way; this is to be done by
 * the caller.
 *
 * Obviously, we include some shift, and hope that eventually there is a
 * shift that works. Large characteristic is generally happy with some
 * translation shift. Small characteristic may need more general shifts.
 *
 * Coefficients of f0 need not be reduced mod p.
 * Coefficients of g[0] and g[1] are reduced mod p.
 */
static void mpz_poly_factor_edf_pre(mpz_poly g[2], mpz_poly_srcptr f, int k,
				    mpz_srcptr p)
{
    int nontrivial = 0;
    mpz_poly_set_xi(g[0], 0);
    mpz_poly_set_xi(g[1], 0);

    ASSERT_ALWAYS(mpz_cmp_ui(p, 0) > 0);

    ASSERT_ALWAYS (f->deg > k);

    mpz_poly xplusa;
    mpz_poly_init(xplusa, 1);

    mpz_t half_pk;
    mpz_init(half_pk);
    mpz_pow_ui(half_pk, p, k);
    mpz_fdiv_q_ui(half_pk, half_pk, 2); /* (p^k-1)/2 */

    for(unsigned long a = 0 ; ! nontrivial ; a++) {
        /* we want to iterate on monic polynomials of degree <= k-1. */
        /* In order to bear in mind what happens in large enough
         * characteristic, we'll name these polynomials xplusa, although
         * it does not have to be x+a (and it can't be restricted to only
         * x+a if the characteristic is small -- that does not give
         * enough legroom).
         */
        if (mpz_fits_ulong_p(p)) {
            // coverity[zero_return]
            unsigned long pz = mpz_get_ui(p);
            if (a == 0) {
                /* special case, really */
                mpz_poly_set_xi(xplusa, 1);
            } else {
                /* write a in base p, and add 1 */
                int i = 0;
                for(unsigned long tmp = a ; tmp ; i++, tmp /= pz) {
                    mpz_poly_setcoeff_ui(xplusa, i, tmp % pz);
                }
                mpz_poly_setcoeff_ui(xplusa, i, 1);
            }
        } else {
            /* take the polynomial x+a */
            mpz_poly_set_xi(xplusa, 1);
            mpz_poly_setcoeff_ui(xplusa, 0, a);
        }

        mpz_poly_pow_mod_f_mod_mpz(g[0], xplusa, f, half_pk, p);

        mpz_poly_add_ui(g[1], g[0], 1);     /* (x+a)^((p^k-1)/2) + 1 */
        mpz_poly_sub_ui(g[0], g[0], 1);     /* (x+a)^((p^k-1)/2) - 1 */

        mpz_poly_mod_mpz(g[0], g[0], p, NULL);
        mpz_poly_mod_mpz(g[1], g[1], p, NULL);

        mpz_poly_gcd_mpz(g[0], g[0], f, p);
        mpz_poly_gcd_mpz(g[1], g[1], f, p);

        if (g[0]->deg + g[1]->deg < f->deg) {
            /* oh, we're lucky. x+a is a factor ! */
            int s = g[0]->deg > g[1]->deg;
            /* multiply g[s] by (x+a) */
            mpz_poly_mul_mod_f_mod_mpz(g[s], g[s], xplusa, f, p, NULL, NULL);
        }
        ASSERT(g[0]->deg + g[1]->deg == f->deg);
        ASSERT(g[0]->deg % k == 0);
        ASSERT(g[1]->deg % k == 0);

        nontrivial += g[0]->deg != 0 && g[0]->deg != f->deg;
        nontrivial += g[1]->deg != 0 && g[1]->deg != f->deg;
    }
    mpz_clear(half_pk);
    mpz_poly_clear(xplusa);
}

/* This factors f, and for each factor q found, store q in lf.
 * Return the number of distinct factors found. */
/* Coefficients of f need not be reduced mod p.
 * Coefficients of all polynomials stored in lf are reduced mod p.
 */
static int mpz_poly_factor_edf_inner(mpz_poly_factor_list_ptr lf, mpz_poly_srcptr f, int k, mpz_srcptr p, gmp_randstate_t rstate)
{
    if (f->deg == k) {
        mpz_poly_factor_list_push(lf, f, 1);
        return 1;
    }
    if (f->deg == 0) {
        return 0;
    }

    mpz_poly h[2];

    mpz_poly_init(h[0], f->deg);
    mpz_poly_init(h[1], f->deg);

    mpz_poly_factor_edf_pre(h, f, k, p);

    int n = 0;

    n += mpz_poly_factor_edf_inner(lf, h[0], k, p, rstate);
    mpz_poly_clear(h[0]);

    n += mpz_poly_factor_edf_inner(lf, h[1], k, p, rstate);
    mpz_poly_clear(h[1]);

    return n;
}

// returns f0->deg / d
/* Coefficients of f need not be reduced mod p.
 * Coefficients of all polynomials stored in lf are reduced mod p.
 */
int mpz_poly_factor_edf(mpz_poly_factor_list_ptr lf, mpz_poly_srcptr f, int k, mpz_srcptr p, gmp_randstate_t rstate)
{
    mpz_poly_factor_list_flush(lf);

    if (mpz_cmp_ui(p, 2) == 0) {
        /* we need some other code for edf. Currently we have very naive
         * code, but that's good enough for small degree. */
        return mpz_poly_factor2(lf, f, p);
    }

    int v = mpz_poly_valuation(f);
    if (v) {
        /* Since our input is square-free, then we expect v==1.
         * Furthermore, k prescribes the extension field where the
         * expected roots live, thus for 0 it should really be 1. */
        ASSERT_ALWAYS(v == 1 && k == 1);
        mpz_poly_factor_list_prepare_write(lf, lf->size);
        mpz_poly_set_xi(lf->factors[lf->size-1]->f, 1);

        mpz_poly f1;
        mpz_poly_init(f1, f->deg - 1);
        mpz_poly_div_xi(f1, f, v);
        int n = 1 + mpz_poly_factor_edf_inner(lf, f1, k, p, rstate);
        mpz_poly_clear(f1);
        return n;
    }

    int ret = mpz_poly_factor_edf_inner(lf, f, k, p, rstate);
    return ret;
}

typedef int (*sortfunc_t) (const void *, const void *);

static int mpz_poly_with_m_cmp(
        const mpz_poly_with_m * a,
        const mpz_poly_with_m * b)
{
    int r = mpz_poly_cmp((*a)->f, (*b)->f);
    if (r) return r;
    return ((*a)->m > (*b)->m) - ((*b)->m > (*a)->m);
}


/* putting it all together */
/* Coefficients of f need not be reduced mod p.
 * Coefficients of all polynomials stored in lf are reduced mod p.
 */
int mpz_poly_factor(mpz_poly_factor_list lf, mpz_poly_srcptr f, mpz_srcptr p, gmp_randstate_t rstate)
{
    mpz_poly_factor_list sqfs, ddfs, edfs;
    mpz_poly_factor_list_init(sqfs);
    mpz_poly_factor_list_init(ddfs);
    mpz_poly_factor_list_init(edfs);

    mpz_poly_factor_list_flush(lf);

    int maxmult = mpz_poly_factor_sqf (sqfs, f, p);
    for(int m = 1 ; m <= maxmult ; m++) {
        ASSERT_ALWAYS(sqfs->factors[m]->f->deg >= 0);
        if (sqfs->factors[m]->f->deg == 0) continue;
        int maxdeg = mpz_poly_factor_ddf(ddfs, sqfs->factors[m]->f, p);
        for(int k = 1 ; k <= maxdeg ; k++) {
            ASSERT_ALWAYS(ddfs->factors[k]->f->deg >= 0);
            if(ddfs->factors[k]->f->deg == 0) continue;
            mpz_poly_factor_edf(edfs, ddfs->factors[k]->f, k, p, rstate);
            for(int j = 0 ; j < edfs->size ; j++) {
                /* register this factor, with multiplicity m */
                /* cheat a bit... */
                mpz_poly_factor_list_prepare_write(lf, lf->size);
                mpz_poly_swap(lf->factors[lf->size-1]->f, edfs->factors[j]->f);
                mpz_poly_makemonic_mod_mpz(lf->factors[lf->size-1]->f, lf->factors[lf->size-1]->f, p);
                lf->factors[lf->size-1]->m = m;
            }
        }
    }
    mpz_poly_factor_list_clear(edfs);
    mpz_poly_factor_list_clear(ddfs);
    mpz_poly_factor_list_clear(sqfs);

    /* sort factors by degree and lexicographically */
    qsort(lf->factors, lf->size, sizeof(mpz_poly_with_m), (sortfunc_t) &mpz_poly_with_m_cmp);

    return lf->size;
}

int mpz_poly_number_of_real_roots(mpz_poly_srcptr f)
{
    /* This is coded in usp.c, with an interface pretty different from
     * what we have here.
     *
     * 0.0 in usp.c means: find a bound by yourself.
     */
    return numberOfRealRoots(f->coeff, f->deg, 0.0, 0, NULL);
}

int mpz_poly_factor_list_lift(mpz_poly_factor_list_ptr fac, mpz_poly_srcptr f, mpz_srcptr ell, mpz_srcptr ell2)
{
    mpz_poly f1; /* f - the product of its factors mod ell */

    mpz_poly_init(f1, -1);
    mpz_poly_set(f1, f);

    /* Lift all factors. Take g0 h0 unitary, g1 h1 of lesser
     * degree.
     * want (g0+ell*g1) * (h0 + ell*h1) = f
     *    g1 * h0 + h1 * g0 = f1 = (f - g0 * h0) / ell
     *
     * say a*g0 + b*h0 = 1
     *
     *    a*f1 = a*g1*h0+a*h1*g0 = h1 mod h0
     *    b*f1 = b*g1*h0+b*h1*g0 = g1 mod g0
     *
     */
    mpz_poly_set_xi(f1, 0);
    for(int i = 0 ; i < fac->size ; i++) {
        mpz_poly_srcptr g0 = fac->factors[i]->f;
        mpz_poly_mul_mod_f_mod_mpz(f1, f1, g0, 0, ell2, NULL, NULL);
    }
    mpz_poly_sub_mod_mpz(f1, f, f1, ell2);
    mpz_poly_divexact_mpz(f1, f1, ell);

    for(int i = 0 ; i < fac->size ; i++) {
        mpz_poly g1, d, a, b, h0;
        mpz_poly_ptr g = fac->factors[i]->f;
        mpz_poly_srcptr g0 = g;   /* alias */
        mpz_poly_init(g1, g0->deg - 1);
        mpz_poly_init(h0, f->deg - g0->deg);
        mpz_poly_init(d, 0);
        mpz_poly_init(a, f->deg - g0->deg - 1);
        mpz_poly_init(b, g0->deg - 1);
        if (fac->factors[i]->m != 1) {
            fprintf(stderr, "Ramified ell not supported\n");
            exit(EXIT_FAILURE);
        }
        ASSERT_ALWAYS(mpz_cmp_ui(mpz_poly_lc(g), 1) == 0);
        /* compute h0 = product of other factors */
        mpz_poly_divexact(h0, f, g0, ell);

        /* say a*g0 + b*h0 = 1 */
        mpz_poly_xgcd_mpz(d, g0, h0, a, b, ell);
        ASSERT_ALWAYS(d->deg == 0);
        ASSERT_ALWAYS(mpz_cmp_ui(d->coeff[0], 1) == 0);

        /* b*f1 = b*g1*h0+b*h1*g0 = g1 mod g0 */
        mpz_poly_mul_mod_f_mod_mpz(g1, f1, b, g0, ell, NULL, NULL);

        /* now update g */
        mpz_poly_mul_mpz(g1, g1, ell);
        mpz_poly_add(g, g, g1);

        mpz_poly_clear(g1);
        mpz_poly_clear(a);
        mpz_poly_clear(b);
        mpz_poly_clear(d);
        mpz_poly_clear(h0);
    }

    mpz_poly_clear(f1);

    return 1;
}

int mpz_poly_factor_and_lift_padically(mpz_poly_factor_list_ptr fac, mpz_poly_srcptr f, mpz_srcptr ell, int prec, gmp_randstate_t rstate)
{
    // this is a false positive
    // coverity[exception_thrown]
    ASSERT_ALWAYS(mpz_cmp_ui(mpz_poly_lc(f), 1) == 0);

    mpz_poly_factor(fac, f, ell, rstate);
    mpz_t ellx;
    mpz_init_set(ellx, ell);

    /* keep for a rainy day: compute the list of prime powers we want to
     * pass by. (the mpz_poly_factor_list_lift function is happy to take
     * ell^m and ell^n, with n being 2m or 2m-1). */
    ASSERT_ALWAYS(prec == 2);
    mpz_mul(ellx, ell, ell);
    mpz_poly_factor_list_lift(fac, f, ell, ellx);
    mpz_clear(ellx);

    return 1;
}

std::string cxx_mpz_poly::print_poly(std::string const& var) const
{
    std::ostringstream os;
    if (x->deg < 0) os << "0";
    for(int i = 0 ; i <= x->deg ; i++) {
        int r = mpz_cmp_ui(x->coeff[i], 0);
        if (r == 0) continue;
        if (r > 0 && os.str().size())
            os << "+";
        if (i == 0) {
            os << x->coeff[i];
        } else {
            if (mpz_cmp_ui(x->coeff[i], -1) == 0) {
                os << "-";
            } else if (mpz_cmp_ui(x->coeff[i], 1) != 0) {
                os << x->coeff[i] << "*";
            }
            os << var;
            if (i > 1) os << "^" << i;
        }

    }
    return os.str();
}

/* functions for Joux--Lercier and Generalized Joux--Lercier */
/**
 * \brief set the (mpz_t) coefficients of f from ::counter
 * \param[out] f               polynomial
 * \param[out] max_abs_coeffs  largest absolute value of coefficients of f
 * \param[out] next_counter    the next counter to try after the present one, larger than counter+1 sometimes
 * \param[in]  counter         counter storing the coefficients of f
 * \param[in]  bound           max absolute value of coefficients of f
 *
 * \return 1 if the poly is valid (content = 1, not a duplicate, and +/-1 is not a root)
 *           (in fact the value returned is != 0) and in this case,
 *           max_abs_coeffs is set to the largest absolute value of the coefficients of f
 * \return 0 if the poly corresponding to the counter is a duplicate, and in that case,
 *           max_abs_coeffs is set to an error_code (poly duplicate, +/- 1 root, content != 1...)
 *
 * Given ::counter, compute the coefficients of ::f.
 * Assume that the leading coefficient of f is > 0, the next one is >= 0, and the last one is not 0
 * 1 <= f[deg] <= bound
 * 0 <= f[deg-1] <= bound
 * -bound <= f[i] <= bound for 0 < i < deg-1
 * no other test is made: you need to check after if the poly is square-free, irreducible, etc.
 */
int mpz_poly_setcoeffs_counter(mpz_poly_ptr f, int* max_abs_coeffs, unsigned long *next_counter, int deg, unsigned long counter, unsigned int bound){
    unsigned int i;
    unsigned long idx = counter;
    int j;
    int *fint, ok = 1;
    //unsigned long idx_next_poly_ok = idx;
    int error_code = 0; // because I want to know what is the pb
#define POLY_EQUIV_INV_X -1 // the poly is the same as (+/-)f(1/x)
#define POLY_EQUIV_MINUS_X -2 // the poly is the same as (+/-)f(-x)
#define POLY_EQUIV_MINUS_COEFFS -3
#define POLY_ROOT_ONE -4
#define POLY_ROOT_MINUS_ONE -5
#define POLY_CONTENT -6

    fint = (int *) malloc ((deg + 1)*sizeof(int));
    // by default the next counter is counter+1
    *next_counter = counter+1;

    /* compute polynomial f and fint of index idx */
    /* assume that f was already initialized with mpz_poly_init(f, deg) */
    f->deg = deg;

    /* we take 1 <= f[deg] <= bound */
    fint[deg] = 1 + (idx % bound);
    idx = idx / bound;
    /* we take 0 <= f[deg-1] <= bound */
    fint[deg-1] = idx % (bound + 1);
    idx = idx / (bound + 1);
    for (i = deg-2; i > 0; i --)
      {
	/* we take -bound <= f[i] <= bound */
	fint[i] = (idx % (2 * bound + 1)) - bound;
        idx = idx / (2 * bound + 1);
    }

    /* we take -bound <= f[0] <= bound, f[0] <> 0,
       which makes 2*bound possible values */
    ASSERT(idx < 2 * bound);
    fint[0] = (idx < bound) ? idx - bound : idx - (bound - 1);

    /* since f and the reversed polynomial are equivalent, we can assume
       |f[deg]| < |f[0]| or (|f[deg]| = |f[0]| and |f[deg-1]| < |f[1]|) or ... */

    /* other point of view
    ok = 1;
    j = 0;
    while ((abs(fint[deg-j]) == abs(fint[j])) && (2*j < deg)){
      j++;
    }
    ok = ((j*2 >= deg) || (abs(fint[deg-j]) < abs(fint[j])));
    */
    ok = 1;
    /* out of the 85176 raw polynomials of degree 4 for bound=6,
       the following test discards 41106, i.e., about 48% */
    for (int i = 0; 2 * i < deg; i++)
      {
        if (abs(fint[deg-i]) != abs(fint[i]))
          {
            /* we want |f[deg-i]| < |f[i]| */
            ok = abs(fint[deg-i]) < abs(fint[i]);
            break;
          }
      }
    if(!ok){
      error_code = POLY_EQUIV_INV_X; // the poly is an equivalent to (+/-)x^d*f(1/x)
    }
    if(abs(fint[deg]) >= abs(fint[0]) && (bound > 1)){
      // next valid poly: the next one is an increment of the leading coefficient.
      // but either leading coeff  = |constant coeff|, and incrementing by one will lead to
      // leading coeff > |constant coeff|, and this is not a valid poly,
      // or we already are in the case:
      // leading coeff > |constant coeff|. In both cases,
      // since the leading coefficient is > 0, it means:
      // set the leading coeff to 1 and increment the next coefficient.
      *next_counter = counter - (counter % bound) + bound;
      // then, what if f[0] = +/- 1?
      if(abs(fint[0]) == 1){
	// means that setting ld=1 might not be enough: what if f[d-1] > |f[1]| now ?
	// in that case, counter++ is not enough because f[d]=1 is the only possibility,
	// so the next counter we are looking for is with f[d-1]++
	if(abs(fint[deg-1]+1) > abs(fint[1])){
	  unsigned long mod_j, mod_k;
	  // setting ld=1 then incrementing the second high deg coeff is not enough
	  idx = *next_counter;
	  // set the second high deg coeff to 0
	  *next_counter = idx - (idx % (bound*(bound+1))) + (idx % bound);
	  // and increment the third high deg coeff
	  *next_counter += bound*(bound+1);
	  j = 2;
	  mod_j = bound*(bound+1)*(2*bound+1);
	  mod_k = mod_j*(2*bound+1);
	  while ((deg-j > j) && (fint[j-1] == 0)) {
	    //setting the deg-j+1 coeff to 0 and incrementing the next deg-j coeff migh not be enough
	    if (abs(fint[deg-j]+1) > abs(fint[j])){
	      if ((fint[deg-j]+1) < fint[j]){// negative values
		//set fint[deg-j] to fint[j]
		idx = *next_counter;
		*next_counter = idx - (idx % mod_j) + (-abs(fint[j])+bound)*mod_j;
	      }else{//(fint[deg-j]+1) is too large anyway: set it to its minimal value which is -|fint[j]| and do fint[d-j-1]++
		// set fint[deg-j] to -|fint[j]| and
		// fint[deg-j-1]++
		idx = *next_counter;
		*next_counter = idx - (idx % mod_j) + (-abs(fint[j])+bound)*mod_j + mod_k;
	      }
	    }
	    j++;
	    mod_j = mod_k;
	    mod_k *= (2*bound+1);
	  }// end while
	}
      }
    }// end of the computation of the next valid non-duplicate counter

    /* Since f(x) is equivalent to (-1)^deg*f(-x), if f[deg-1] = 0, then the
       largest i = deg-3, deg-5, ..., such that f[i] <> 0 should have f[i] > 0.
       Out of the 44070 remaining polynomials for degree 4 and bound = 6, this test
       discards 3276, i.e., about 7.4% */
    if (ok && fint[deg-1] == 0)
      {
        for (int i = deg - 3; i >= 0; i -= 2)
          {
            if (fint[i])
              {
                ok = fint[i] > 0;
                break;
              }
          }
      }
    if((!ok) && (error_code == 0)){
      error_code = POLY_EQUIV_MINUS_X; // the poly is an equivalent to (-1)^deg*f(-x)
    }

    /* If |f[i]| = |f[deg-i]| for all i, then [f[deg], f[deg-1], ..., f[1], f[0]]
       is equivalent to [s*f[0], s*t*f[1], s*t^2*f[2], ...], where
       s = sign(f[0]), and s*t^i is the sign of f[i] where i is the smallest
       odd index > 0 such that f[i] <> 0.
       Out of the 40794 remaining polynomials for degree 4 and bound = 6, this test
       discards 468, i.e., about 1.1% */
    if (ok && fint[deg] == abs(fint[0])) /* f[deg] > 0 */
      {
        int s = (fint[0] > 0) ? 1 : -1, t = 0, i;
        for (i = 1; i <= deg; i++)
          {
            if (2 * i < deg && abs(fint[deg-i]) != abs(fint[i]))
              break;
            if (t == 0 && fint[i] != 0 && (i & 1))
              t = (fint[i] > 0) ? s : -s;
          }
        if (2 * i >= deg) /* |f[i]| = |f[deg-i]| for all i */
          {
            /* if t=0, then all odd coefficients are zero, but since
               |f[deg-i]| = |f[i]| this can only occur for deg even, but then
               we can set t to 1, since t only affects the odd coefficients */
            if (t == 0)
              t = 1;
            for (i = 0; i <= deg; i++)
              {
                if (fint[deg-i] != s * fint[i])
                  {
                    ok = fint[deg-i] > s * fint[i];
                    break;
                  }
                s = s * t;
              }
          }
      }
    if((!ok) && (error_code == 0)){
      error_code = POLY_EQUIV_MINUS_COEFFS;
    }

    /* Out of the 40326 remaining polynomials for degree 4 and bound = 6, this test
       discards 3480, i.e., about 8.6% */
    if (ok){
      /* check if +-1 is a root of f (very common): compute the sum of the coefficients, and the alterned sum: it should be != 0 */
      // evaluating at 1 means sum the coefficients
      int sum_even_coeffs = 0;
      int sum_odd_coeffs = 0;
      for(j=0; j<=deg; j += 2){
	sum_even_coeffs += fint[j];
      }
      for(j=1; j<=deg; j += 2){
	sum_odd_coeffs += fint[j];
      }
      ok = (sum_even_coeffs + sum_odd_coeffs) != 0;
      if (!ok){
	error_code = POLY_ROOT_ONE;
      }else{// eval at -1: alterning sum of coefficients
	ok = (sum_even_coeffs - sum_odd_coeffs) != 0;
	if (!ok){
	  error_code = POLY_ROOT_MINUS_ONE;
	}
      }
    }

    /* set mpz_poly */
    f->deg = deg;
    for (j = 0; j <= deg; j ++)
      mpz_set_si (f->coeff[j], fint[j]);

    /* Out of the 36846 remaining polynomials for degree 4 and bound = 6, this test
       discards 1640, i.e., about 4.5% */
    if (ok){
      /* content test */
      mpz_t content;
      mpz_init (content);
      mpz_poly_content (content, f);
      ok = mpz_cmp_ui (content, 1) == 0; /* duplicate with f/t */
      if (ok == 0){
	error_code = POLY_CONTENT;
      }
      mpz_clear (content);
    }

    // compute the max absolute value of coefficients,
    // usefull for computing the lognorm after
    if(ok){
      *max_abs_coeffs = fint[0]; // this is positive anyway
      for(j=0; j <= deg; j++){
	if ((fint[j] < 0) && (*max_abs_coeffs < -fint[j])){
	  *max_abs_coeffs = -fint[j];
	}else{// fint[i] >= 0
	  if (*max_abs_coeffs < fint[j]){
	    *max_abs_coeffs = fint[j];
	  }
	}
      }
    }else{
      *max_abs_coeffs = error_code;
    }

    free(fint);
    return ok;

#undef POLY_EQUIV_INV_X
#undef POLY_EQUIV_MINUS_X
#undef POLY_EQUIV_MINUS_COEFFS
#undef POLY_ROOT_ONE
#undef POLY_ROOT_MINUS_ONE
#undef POLY_CONTENT
}

/**
 return the total number of polys f that satisfy:
 deg(f) = deg exactly (leading coefficient != 0)
 |f_i| <= bound: the coefficients are bounded by bound
 f_deg > 0: leading coeff strictly positive
 f_{deg-1} > 0
 f_0 != 0: constant coeff non-zero

This corresponds to the number of polynomials that can be enumerated with the function
mpz_poly_setcoeffs_counter
*/
unsigned long mpz_poly_cardinality(int deg, unsigned int bound){
  /* we take 1 <= f[d] <= bound */
  /* we take 0 <= f[d-1] <= bound */
  /* we take -bound <= f[i] <= bound for d-2 >= i > 0 */
  /* we take -bound <= f[0] < bound, f[0] <> 0,
     which makes 2*bound possible values */
  unsigned long number_polys=0;
  int i;
  if(deg >= 3){
    number_polys = bound*(bound+1);
    for (i = deg-2; i > 0; i --){
      number_polys *= 2*bound + 1;
    }
    number_polys *= 2*bound;
  }
  return number_polys;
}

/**
 * return the counter in basis ::bound corresponding to f
 *
 */
unsigned long mpz_poly_getcounter(mpz_poly_ptr f, unsigned int bound){
  unsigned int counter;
  int i;
  // leading coeff: 1 <= f->coeff[deg] <= bound
  counter = mpz_get_ui(f->coeff[f->deg]);
  counter *= bound;
  // next leading coeff: 0 <= f->coeff[deg-1] <= bound
  counter += mpz_get_ui(f->coeff[f->deg -1]);
  counter *= (bound+1);
  // next coeffs: -bound <= f->coeff[i] <= bound
  for(i=f->deg-2; i > 0; i--){
    counter += mpz_get_si(f->coeff[i]) + bound;
    counter *= 2*bound + 1;
  }
  if(mpz_sgn(f->coeff[0]) < 0){
    counter += mpz_get_si(f->coeff[0]) + bound;
  }else{// f->coeff[0] > 0
    counter += mpz_get_ui(f->coeff[0]) + bound - 1;
  }
  return counter;
}

void  mpz_poly_setcoeffs_counter_print_error_code(int error_code){
  switch(error_code){
  case -1: printf("-1: f <-> +/- x^d f(1/x) \n"); break;
  case -2: printf("-2: f <-> +/- f(-x) \n"); break;
  case -3: printf("-3: f <-> another one with permuted/sign coeffs\n"); break;
  case -4: printf("-4: f(1) = 0\n"); break;
  case -5: printf("-5: f(-1) = 0\n"); break;
  case -6: printf("-6: content(f) > 1\n"); break;
  default: printf(" 0: undetermined error.\n");
  }
}


struct mpz_poly_parser_traits {
    static constexpr const int accept_literals = 1;
    typedef cxx_mpz_poly type;
    void add(cxx_mpz_poly & c, cxx_mpz_poly const & a, cxx_mpz_poly const & b) {
        mpz_poly_add(c, a, b);
    }
    void sub(cxx_mpz_poly & c, cxx_mpz_poly const & a, cxx_mpz_poly const & b) {
        mpz_poly_sub(c, a, b);
    }
    void mul(cxx_mpz_poly & c, cxx_mpz_poly const & a, cxx_mpz_poly const & b) {
        mpz_poly_mul(c, a, b);
    }
    void pow_ui(cxx_mpz_poly & c, cxx_mpz_poly const & a, unsigned long e) {
        mpz_poly_pow_ui(c, a, e);
    }
    void swap(cxx_mpz_poly & a, cxx_mpz_poly & b) {
        mpz_poly_swap(a, b);
    }
    void set_mpz(cxx_mpz_poly & a, cxx_mpz const & z) {
        mpz_poly_set_mpz(a, z);
    }
    void set_literal_power(cxx_mpz_poly & a, char, unsigned long e) {
        mpz_poly_set_xi(a, e);
    }
};

typedef cado_expression_parser<mpz_poly_parser_traits> poly_parser;

std::istream& operator>>(std::istream& in, cxx_mpz_poly & f)
{
    std::string line;
    for(;;in.get()) {
        int c = in.peek();
        if (in.eof() || !isspace(c)) break;
    }
    if (!getline(in, line)) return in;
    std::istringstream is(line);

    poly_parser P;
    P.tokenize(is);

    try {
        f = P.parse();
    } catch (poly_parser::parse_error const & p) {
        in.setstate(std::ios_base::failbit);
        return in;
    }

    return in;
}

std::ostream& operator<<(std::ostream& o, cxx_mpz_poly const & f) {
    return o << f.print_poly(std::string("x"));
}

std::ostream& operator<<(std::ostream& os, mpz_poly_coeff_list const & P) {
    if (P.P.degree() < 0)
        return os << "0";
    for(int i = 0 ; i <= P.P.degree() ; i++) {
        if (i) os << P.sep;
        os << P.P->coeff[i];
    }
    return os;
}


int mpz_poly_set_from_expression(mpz_poly_ptr f, const char * value)
{
    cxx_mpz_poly tmp;
    if (!(std::istringstream(value) >> tmp)) {
        return 0;
    }
    mpz_poly_set(f, tmp);
    return 1;
}

/* Pseudo-reduce a plain polynomial p modulo a non-monic polynomial F.
   The result is of type mpz_polymodF P, and satisfies:
   P->p = lc(F)^P->v * p mod F.

   */
void mpz_poly_reducemodF(mpz_polymodF_ptr P, mpz_poly_srcptr p, mpz_poly_srcptr F)
{
    mpz_poly_notparallel_info().mpz_poly_reducemodF(P, p, F);
}

template<typename inf>
void mpz_poly_parallel_interface<inf>::mpz_poly_reducemodF(mpz_polymodF_ptr P, mpz_poly_srcptr p, mpz_poly_srcptr F)
{
  int v = 0;

  ASSERT_ALWAYS(P->p != p);

  mpz_poly_set(P->p, p);
  P->v = 0;

  if (p->deg < F->deg)
    return;

  const int d = F->deg;

  while (P->p->deg >= d) {
    const int k = P->p->deg;
    int i;

    /* We compute F[d]*p - p[k]*F. In case F[d] divides p[k], we can simply
       compute p - p[k]/F[d]*F. However this will happen rarely with
       Kleinjung's polynomial selection, since lc(F) is large. */

    /* FIXME: in msieve, Jason Papadopoulos reduces by F[d]^d*F(x/F[d])
       instead of F(x). This might avoid one of the for-loops below. */

    // temporary hack: account for the possibility that we're indeed
    // using f_hat instead of f.
    if (mpz_cmp_ui(F->coeff[d], 1) != 0) {
      v++; /* we consider p/F[d]^v */
#ifdef HAVE_OPENMP
#pragma omp parallel for if (!std::is_same<inf, mpz_poly_notparallel_info>::value)
#endif
      for (i = 0; i < k; ++i)
        mpz_mul (P->p->coeff[i], P->p->coeff[i], F->coeff[d]);
    }

#ifdef HAVE_OPENMP
#pragma omp parallel for if (!std::is_same<inf, mpz_poly_notparallel_info>::value)
#endif
    for (i = 0; i < d; ++i)
      mpz_submul (P->p->coeff[k-d+i], P->p->coeff[k], F->coeff[i]);

    mpz_poly_cleandeg (P->p, k-1);
  }

  P->v = v;
}

/* Set Q=P1*P2 (mod F). Warning: Q might equal P1 (or P2). */
void mpz_polymodF_mul (mpz_polymodF_ptr Q,
        mpz_polymodF_srcptr P1, mpz_polymodF_srcptr P2,
        mpz_poly_srcptr F)
{
    mpz_poly_notparallel_info().mpz_polymodF_mul (Q, P1, P2, F);
}
template<typename inf>
void mpz_poly_parallel_interface<inf>::mpz_polymodF_mul (mpz_polymodF_ptr Q,
        mpz_polymodF_srcptr P1, mpz_polymodF_srcptr P2,
        mpz_poly_srcptr F)
{
  mpz_poly prd;
  int v;

  /* beware: if P1 and P2 are zero, P1->p->deg + P2->p->deg = -2 */
  mpz_poly_init (prd, (P1->p->deg == -1) ? -1 : P1->p->deg + P2->p->deg);

  ASSERT_ALWAYS(mpz_poly_normalized_p (P1->p));
  ASSERT_ALWAYS(mpz_poly_normalized_p (P2->p));

  mpz_poly_mul (prd, P1->p, P2->p);
  v = P1->v + P2->v;

  mpz_poly_reducemodF(Q, prd, F);
  Q->v += v;
  mpz_poly_clear (prd);
}

void mpz_polymodF_set_ui(mpz_polymodF_ptr P, unsigned long x)
{
    P->v = 0;
    mpz_poly_realloc(P->p, 1);
    mpz_set_ui(P->p->coeff[0], x);
    mpz_poly_cleandeg(P->p, 0);
}

void mpz_polymodF_set(mpz_polymodF_ptr P, mpz_polymodF_srcptr Q)
{
    P->v = Q->v;
    mpz_poly_set(P->p, Q->p);
}

void mpz_polymodF_set_from_ab(mpz_polymodF_ptr P, mpz_srcptr a, mpz_srcptr b)
{
    P->v = 0;
    if (mpz_cmp_ui (b, 0) == 0) {
        mpz_poly_realloc(P->p, 1);
        mpz_set (P->p->coeff[0], a);
        mpz_poly_cleandeg(P->p, 0);
    } else {
        mpz_poly_realloc(P->p, 2);
        mpz_set (P->p->coeff[0], a);
        mpz_neg (P->p->coeff[1], b);
        mpz_poly_cleandeg(P->p, 1);
    }
}

void mpz_polymodF_init(mpz_polymodF_ptr P, int x)
{
    P->v = 0;
    mpz_poly_init(P->p, x);
}

void mpz_polymodF_clear(mpz_polymodF_ptr P)
{
    mpz_poly_clear(P->p);
}

void mpz_polymodF_swap(mpz_polymodF_ptr P, mpz_polymodF_ptr Q)
{
    std::swap(P->v, Q->v);
    mpz_poly_swap(P->p, Q->p);
}


template struct mpz_poly_parallel_interface<mpz_poly_notparallel_info>;
template struct mpz_poly_parallel_interface<mpz_poly_parallel_info>;<|MERGE_RESOLUTION|>--- conflicted
+++ resolved
@@ -847,7 +847,6 @@
     mpz_poly_cleandeg(f, 0);
 }
 
-<<<<<<< HEAD
 void
 /* Put random coefficients of k bits in a polynomial (already initialized).
    Ensure the coefficient of degree d is not zero. */
@@ -899,7 +898,8 @@
             mpz_neg(f->coeff[i], f->coeff[i]);
     }
     mpz_poly_cleandeg(f, d);
-=======
+}
+
 void mpz_poly_set_ui(mpz_poly_ptr f, unsigned long z)
 {
     mpz_poly_realloc (f, 1);
@@ -912,7 +912,6 @@
     mpz_poly_realloc (f, 1);
     mpz_set_si(f->coeff[0], z);
     mpz_poly_cleandeg(f, 0);
->>>>>>> 2da8c59b
 }
 
 /* g <- quo (f, x^i) */
