--- conflicted
+++ resolved
@@ -991,26 +991,6 @@
     mpz_poly_cleandeg(f, 0);
 }
 
-void mpz_poly_set_rrandomb(mpz_poly_ptr f, int d, int k, gmp_randstate_ptr state)
-{
-  int i;
-  mpz_t u;
-
-  ASSERT_ALWAYS (k > 0);
-  mpz_poly_realloc (f, d + 1);
-  mpz_init_set_ui (u, 1);
-  mpz_mul_2exp (u, u, k - 1); /* u = 2^(k-1) */
-  for (i = 0; i <= d; i++)
-    do
-      {
-        mpz_rrandomb (f->coeff[i], state, k); /* 0 to 2^k-1 */
-        mpz_sub (f->coeff[i], f->coeff[i], u); /* -2^(k-1) to 2^(k-1)-1 */
-      }
-    while (i == d && mpz_cmp_ui (f->coeff[i], 0) == 0);
-  mpz_clear (u);
-  f->deg = d;
-}
-
 /* g <- quo (f, x^i) */
 void mpz_poly_div_xi(mpz_poly_ptr g, mpz_poly_srcptr f, int i)
 {
@@ -3120,16 +3100,11 @@
 
         /* q, r0 := r0 div r1 mod p
          * yes, replacing the dividend by the remainder works */
-        int ok = mpz_poly_div_qr (q, r0, r0, r1, p);
-
-<<<<<<< HEAD
-      /* q, r := f div g mod p */
-      mpz_poly_div_qr_mod_mpz (q, d, d, gg, p);
-=======
+        int ok = mpz_poly_div_qr_mod_mpz (q, r0, r0, r1, p);
+
         /* if this fails, then we need a pseudo_xgcd_mpz */
         ASSERT_ALWAYS(ok);
         mpz_poly_swap (r0, r1);
->>>>>>> 2f599318
 
         /* u0 := u0 - q * u1 mod p */
         mpz_poly_mul(tmp, q, u1);
