/* Common header file for the CADO project
 
Copyright 2007, 2008, 2009, 2010, 2011 Pierrick Gaudry, Alexander Kruppa,
                                       Emmanuel Thome, Paul Zimmermann

This file is part of the CADO project.

This library is free software; you can redistribute it and/or
modify it under the terms of the GNU Lesser General Public
License as published by the Free Software Foundation; either
version 2.1 of the License, or (at your option) any later version.

This library is distributed in the hope that it will be useful,
but WITHOUT ANY WARRANTY; without even the implied warranty of
MERCHANTABILITY or FITNESS FOR A PARTICULAR PURPOSE.  See the GNU
Lesser General Public License for more details.

You should have received a copy of the GNU Lesser General Public
License along with this library; if not, write to the Free Software
Foundation, Inc., 51 Franklin Street, Fifth Floor, Boston, MA  02110-1301  USA

*/

#ifndef CADO_MACROS_H_
#define CADO_MACROS_H_

/**********************************************************************/
/* Common asserting/debugging defines */
/* See README.macro_usage */

#include <assert.h>
#include <stdio.h>
#include <stdlib.h>
#include <gmp.h> /* for __GNU_MP_VERSION */

#define ASSERT(x)	assert(x)

<<<<<<< HEAD
=======
/* Even simple assertions are relatively expensive in very simple functions.
   If we want them anyway to hunt a bug, define WANT_ASSERT_EXPENSIVE */
#ifdef WANT_ASSERT_EXPENSIVE
#define ASSERT_EXPENSIVE(x) ASSERT(x)
#else
#define ASSERT_EXPENSIVE(x)
#endif

>>>>>>> 1b28eaa7
#ifndef CPP_STRINGIFY
#define CPP_STRINGIFY0(x) #x
#define CPP_STRINGIFY(x) CPP_STRINGIFY0(x)
#endif
#ifndef CPP_PAD
#define CPP_PAD(x,y) x ## y
#endif

#define croak__(x,y) do {						\
        fprintf(stderr,"%s in %s at %s:%d -- %s\n",			\
                (x),__func__,__FILE__,__LINE__,(y));			\
    } while (0)
#define croak_throw__(x) do {						\
        throw std::runtime_error("code BUG() : condition " x            \
                " failed at " __FILE__ ":" CPP_STRINGIFY(__LINE__));    \
    } while (0)

/* In C++ dtors which are not allowed to throw, use this variant instead.
 */
#define ASSERT_ALWAYS_NOTHROW(x)					\
    do {								\
        if (!(x)) {							\
            croak__("code BUG() : condition " #x " failed",		\
                    "Abort");						\
            abort();							\
        }								\
    } while (0)
#ifdef __cplusplus
#include <stdexcept>
#define ASSERT_ALWAYS(x)						\
    do {								\
        if (!(x)) 							\
            croak_throw__(#x);                                          \
    } while (0)
#else
#define ASSERT_ALWAYS(x) ASSERT_ALWAYS_NOTHROW(x)
#endif

/* never throw exceptions in that case, just exit */
#define FATAL_ERROR_CHECK(cond, msg)					\
    do {								\
      if (UNLIKELY((cond))) {                                           \
            croak__("Fatal error", msg);				\
          abort();                                                      \
        }								\
    } while (0)

#define DIE_ERRNO_DIAG(tst, func, arg) do {				\
    if (UNLIKELY(tst)) {				        	\
        fprintf(stderr, func "(%s): %s\n", arg, strerror(errno));       \
        exit(1);					        	\
    }							        	\
} while (0)

/*********************************************************************/
/* Helper macros */
/* See README.macro_usage */

#ifndef ABS
#define ABS(x) ((x) >= 0 ? (x) : -(x))
#endif

#ifndef MIN
#define MIN(l,o) ((l) < (o) ? (l) : (o))
#endif

#ifndef MAX
#define MAX(h,i) ((h) > (i) ? (h) : (i))
#endif

/* Handy, and does not require libm */
#ifndef iceildiv
/* C99 defines division as truncating, i.e. rounding to 0. To get ceil in all
   cases, we have to distinguish by sign of arguments. Note that (afaik) the
   sign and truncation direction of the quotient with any negative operads was
   undefined in C89. */
/* iceildiv requires *unsigned* operands in spite of the name suggesting
   (signed) integer type. For negative operands, the result is wrong. */
#define iceildiv(x,y) ((x) == 0 ? 0 : ((x)-1)/(y)+1)
/* siceildiv requires signed operands, or the compiler will throw warnings
   with -Wtype-limits */
#define siceildiv(x,y) ((x) == 0 ? 0 : ((x)<0) + ((y)<0) == 1 ? (x)/(y) : ((x)-1+2*((y)<0))/(y)+1)
#endif

#define LEXGE2(X,Y,A,B) (X>A || (X == A && Y >= B))
#define LEXGE3(X,Y,Z,A,B,C) (X>A || (X == A && LEXGE2(Y,Z,B,C)))
#define LEXLE2(X,Y,A,B) LEXGE2(A,B,X,Y)
#define LEXLE3(X,Y,Z,A,B,C) LEXGE3(A,B,C,X,Y,Z)

#ifndef GNUC_VERSION
#ifndef __GNUC__
#define GNUC_VERSION(X,Y,Z) 0
#else
#define GNUC_VERSION(X,Y,Z)     \
(__GNUC__ == X && __GNUC_MINOR__ == Y && __GNUC_PATCHLEVEL__ == Z)
#endif
#endif

#ifndef GNUC_VERSION_ATLEAST
#ifndef __GNUC__
#define GNUC_VERSION_ATLEAST(X,Y,Z) 0
#else
#define GNUC_VERSION_ATLEAST(X,Y,Z)     \
LEXGE3(__GNUC__,__GNUC_MINOR__,__GNUC_PATCHLEVEL__,X,Y,Z)
#endif
#endif

#ifndef GNUC_VERSION_ATMOST
#ifndef __GNUC__
#define GNUC_VERSION_ATMOST(X,Y,Z) 0
#else
#define GNUC_VERSION_ATMOST(X,Y,Z)     \
LEXLE3(__GNUC__,__GNUC_MINOR__,__GNUC_PATCHLEVEL__,X,Y,Z)
#endif
#endif

#ifndef GMP_VERSION_ATLEAST
#ifndef __GNU_MP_VERSION
#define GMP_VERSION_ATLEAST(X,Y,Z) 0
#else
#define GMP_VERSION_ATLEAST(X,Y,Z)     \
LEXGE3(__GNU_MP_VERSION,__GNU_MP_VERSION_MINOR,__GNU_MP_VERSION_PATCHLEVEL,X,Y,Z)
#endif
#endif

#ifndef GMP_VERSION_ATMOST
#ifndef __GNU_MP_VERSION
#define GMP_VERSION_ATMOST(X,Y,Z) 0
#else
#define GMP_VERSION_ATMOST(X,Y,Z)     \
LEXLE3(__GNU_MP_VERSION,__GNU_MP_VERSION_MINOR,__GNU_MP_VERSION_PATCHLEVEL,X,Y,Z)
#endif
#endif

/* Intel icc and Clang try to imitate all predefined macros present in
   FSF's GCC which can make it tricky to detect whether the compiler is
   genuine GCC. Thus we define GENUINE_GNUC by explicitly testing that
   the compiler is neither icc nor Clang. */
#ifndef GENUINE_GNUC
#if defined(__GNUC__) && !defined(__INTEL_COMPILER) && !defined(__clang__)
#define GENUINE_GNUC 1
#endif
#endif

#ifndef MPI_VERSION_ATLEAST
#define MPI_VERSION_ATLEAST(X,Y) LEXGE2(MPI_VERSION,MPI_SUBVERSION,X,Y)
#endif  /* MPI_VERSION_ATLEAST */

#ifndef MPI_VERSION_ATMOST
#define MPI_VERSION_ATMOST(X,Y) LEXLE2(MPI_VERSION,MPI_SUBVERSION,X,Y)
#endif  /* MPI_VERSION_ATMOST */

#ifndef MPI_VERSION_IS
#define MPI_VERSION_IS(X,Y) (((X) == MPI_VERSION) && ((Y) == MPI_SUBVERSION))
#endif  /* MPI_VERSION_IS */

#ifndef OMPI_VERSION_ATLEAST
#ifdef OPEN_MPI
#define OMPI_VERSION_ATLEAST(X,Y,Z)     \
    (LEXGE3(OMPI_MAJOR_VERSION,OMPI_MINOR_VERSION,OMPI_RELEASE_VERSION,X,Y,Z))
#else
#define OMPI_VERSION_ATLEAST(X,Y,Z) 0
#endif
#endif  /* OMPI_VERSION_ATLEAST */

#ifndef OMPI_VERSION_ATMOST
#ifdef OPEN_MPI
#define OMPI_VERSION_ATMOST(X,Y,Z)     \
    (LEXLE3(OMPI_MAJOR_VERSION,OMPI_MINOR_VERSION,OMPI_RELEASE_VERSION,X,Y,Z))
#else
#define OMPI_VERSION_ATMOST(X,Y,Z) 0
#endif
#endif  /* OMPI_VERSION_ATMOST */

#ifndef OMPI_VERSION_IS
#ifdef OPEN_MPI
#define OMPI_VERSION_IS(X,Y,Z)          \
    (((X) == OMPI_MAJOR_VERSION) &&     \
    ((Y) == OMPI_MINOR_VERSION) &&      \
    ((Z) == OMPI_RELEASE_VERSION))
#else
#define OMPI_VERSION_IS(X,Y,Z)          0
#endif
#endif  /* OMPI_VERSION_IS */


#ifndef MAYBE_UNUSED
#if GNUC_VERSION_ATLEAST(3,4,0)
/* according to
 * http://gcc.gnu.org/onlinedocs/gcc-3.1.1/gcc/Variable-Attributes.html#Variable%20Attributes
 * the 'unused' attribute already existed in 3.1.1 ; however the rules
 * for its usage remained quirky until 3.4.0, so we prefer to stick to
 * the more modern way of using the unused attribute, and recommend
 * setting the -Wno-unused flag for pre-3.4 versions of gcc
 */
#define MAYBE_UNUSED __attribute__ ((unused))
#else
#define MAYBE_UNUSED
#endif
#endif

#if __STDC_VERSION__ >= 201112L
#define STATIC_ASSERT(COND,MSG) _Static_assert(COND, #MSG)
#else
/* Does not work in structs */
#define STATIC_ASSERT(COND,MSG)                                         \
    typedef char static_assertion_##MSG[(COND)?1:-1] MAYBE_UNUSED
#endif

#ifndef ATTRIBUTE_WARN_UNUSED_RESULT
/* https://gcc.gnu.org/onlinedocs/gcc-3.3.6/gcc/Function-Attributes.html#Function-Attributes
 * https://gcc.gnu.org/onlinedocs/gcc-3.4.6/gcc/Function-Attributes.html#Function-Attributes
 */
#if GNUC_VERSION_ATLEAST(3,4,0)
#define ATTRIBUTE_WARN_UNUSED_RESULT __attribute__ ((warn_unused_result))
#elif defined(__clang__)
#if __has_attribute(warn_unused_result)
#define ATTRIBUTE_WARN_UNUSED_RESULT __attribute__((warn_unused_result))
#else
#define ATTRIBUTE_WARN_UNUSED_RESULT
#endif
#else
#define ATTRIBUTE_WARN_UNUSED_RESULT
#endif
#endif

#ifndef ATTRIBUTE_DEPRECATED
#if GNUC_VERSION_ATLEAST(3,1,1)
#define ATTRIBUTE_DEPRECATED __attribute__ ((deprecated))
#elif defined(__clang__)
#if __has_attribute(deprecated)
#define ATTRIBUTE_DEPRECATED __attribute__((deprecated))
#else
#define ATTRIBUTE_DEPRECATED
#endif
#else
#define ATTRIBUTE_DEPRECATED
#endif
#endif

#ifndef ATTRIBUTE_ARTIFICIAL
#if GNUC_VERSION_ATLEAST(4,3,0)
#define ATTRIBUTE_ARTIFICIAL __attribute__ ((__artificial__))
#elif defined(__clang__)
#if __has_attribute(artificial)
#define ATTRIBUTE_ARTIFICIAL __attribute__((artificial))
#else
#define ATTRIBUTE_ARTIFICIAL
#endif
#else
#define ATTRIBUTE_ARTIFICIAL
#endif
#endif

#ifndef ATTRIBUTE_ALWAYS_INLINE
#if GNUC_VERSION_ATLEAST(3,1,0)
#define ATTRIBUTE_ALWAYS_INLINE __attribute__ ((__always_inline__))
#elif defined(__clang__)
#if __has_attribute(always_inline)
#define ATTRIBUTE_ALWAYS_INLINE __attribute__((always_inline))
#else
#define ATTRIBUTE_ALWAYS_INLINE
#endif
#else
#define ATTRIBUTE_ALWAYS_INLINE
#endif
#endif

#if defined(__GNUC__)

#ifndef NO_INLINE
#define NO_INLINE __attribute__ ((noinline))
#endif
#ifndef PACKED
#define PACKED __attribute__ ((packed))
#endif
#ifndef EXPECT
#define EXPECT(x,val)	__builtin_expect(x,val)
#endif
#ifndef ATTR_ALIGNED
#define ATTR_ALIGNED(x) __attribute__((aligned(x)))
#endif
#ifndef  HAVE_MINGW
#ifndef ATTR_PRINTF
#define ATTR_PRINTF(a,b) __attribute__((format(printf,a,b)))
#endif
#ifndef CONSTANT_P
#define CONSTANT_P(x) __builtin_constant_p(x)
#endif
#else
/* mingw's gcc is apparently unaware that the c99 format strings _may_ be
 * recognized by the win32 printf, for who asks nicely... */
#define ATTR_PRINTF(a,b) /**/
#endif  /* HAVE_MINGW */
/* Note that ATTRIBUTE is sort of a catch-all, but its use should be
 * discouraged, or at least limited to attributes which have been in gcc
 * versions for a very long time. For a newly introduced gcc version, it
 * is crucial to *NOT* use ATTRIBUTE() here, and instead define a macro
 * which is set depending on the GCC version (see further down in this
 * file).
 */
#ifndef ATTRIBUTE
#define ATTRIBUTE(x) __attribute__ (x)
#endif
#else
#ifndef NO_INLINE
#define NO_INLINE
#endif
#ifndef PACKED
#define PACKED
#endif
#ifndef EXPECT
#define	EXPECT(x,val)	(x)
#endif
#ifndef ATTR_ALIGNED
#define ATTR_ALIGNED(x)
#endif
#ifndef ATTR_PRINTF
#define ATTR_PRINTF(a,b) /**/
#endif
#ifndef ATTRIBUTE
#define ATTRIBUTE(x)
#ifndef CONSTANT_P
#define CONSTANT_P(x) 0
#endif
#endif
#endif /* if defined(__GNUC__) */

#if GNUC_VERSION_ATLEAST(7,0,0) && !defined(__ICC)
#define no_break() __attribute__ ((fallthrough))
#else
#define no_break()
#endif

/* as of version __INTEL_COMPILER==_ICC==1800, attribute assume_aligned
 * is not supported, even though the underlying gcc is 6.3...
 *
 * I'm flagging this as unsupported overall by icc. Maybe if someone
 * cares to check at some later point, we could have a finer grain test
 * case.
 */
#if GNUC_VERSION_ATLEAST(4,9,0) && !defined(__ICC)
#define ATTR_ASSUME_ALIGNED(x) __attribute__((assume_aligned(x)))
#else
#define ATTR_ASSUME_ALIGNED(x)
#endif

/* On 64 bit gcc (Ubuntu/Linaro 4.6.3-1ubuntu5) with -O3, the inline
   asm in ularith_div_2ul_ul_ul_r() is wrongly optimized (Alex Kruppa
   finds that gcc optimizes away the whole asm block and simply
   leaves a constant). */
/* On gcc 4.8.0, ..., 4.8.2, asm() blocks can be optimized away erroneously
   http://gcc.gnu.org/bugzilla/show_bug.cgi?id=58805 */
/* In both cases we force gcc not to omit any asm() blocks by declaring them
   volatile. */
#if defined(VOLATILE_IF_GCC_UBUNTU_BUG) || defined(VOLATILE_IF_GCC_58805_BUG)
#define __VOLATILE __volatile__
#else
#define __VOLATILE
#endif

#ifndef	LIKELY
#define LIKELY(x)	EXPECT(x,1)
#endif
#ifndef	UNLIKELY
#define UNLIKELY(x)	EXPECT(x,0)
#endif

#ifndef CADO_CONCATENATE
#define CADO_CONCATENATE_SUB(a,b) a##b // actually concatenate
#define CADO_CONCATENATE(a,b) CADO_CONCATENATE_SUB(a,b) // force expand
#define CADO_CONCATENATE3_SUB(a,b,c) a##b##c
#define CADO_CONCATENATE3(a,b,c) CADO_CONCATENATE3_SUB(a,b,c)
#define CADO_CONCATENATE4_SUB(a,b,c,d) a##b##c##d
#define CADO_CONCATENATE4(a,b,c,d) CADO_CONCATENATE4_SUB(a,b,c,d)
#endif

#ifndef CADO_STRINGIZE
#define CADO_STRINGIZE_(x) #x
#define CADO_STRINGIZE(x) CADO_STRINGIZE_(x)
#endif

#endif	/* CADO_MACROS_H_ */<|MERGE_RESOLUTION|>--- conflicted
+++ resolved
@@ -35,8 +35,6 @@
 
 #define ASSERT(x)	assert(x)
 
-<<<<<<< HEAD
-=======
 /* Even simple assertions are relatively expensive in very simple functions.
    If we want them anyway to hunt a bug, define WANT_ASSERT_EXPENSIVE */
 #ifdef WANT_ASSERT_EXPENSIVE
@@ -45,7 +43,6 @@
 #define ASSERT_EXPENSIVE(x)
 #endif
 
->>>>>>> 1b28eaa7
 #ifndef CPP_STRINGIFY
 #define CPP_STRINGIFY0(x) #x
 #define CPP_STRINGIFY(x) CPP_STRINGIFY0(x)
