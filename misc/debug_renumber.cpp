--- conflicted
+++ resolved
@@ -2,18 +2,11 @@
 #include <cinttypes>
 #include <cstdio>
 #include <cstdlib>
-<<<<<<< HEAD
-#include <cstring>
-
-#include "mod_ul.h"
-=======
 #include <cstdint>      // for uint64_t
 #include <algorithm>     // for copy, max
 #include <string>        // for string
 #include <vector>        // for vector
 #include <gmp.h>         // for gmp_randclear, gmp_randinit_default, gmp_ran...
-#include "mod_ul.c"
->>>>>>> 81893df8
 #include "params.h"     // param_list
 #include "cado_poly.h"  // cado_poly
 #include "verbose.h"    // verbose_decl_usage
