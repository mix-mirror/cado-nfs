/* Experimental program to initialize the individual logarithm ("descent")
   in DLP.

   Input:
   ./descent-init [-seed s] [-target t] p z
   s is the random seed used (if not given, getpid() is used)
   t is the bit-size of wanted large primes (if not given, assume t=0)
   p is the prime defining the DLP group
   z is the target element

   Output:
   integers e, u0, v0 such that z^e = u0/v0 mod p and u0, v0 are smooth.

   Requires libecm.{a,so} in addition to -lgmp and -lm
   (tested with GMP-ECM 6.4.4).

   Example:
   $ p=53236943330228380237618624445646085674945074907141464418703
   $ z=13236943330228380237618624445646085674945074907141464418703
   $ ./descent-init -seed 1 -target 17 $p $z
   ...
   e=733057497
   u0=65757339031131586688817728662
   v0=364193180709513237520172194279
   u=35983 (16 bits)
   v=125707 (17 bits)
 */

#include <stdio.h>
#include <stdlib.h>
#include <values.h>
#include <math.h>
#include <sys/types.h>
#include <sys/resource.h>
<<<<<<< HEAD
=======
#include <limits.h>
#include <unistd.h>     // getpid
>>>>>>> 81893df8
#include <gmp.h>
#include "ecm.h"
#include "macros.h"
#include "portability.h"

#define KEEP 10 /* minimal number of elements in pool */

double default_B1done;

typedef struct {
  unsigned long e; /* exponent of z */
  mpz_t u0, v0;    /* z^e = u0/v0 mod p */
  mpz_t u, v;      /* unfactored parts of u, v */
  int uprime, vprime;
  double B1;       /* current B1 value */
  unsigned long l; /* potential size */
} cand_t;
typedef cand_t cand[1];

unsigned long
bsize (mpz_t u, int uprime)
{
  if (uprime)
    return mpz_sizeinbase (u, 2);
  else /* if u has n bits, we have 2^(n-1) <= u < 2^n: if u = p*q with p <= q,
          then q >= 2^((n-1)/2) and q has at least floor(((n-1)/2)+1 bits */
    return (mpz_sizeinbase (u, 2) + 1) / 2;
}


unsigned long
csize (mpz_t u, int uprime)
{
  if (uprime)
    return mpz_sizeinbase (u, 2);
  else /* if u has n bits, we have 2^(n-1) <= u < 2^n: if u = p*q with p <= q,
          then q >= 2^((n-1)/2) and q has at least floor(((n-1)/2)+1 bits */
    return 0;
}

void
cand_init_set (cand c, unsigned long e, mpz_t u0, mpz_t v0, mpz_t u, mpz_t v,
               int uprime, int vprime, double B1, unsigned long l)
{
  c->e = e;
  mpz_init_set (c->u0, u0);
  mpz_init_set (c->v0, v0);
  mpz_init_set (c->u, u);
  mpz_init_set (c->v, v);
  c->uprime = uprime;
  c->vprime = vprime;
  c->B1 = B1;
  c->l = l;
}

void
cand_clear (cand c)
{
  mpz_clear (c->u0);
  mpz_clear (c->v0);
  mpz_clear (c->u);
  mpz_clear (c->v);
}

void
cand_print_raw (unsigned long e, mpz_t u0, mpz_t v0, mpz_t u, mpz_t v)
{
  printf ("e=%lu\n", e);
  gmp_printf ("u0=%Zd\n", u0);
  gmp_printf ("v0=%Zd\n", v0);
  gmp_printf ("u=%Zd (%lu bits)\n", u, mpz_sizeinbase (u, 2));
  gmp_printf ("v=%Zd (%lu bits)\n", v, mpz_sizeinbase (v, 2));
  fflush (stdout);
}

void
cand_print (cand c)
{
  cand_print_raw (c->e, c->u0, c->v0, c->u, c->v);
}

void
cand_info (cand c)
{
  printf ("u:%c%lu v:%c%lu (B1=%.0f)\n",
          (c->uprime) ? 'p' : 'c', mpz_sizeinbase (c->u, 2),
          (c->vprime) ? 'p' : 'c', mpz_sizeinbase (c->v, 2), c->B1);
}

int
cand_factored (cand c)
{
  return c->uprime && c->vprime;
}

void
params_init (ecm_params params, double B1)
{
  mpz_set_d (params->sigma, B1);
  params->B1done = default_B1done; /* issue with ECM 6.4.x */
}

void
print_params (ecm_params params)
{
  printf ("method=%d\n", params->method);
  gmp_printf ("x=%Zd\n", params->x);
  gmp_printf ("sigma=%Zd\n", params->sigma);
  printf ("sigma_is_A=%d\n", params->sigma_is_A);
  gmp_printf ("go=%Zd\n", params->go);
  printf ("B1done=%.16e\n", params->B1done);
  gmp_printf ("B2min=%Zd\n", params->B2min);
  gmp_printf ("B2=%Zd\n", params->B2);
  gmp_printf ("k=%lu\n", params->k);
  printf ("S=%d\n", params->S);
  printf ("repr=%d\n", params->repr);
  printf ("nobase2step2=%d\n", params->nobase2step2);
  printf ("verbose=%d\n", params->verbose);
  printf ("maxmem=%.16e\n", params->maxmem);
  printf ("use_ntt=%d\n", params->use_ntt);
  printf ("batch=%d\n", params->batch);
}

void
cand_scan (cand c, ecm_params params, double *S2)
{
  mpz_t f;
  unsigned long lu, lv;

  mpz_init (f);
  if (c->uprime == 0)
    {
      params_init (params, c->B1);
      *S2 += c->B1;
      ecm_factor (f, c->u, c->B1, params);
      if (mpz_cmp_ui (f, 1) > 0)
        {
          mpz_divexact (c->u, c->u, f);
          c->uprime = mpz_probab_prime_p (c->u, 1);
          lu = bsize (c->u, c->uprime);
          lv = bsize (c->v, c->vprime);
          c->l = (lu > lv) ? lu : lv;
        }
    }
  if (c->vprime == 0)
    {
      params_init (params, c->B1);
      *S2 += c->B1;
      ecm_factor (f, c->v, c->B1, params);
      if (mpz_cmp_ui (f, 1) > 0)
        {
          mpz_divexact (c->v, c->v, f);
          c->vprime = mpz_probab_prime_p (c->v, 1);
          lu = bsize (c->u, c->uprime);
          lv = bsize (c->v, c->vprime);
          c->l = (lu > lv) ? lu : lv;
        }
    }
  c->B1 = c->B1 + sqrt (c->B1);
  mpz_clear (f);
}

void
cand_set (cand c, cand d)
{
  c->e = d->e;
  mpz_swap (c->u0, d->u0);
  mpz_swap (c->v0, d->v0);
  mpz_swap (c->u, d->u);
  mpz_swap (c->v, d->v);
  c->uprime = d->uprime;
  c->vprime = d->vprime;
  c->B1 = d->B1;
  c->l = d->l;
}

void
cand_swap (cand c, cand d)
{
  unsigned long t;
  int i;
  double s;
  t = c->e; c->e = d->e; d->e = t;
  mpz_swap (c->u0, d->u0);
  mpz_swap (c->v0, d->v0);
  mpz_swap (c->u, d->u);
  mpz_swap (c->v, d->v);
  i = c->uprime; c->uprime = d->uprime; d->uprime = i;
  i = c->vprime; c->vprime = d->vprime; d->vprime = i;
  s = c->B1; c->B1 = d->B1; d->B1 = s;
  t = c->l; c->l = d->l; d->l = t;
}

int
cost_uv (mpz_t u, mpz_t v, int uprime, int vprime)
{
  if (uprime == 0)
    {
      if (vprime == 0)
        {
          return (mpz_cmpabs (u, v) < 0) ? mpz_sizeinbase (u, 2)
            : mpz_sizeinbase (v, 2);
        }
      else
        return mpz_sizeinbase (u, 2);
    }
  else /* u is prime */
    {
      if (vprime)
        return INT_MAX;
      else
        return mpz_sizeinbase (v, 2);
    }
}

/* return the bit-size of the smallest composite between u and v,
   and INT_MAX if both are prime */
int
cost (cand c)
{
  return cost_uv (c->u, c->v, c->uprime, c->vprime);
}

/*****************************************************************************/

typedef struct {
  cand *list;
  unsigned long n;
} pool_t;
typedef pool_t pool[1];

void
pool_init (pool p)
{
  p->list = NULL;
  p->n = 0;
}

void
pool_clear (pool p)
{
  unsigned long i;

  for (i = 0; i < p->n; i++)
    cand_clear (p->list[i]);
  free (p->list);
}

void
pool_add (pool p, unsigned long e, mpz_t u0, mpz_t v0, mpz_t u, mpz_t v,
          int uprime, int vprime, double B1, unsigned long l)
{
  unsigned int i;

  p->list = realloc (p->list, (p->n + 1) * sizeof (cand));
  cand_init_set (p->list[p->n], e, u0, v0, u, v, uprime, vprime, B1, l);
  for (i = p->n; i > 0 && cost (p->list[i-1]) > cost (p->list[i]); i--)
    cand_swap (p->list[i-1], p->list[i]);
  p->n += 1;
}

/* perform an ECM curve for each candidate in the pool */
unsigned long
pool_scan (pool p, ecm_params params, unsigned long L, double S1, double *S2)
{
  unsigned long i, j, lu, lv, l, minl = 0, oldn = p->n;

  /* compute minl */
  for (i = 0; i < p->n; i++)
    {
      lu = mpz_sizeinbase (p->list[i]->u, 2);
      lv = mpz_sizeinbase (p->list[i]->v, 2);
      l = (lu > lv) ? lu : lv;
      if (i == 0 || l < minl)
        minl = l;
    }

  for (i = 0; i < p->n && *S2 < S1; i++)
    {
      /* we focus on the best candidate first */
      do {
        cand_scan (p->list[i], params, S2);
      } while (cand_factored (p->list[i]) == 0 && *S2 < S1);
    }


  /* search for better solutions */
  for (i = 0; i < p->n; i++)
    if (cand_factored (p->list[i]))
      {
        if (p->list[i]->l < L) /* found better solution */
          {
            cand_print (p->list[i]);
            L = p->list[i]->l;
          }
      }

  /* purge candidates */
  for (i = j = 0; i < p->n; i++)
    if (cand_factored (p->list[i]) || p->list[i]->l >= L)
      {
      }
    else if (p->list[i]->uprime && mpz_sizeinbase (p->list[i]->u, 2) >= minl)
      { /* if there is a prime of >= minl bits, it cannot win */
      }
    else if (p->list[i]->vprime && mpz_sizeinbase (p->list[i]->v, 2) >= minl)
      { /* if there is a prime of >= minl bits, it cannot win */
      }
    else
      cand_set (p->list[j++], p->list[i]);

  /* sort remaining candidates */
  p->n = j;
  for (i = 1; i < p->n; i++)
    for (j = i; j > 0 && cost (p->list[j-1]) > cost (p->list[j]); j--)
      cand_swap (p->list[j-1], p->list[j]);

#if 0
  if (j < oldn)
    {
      unsigned long imin, imax;
      p->list = realloc (p->list, p->n * sizeof (cand));
      printf ("Remains %lu candidate(s) in pool", p->n);
      if (p->n == 0)
        printf ("\n");
      else
        {
          printf (", first ");
          cand_info (p->list[0]);
        }
      fflush (stdout);
    }
#endif
  return L;
}

/*****************************************************************************/

int
cputime ()
{
  struct rusage rus;

  getrusage (0, &rus);
  return rus.ru_utime.tv_sec * 1000 + rus.ru_utime.tv_usec / 1000;
}

void
HalfGcd (mpz_t a, mpz_t b, mpz_t u)
{
  mpz_t v, w, x, q, r;
  unsigned long n;

  n = (mpz_cmpabs (a, b) > 0) ? mpz_sizeinbase (a, 2) : mpz_sizeinbase (b, 2);
  mpz_set_ui (u, 1);
  mpz_init_set_ui (w, 0);
  mpz_init_set_ui (v, 0);
  mpz_init_set_ui (x, 1);
  mpz_init (q);
  mpz_init (r);
  /* invariant: a = u*a0 + v*b0 */
  while (mpz_cmpabs (a, u) > 0)
    {
      mpz_tdiv_qr (q, r, a, b);
      mpz_swap (a, b);
      mpz_swap (b, r);
      mpz_submul (u, q, w);
      mpz_swap (u, w);
      mpz_submul (v, q, x);
      mpz_swap (v, x);
    }
  mpz_clear (v);
  mpz_clear (w);
  mpz_clear (x);
  mpz_clear (q);
  mpz_clear (r);
}

#define N 2048
double aver_gain[N], gain_u[N], gain_v[N];
unsigned long nb_test[N];

int
main (int argc, char *argv[])
{
  mpz_t p, z, ze, t, u, v, f, u0, v0;
  unsigned long e, L, l, lu, lv, i, seed = 0, target = 0;
  double B1, S, Smax = 1000.0;
  int uprime, vprime;
  ecm_params params;
  pool P;
  double S1 = 0.0; /* total ECM effort spent in first stage */
  double S2 = 0.0; /* total ECM effort spent in second stage */

  while (argc > 2 && argv[1][0] == '-')
    {
      if (strcmp (argv[1], "-seed") == 0)
        {
          seed = strtoul (argv[2], NULL, 10);
          argc -= 2;
          argv += 2;
        }
      else if (strcmp (argv[1], "-target") == 0)
        {
          target = strtoul (argv[2], NULL, 10);
          argc -= 2;
          argv += 2;
        }
      else
        {
          fprintf (stderr, "Unknown option %s\n", argv[1]);
          exit (1);
        }
    }

  ASSERT (argc == 3);

  for (i = 0; i < N; i++)
    {
      aver_gain[i] = 0.0;
      nb_test[i] = 0;
    }

  /* fix issue with ECM 6.4.x */
  ecm_init (params);
  default_B1done = params->B1done;
  ecm_clear (params);

  pool_init (P);
  mpz_init_set_str (p, argv[1], 10);
  mpz_init_set_str (z, argv[2], 10);
  gmp_printf ("p=%Zd\n", p);
  gmp_printf ("z=%Zd\n", z);
  if (seed == 0)
    seed = getpid ();
  srand48 (seed);
  printf ("Using seed %lu\n", seed);
  mpz_init (ze);
  mpz_init (t);
  mpz_init (u);
  mpz_init (v);
  mpz_init (u0);
  mpz_init (v0);
  mpz_init (f);
  L = mpz_sizeinbase (p, 2);
  while (L > target)
    {
      e = lrand48 ();
      mpz_powm_ui (u, z, e, p);
      mpz_set (t, p);
      HalfGcd (u, t, v);
      mpz_set (u0, u);
      mpz_set (v0, v);
      /* u = v*z^e mod p thus z^e = u/v mod p */
      
      /* remove factors of 2 and 3 */
      gain_u[0] = gain_v[0] = 0;
      while (mpz_divisible_ui_p (u, 2))
        {
          mpz_divexact_ui (u, u, 2);
          gain_u[0] += 1.0;
        }
      while (mpz_divisible_ui_p (u, 3))
        {
          mpz_divexact_ui (u, u, 3);
          gain_u[0] += log2 (3.0);
        }
      while (mpz_divisible_ui_p (v, 2))
        {
          mpz_divexact_ui (v, v, 2);
          gain_v[0] += 1.0;
        }
      while (mpz_divisible_ui_p (v, 3))
        {
          mpz_divexact_ui (v, v, 3);
          gain_v[0] += log2 (3.0);
        }
      B1 = 100.0;
      S = 0.0;
      unsigned int i = 0;
      uprime = mpz_probab_prime_p (u, 1);
      if (uprime && mpz_sizeinbase (u, 2) >= L)
        continue;
      vprime = mpz_probab_prime_p (v, 1);
      if (vprime && mpz_sizeinbase (v, 2) >= L)
        continue;
      ecm_init (params);
      while (S < Smax && (uprime == 0 || vprime == 0))
        {
          i = i + 1;
	  ASSERT (i < N);
          gain_u[i] = gain_u[i-1];
          gain_v[i] = gain_v[i-1];
          if (uprime == 0)
            {
              params_init (params, B1);
              S1 += B1;
              ecm_factor (f, u, B1, params);
	      gain_u[i] += log2 (mpz_get_d (f));
	      aver_gain[i] = aver_gain[i] * nb_test[i] + gain_u[i];
	      nb_test[i] += 1;
	      aver_gain[i] /= nb_test[i];
              if (mpz_cmp_ui (f, 1) > 0)
                {
                  mpz_divexact (u, u, f);
                  uprime = mpz_probab_prime_p (u, 1);
                  if (uprime && mpz_sizeinbase (u, 2) >= L)
                    break;
                }
            }

          if (vprime == 0)
            {
              params_init (params, B1);
              S1 += B1;
              ecm_factor (f, v, B1, params);
	      gain_v[i] += log2 (mpz_get_d (f));
	      aver_gain[i] = aver_gain[i] * nb_test[i] + gain_v[i];
	      nb_test[i] += 1;
	      aver_gain[i] /= nb_test[i];
              if (mpz_cmp_ui (f, 1) > 0)
                {
                  mpz_divexact (v, v, f);
                  vprime = mpz_probab_prime_p (v, 1);
                  if (vprime && mpz_sizeinbase (v, 2) >= L)
                    break;
                }
            }

          if (gain_u[i] < aver_gain[i] && gain_v[i] < aver_gain[i])
            break;
          B1 += sqrt (B1);
          S += B1;
        }
      lu = bsize (u, uprime);
      lv = bsize (v, vprime);
      l = (lu > lv) ? lu : lv;
      if (uprime && vprime)
        {
          if (l < L) /* found better relation */
            {
              cand_print_raw (e, u0, v0, u, v);
              L = l;
            }
        }
      else if (csize (u, uprime) < L && csize (v, vprime) < L &&
               (P->n < KEEP || cost_uv (u, v, uprime, vprime) < 
                cost (P->list[P->n - 1])))
        {
          pool_add (P, e, u0, v0, u, v, uprime, vprime, B1, l);
          L = pool_scan (P, params, L, S1, &S2);
        }
      Smax += sqrt (Smax);
    }
  mpz_clear (p);
  mpz_clear (z);
  mpz_clear (ze);
  mpz_clear (t);
  mpz_clear (u);
  mpz_clear (v);
  mpz_clear (u0);
  mpz_clear (v0);
  mpz_clear (f);
  ecm_clear (params);
  pool_clear (P);
}<|MERGE_RESOLUTION|>--- conflicted
+++ resolved
@@ -32,11 +32,8 @@
 #include <math.h>
 #include <sys/types.h>
 #include <sys/resource.h>
-<<<<<<< HEAD
-=======
 #include <limits.h>
 #include <unistd.h>     // getpid
->>>>>>> 81893df8
 #include <gmp.h>
 #include "ecm.h"
 #include "macros.h"
