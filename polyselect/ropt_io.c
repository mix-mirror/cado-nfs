--- conflicted
+++ resolved
@@ -52,35 +52,20 @@
 
 /**
  * Regenerate raw polyomial with small c_{d-1}.
-<<<<<<< HEAD
- */
-static void
-ropt_regen_raw (mpz_poly_srcptr F, mpz_poly_ptr G)
-=======
  *
  * g <- g(x - h) where h is round(a_{d-1} / (d a_d)))
  *
  * Note that if rounding is exact, f(x - h) has a zero coefficient in
  * degree d-1.
  *
- * Oddly enough, this function does not modify g.
+ * Oddly enough, this function does not modify f.
  */
 static void
 ropt_regen_raw (mpz_poly_srcptr f, mpz_poly_ptr g)
->>>>>>> b553e6f6
 {
   mpz_t t, d_ad;
   mpz_init (t);
   mpz_init (d_ad);
-<<<<<<< HEAD
-  
-  int d = mpz_poly_degree(F);
-  mpz_mul_si (d_ad, F->coeff[d], d);
-  mpz_neg (t, F->coeff[d-1]);
-  mpz_tdiv_q (t, t, d_ad);
-  mpz_mul (t, t, G->coeff[1]);
-  mpz_add (G->coeff[0], G->coeff[0], t);
-=======
 
   int d = f->deg;
   
@@ -90,7 +75,6 @@
 
   mpz_mul (t, t, mpz_poly_coeff_const(g, 1));
   mpz_poly_add_mpz(g, g, t);
->>>>>>> b553e6f6
 
   mpz_clear (t);
   mpz_clear (d_ad);
@@ -113,53 +97,36 @@
      assuming that its content is 1. */
   ropt_bestpoly bestpoly;
   ropt_poly_setup (poly);
-<<<<<<< HEAD
   ropt_bestpoly_init (bestpoly);
-  ropt_bestpoly_setup (bestpoly, poly->cpoly->pols[1], poly->cpoly->pols[0]);
-=======
-  ropt_bestpoly_init (bestpoly, poly->d);
-  ropt_bestpoly_set (bestpoly, poly->f, poly->g);
->>>>>>> b553e6f6
+  ropt_bestpoly_set (bestpoly, poly->cpoly->pols[1], poly->cpoly->pols[0]);
 
   /* reducing c5 to raw and skip ropt */
   if (param->gen_raw) {
     mpz_t res;
+    mpz_t l, m;
     mpz_poly_ptr F = poly->cpoly->pols[1];
     mpz_poly_ptr G = poly->cpoly->pols[0];
     mpz_init (res);
-<<<<<<< HEAD
+    mpz_init (l);
+    mpz_init (m);
 
     /* original polynomial */
     print_poly_fg (F, G, poly->cpoly->n, 1);
 
-    ASSERT_ALWAYS(mpz_poly_degree(G) == 1);
-
-    Lemma21 (F, poly->cpoly->n, G, res);
-    mpz_ptr lc = F->coeff[mpz_poly_degree(F)];
-    mpz_div (lc, lc, res);
-
-    Lemma21 (F, poly->cpoly->n, G, res);
-    ropt_regen_raw (F, G);
-
-    Lemma21 (F, poly->cpoly->n, G, res);
-
-=======
-    /* original polynomial */
-    print_poly_fg (poly->f, poly->g, poly->n, 1);
-    mpz_set (l, mpz_poly_coeff_const(poly->g, 1));
-    mpz_neg (m, mpz_poly_coeff_const(poly->g, 0));
-    mpz_ptr ad = mpz_poly_lc_w(poly->f);
-    Lemma21 (poly, param->n, param->d, ad, l, m, res);
+    mpz_set (l, mpz_poly_coeff_const(G, 1));
+    mpz_neg (m, mpz_poly_coeff_const(G, 0));
+    mpz_ptr ad = mpz_poly_lc_w(F);
+    Lemma21 (poly, param->n, param->d, (mpz_srcptr) ad, l, m, res);
     mpz_div (ad, ad, res);
     Lemma21 (poly, param->n, param->d, ad, l, m, res);
-    ropt_regen_raw (poly->f, poly->g);
-    mpz_set (l, mpz_poly_coeff_const(poly->g, 1));
-    mpz_neg (m, mpz_poly_coeff_const(poly->g, 0));
+    ropt_regen_raw (F, G);
+
+    mpz_set (l, mpz_poly_coeff_const(G, 1));
+    mpz_neg (m, mpz_poly_coeff_const(G, 0));
     Lemma21 (poly, param->n, param->d, ad, l, m, res);
-    mpz_poly_clear (F);
+
     mpz_clear (l);
     mpz_clear (m);
->>>>>>> b553e6f6
     mpz_clear (res);
   }
 
@@ -167,27 +134,16 @@
   if (param->gen_raw)
     fprintf (stderr, "\n# Reduced polynomial.\n");
   if (fm==0)
-<<<<<<< HEAD
     print_poly_fg (poly->cpoly->pols[1], poly->cpoly->pols[0], poly->cpoly->n, 1);
-=======
-    print_poly_fg (poly->f, poly->g, poly->n, 1);
->>>>>>> b553e6f6
 
   /* if sopt and not from -fm */
   if (fm==0) {
     if (param->sopt) {
-<<<<<<< HEAD
       mpz_poly_ptr F = poly->cpoly->pols[1];
       mpz_poly_ptr G = poly->cpoly->pols[0];
       size_optimization (F, G, F, G, SOPT_DEFAULT_EFFORT, 0);
       fprintf (stderr, "\n# Size-optimized polynomial.\n");
       print_poly_fg (F, G, poly->cpoly->n, 1);
-=======
-
-      size_optimization (poly->f, poly->g, poly->f, poly->g, SOPT_DEFAULT_EFFORT, 0);
-      fprintf (stderr, "\n# Size-optimized polynomial.\n");
-      print_poly_fg (poly->f, poly->g, poly->n, 1);
->>>>>>> b553e6f6
     }
   }
   
@@ -201,19 +157,11 @@
     /* call ropt */
     ropt (poly, bestpoly, param, info);
     fprintf (stderr, "\n# Info: Best E is:\n");
-<<<<<<< HEAD
-    print_poly_fg (bestpoly->pols[1], bestpoly->pols[0], poly->cpoly->n, 1);
+    print_poly_fg (bestpoly->f, bestpoly->g, poly->cpoly->n, 1);
   }
   ropt_info_clear (info);
   ropt_bestpoly_clear (bestpoly);
 }
-=======
-    print_poly_fg (bestpoly->f, bestpoly->g, poly->n, 1);
-  }
-
-  ropt_info_clear (info);
-  ropt_bestpoly_clear (bestpoly);
-}
 
 
 /**
@@ -222,65 +170,23 @@
 void
 ropt_on_stdin ( ropt_param_ptr param )
 {
->>>>>>> b553e6f6
+    ropt_on_cadopoly(stdin, param);
+}
+
+/**
+ * Ropt on all CADO-format polynomials in the file.
+ */
+void
+ropt_on_cadopoly ( FILE *file,
+                   ropt_param_ptr param )
+{
+  cado_poly cpoly;
+  cado_poly_init(cpoly);
 
   /* poly struct */
   ropt_poly poly;
   ropt_poly_init (poly);
 
-<<<<<<< HEAD
-
-/**
- * Ropt on one polynomial from stdin.
- */
-void
-ropt_on_stdin ( ropt_param_ptr param )
-{
-    ropt_on_cadopoly(stdin, param);
-=======
-  cado_poly cpoly;
-  cado_poly_init(cpoly);
-  cado_poly_read_stream(cpoly, stdin);
-
-  int ret = cado_poly_check_mapping(NULL, cpoly, cpoly->n);
-  ASSERT_ALWAYS(ret != 0);
-
-  mpz_poly_set(poly->f, cpoly->pols[ALG_SIDE]);
-  mpz_poly_set(poly->g, cpoly->pols[RAT_SIDE]);
-
-  poly->d = poly->f->deg;
-
-  cado_poly_clear(cpoly);
-
-  param->d = poly->d;
-
-  /* run ropt */
-  fprintf (stderr, "\n# Polynomial (# 0).\n");
-  ropt_common (poly, param, 0);
-
-  ropt_poly_clear (poly);
->>>>>>> b553e6f6
-}
-
-/**
- * Ropt on all CADO-format polynomials in the file.
- */
-void
-ropt_on_cadopoly ( FILE *file,
-                   ropt_param_ptr param )
-{
-<<<<<<< HEAD
-  cado_poly cpoly;
-  cado_poly_init(cpoly);
-=======
-  unsigned int count = 0U;
->>>>>>> b553e6f6
-
-  /* poly struct */
-  ropt_poly poly;
-  ropt_poly_init (poly);
-
-<<<<<<< HEAD
   for(int count = 0; cado_poly_read_next_poly_from_stream(cpoly, file); count++) {
       ropt_poly_refresh (poly);
       mpz_poly_swap(poly->cpoly->pols[0], cpoly->pols[0]);
@@ -295,34 +201,6 @@
   } 
 
   cado_poly_clear(cpoly);
-=======
-  for(;;) {
-      cado_poly cpoly;
-      cado_poly_init(cpoly);
-      cado_poly_read_next_poly_from_stream(cpoly, file);
-
-      int ret = cado_poly_check_mapping(NULL, cpoly, cpoly->n);
-      ASSERT_ALWAYS(ret != 0);
-
-      mpz_poly_set(poly->f, cpoly->pols[ALG_SIDE]);
-      mpz_poly_set(poly->g, cpoly->pols[RAT_SIDE]);
-
-      poly->d = poly->f->deg;
-      param->d = poly->d;
-      mpz_set(param->n, cpoly->n);
-
-      if ( poly->f->deg >= 3 && poly->f->deg <= 7) {
-          if (ropt_poly_setup_check (poly)) {
-              fprintf (stderr, "\n# Polynomial (# %5d).\n", count);
-              ropt_common (poly, param, 0);
-              count ++;
-              ropt_poly_refresh (poly);
-          }
-      }
-      // next line
-  }
-
->>>>>>> b553e6f6
   ropt_poly_clear (poly);
 }
 
@@ -358,76 +236,43 @@
     if (ret != 3)
       continue;
 
-<<<<<<< HEAD
-    /* set d, n, ad, l, m */
-    mpz_set (poly->cpoly->n, param->n);
-
     mpz_poly_ptr F = poly->cpoly->pols[1];
     mpz_poly_ptr G = poly->cpoly->pols[0];
 
-    mpz_poly_set_zero(F);
-    mpz_poly_setcoeff(F, param->d, ad);
-
-    mpz_poly_set_mpz_ab(G, m, l); /* sets to m-lx */
-    mpz_poly_neg(G, G); /* we want lx-m */
-
     /* generate polynomial */
-    Lemma21 (F, poly->cpoly->n, G, res);
+    Lemma21 (poly, param->n, param->d, ad, l, m, res);
 
     /* scale ad back and generate poly with small c5 */
     if (param->gen_raw) {
-        mpz_ptr lc = F->coeff[mpz_poly_degree(F)];
-        mpz_div (lc, lc, res);
-        Lemma21 (F, poly->cpoly->n, G, res);
+        mpz_div (ad, ad, res);
+        Lemma21 (poly, param->n, param->d, ad, l, m, res);
+
+        /* get new m */
         ropt_regen_raw (F, G);
-        Lemma21 (F, poly->cpoly->n, G, res);
-=======
-    /* generate polynomial */
-    Lemma21 (poly, param->n, param->d, ad, l, m, res);
-
-    /* scale ad back and generate poly with small c5 */
-    if (param->gen_raw) {
-      mpz_div (ad, ad, res);
-      Lemma21 (poly, param->n, param->d, ad, l, m, res);
-      ropt_regen_raw (poly->f, poly->g);
-      mpz_neg (m, mpz_poly_coeff_const(poly->g, 0));
-      Lemma21 (poly, param->n, param->d, ad, l, m, res);
->>>>>>> b553e6f6
+        mpz_neg (m, mpz_poly_coeff_const(G, 0));
+
+        Lemma21 (poly, param->n, param->d, ad, l, m, res);
     }
 
     /* print before size optimization */
     fprintf (stderr, "\n# Polynomial (# %5d).", count);
-<<<<<<< HEAD
     print_poly_fg (F, G, poly->cpoly->n, 1);
-=======
-    print_poly_fg (poly->f, poly->g, poly->n, 1);
->>>>>>> b553e6f6
 
     /* optimize size */
     if (param->sopt) {
       fprintf (stderr, "\n# Size-optimize only (# %5d).", count);
-      size_optimization (poly->f, poly->g, poly->f, poly->g, SOPT_DEFAULT_EFFORT, 0);
+      size_optimization (F, G, F, G, SOPT_DEFAULT_EFFORT, 0);
 
       /* print in Msieve format */
       // print_poly_info_short (poly->f, poly->g, poly->d, poly->cpoly->n);
 
       /* print in CADO format */
-<<<<<<< HEAD
       print_poly_fg (F, G, poly->cpoly->n, 1);
     }
     
     /* skip or do ropt */
     if (param->skip_ropt == 0 && param->gen_raw == 0)
       ropt_common (poly, param, 1);
-=======
-      print_poly_fg (poly->f, poly->g, poly->n, 1);
-    }
-    
-    /* skip or do ropt */
-    if (param->skip_ropt == 0 && param->gen_raw == 0) {
-        ropt_common (poly, param, 1);
-    }
->>>>>>> b553e6f6
 
     count ++;
   }
