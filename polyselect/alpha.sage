--- conflicted
+++ resolved
@@ -300,7 +300,6 @@
          if f.is_irreducible():
             break
       disc = f.discriminant()
-<<<<<<< HEAD
       l.append(sum([alpha_p_projective(f,disc,p) for p in lp]))
    R3 = RealField(14) # to print 3 digits only
    return R3(min(l)), R3(max(l)), R3(stats.mean(l)), R3(stats.std(l))
@@ -325,12 +324,6 @@
 # 1680 (-2.42, -1.25, -1.62, 0.226)
 # 2520 (-2.42, -1.39, -1.69, 0.217)
 def stats_alpha_projective_records(degree,K):
-=======
-      s += sum([alpha_p_projective(f,disc,p) for p in lp])
-   return s/K
-
-def stats_alpha_projective_records(degree,K,conjecture=false):
->>>>>>> fdae0f9f
    best = 1
    T = dict() # records value for p^k
    ad = 1
