--- conflicted
+++ resolved
@@ -24,20 +24,11 @@
 
 void ropt_on_msievepoly ( FILE *file,
                           ropt_param_ptr param );
-<<<<<<< HEAD
-
-double print_poly_info_short ( mpz_t *f,
-                               mpz_t *g,
-                               int d,
-                               mpz_t N );
-
-=======
 
 double print_poly_info_short ( mpz_poly_srcptr f,
                                mpz_poly_srcptr g,
                                mpz_srcptr N );
 
->>>>>>> b553e6f6
 #if 0
 /* parse stage 2 parameters from argv */
 void ropt_parse_param ( int argc,
