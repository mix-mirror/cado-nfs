--- conflicted
+++ resolved
@@ -754,16 +754,9 @@
     mpz_srcptr rq = arg->rq;
     unsigned long * invq_roots_per_prime = arg->invq_roots_per_prime;
 
-<<<<<<< HEAD
-
-  if (found)
-    {				/* do the real work */
-      polyselect_hash_t H;
-=======
     unsigned int nt = thread->team->task->expected;
     unsigned int it = thread->index_in_sync_zone;
     polyselect_primes_table_srcptr pt = thread->team->league->pt;
->>>>>>> 6a63bd24
 
     polyselect_shash_ptr SH = thread->team->SH[it];
 
@@ -946,12 +939,8 @@
   if (count == 0)
     return;
 
-<<<<<<< HEAD
-  unsigned long c = 0;
-=======
   polyselect_thread_chronogram_chat(thread, "enter malloc");
 
->>>>>>> 6a63bd24
   unsigned long **tinv_qq = malloc(count * sizeof(unsigned long *));
 
   if (!tinv_qq)
@@ -959,10 +948,7 @@
       fprintf(stderr, "Error, cannot allocate memory in %s\n", __FUNCTION__);
       exit(1);
     }
-<<<<<<< HEAD
   tinv_qq[0] = malloc((number_pr + 1) * count * sizeof(unsigned long));
-=======
->>>>>>> 6a63bd24
   for (int k = 0; k < count; k++)
     {
       /* number_pr + 1 for guard for pre-load in collision_on_each_sq (nv) */
@@ -971,69 +957,6 @@
       tinv_qq[k][number_pr] = 0;
     }
 
-<<<<<<< HEAD
-  int st = milliseconds();
-
-  /* for each rp, compute (rp-rq)*1/q^2 (mod p^2) */
-  for (unsigned long nprimes = 0; nprimes < loc->main->lenPrimes; nprimes++)
-    {
-      if (!loc->R->nr[nprimes])
-	continue;
-      uint8_t nr = loc->R->nr[nprimes];
-      unsigned long p = loc->main->Primes[nprimes];
-      uint64_t pp = ((uint64_t) p) * ((uint64_t) p);
-
-      modulusredcul_t modpp;
-      residueredcul_t res_rqi, res_rp, res_tmp;
-      modredcul_initmod_ul_raw(modpp, pp);
-      modredcul_init(res_rqi, modpp);
-      modredcul_init(res_rp, modpp);
-      modredcul_init(res_tmp, modpp);
-
-      for (int k = 0; k < count; k++)
-	{
-	  unsigned long rqi = mpz_fdiv_ui(rqqz[k], pp);
-	  modredcul_intset_ul(res_rqi, rqi);
-	  modredcul_intset_ul(res_tmp, inv_qq[nprimes]);
-	  for (uint8_t i = 0; i < nr; i++, c++)
-	    {
-	      unsigned long rp = loc->R->roots[nprimes][i];
-	      modredcul_intset_ul(res_rp, rp);
-	      /* rp - rq */
-	      modredcul_sub(res_rp, res_rp, res_rqi, modpp);
-	      /* res_rp = (rp - rq) / q[i]^2 */
-	      modredcul_mul(res_rp, res_rp, res_tmp, modpp);
-	      tinv_qq[k][c] = modredcul_intget_ul(res_rp);
-	    }
-	  c -= nr;
-	}
-      c += nr;
-
-      modredcul_clear(res_rp, modpp);
-      modredcul_clear(res_rqi, modpp);
-      modredcul_clear(res_tmp, modpp);
-      modredcul_clearmod(modpp);
-    }
-
-  if (loc->main->verbose > 2)
-    {
-      fprintf(stderr,
-	      "#  substage: batch %d many (rp-rq)*1/q^2 took %lums\n",
-	      count, milliseconds() - st);
-      st = milliseconds();
-    }
-
-  /* core function to find collisions */
-  for (int k = 0; k < count; k++)
-    collision_on_each_sq(q, rqqz[k], tinv_qq[k], H, match, loc);
-
-  if (loc->main->verbose > 2)
-    fprintf(stderr,
-	    "#  substage: collision-detection %d many rq took %lums\n",
-	    count, milliseconds() - st);
-
-  free(tinv_qq[0]);
-=======
   struct modcalc_arg arg[1] = {{
           .count = count,
           .rqqz = rqqz,
@@ -1047,9 +970,8 @@
   for (int k = 0; k < count; k++)
     collision_on_each_sq(q, rqqz[k], tinv_qq[k], thread);
 
-  for (int k = 0; k < count; k++)
-    free(tinv_qq[k]);
->>>>>>> 6a63bd24
+  free(tinv_qq[0]);
+
   free(tinv_qq);
 }
 
