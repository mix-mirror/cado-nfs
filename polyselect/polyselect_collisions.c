--- conflicted
+++ resolved
@@ -636,11 +636,7 @@
         for(unsigned int i = 0 ; i < i0 ; i++) {
             z += thread->team->R->nr[i];
         }
-<<<<<<< HEAD
-        polyselect_proots_dispatch_to_shash_flat_ugly(SH,
-=======
         polyselect_proots_dispatch_to_shash_flat(SH,
->>>>>>> c8dd50a1
                 pt->Primes + i0,
                 i1 - i0,
                 invq_roots_per_prime + z,
