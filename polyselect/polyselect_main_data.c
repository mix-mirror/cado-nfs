--- conflicted
+++ resolved
@@ -149,21 +149,14 @@
   for (lq = *k; number_comb(SQ_R, *k, lq) < main->nq && lq < SQ_R->size; lq++);
 
   if (main->verbose > 0) {
-<<<<<<< HEAD
+      pthread_mutex_lock(&polyselect_iolock);
     printf("# Info: nq=%lu leads to choosing k (k=%lu) primes among %lu (out of %u).\n",
             main->nq, *k, lq, SQ_R->size);
     printf("# Info: combinations of k=%lu primes among lq=%lu lead to nq=%lu.\n",
             *k, lq, number_comb(SQ_R, *k, lq));
     printf("# Info: combinations of k=%lu primes among all %u possible primes leads to nq=%lu.\n",
             *k, SQ_R->size, number_comb(SQ_R, *k, SQ_R->size));
-=======
-      pthread_mutex_lock(&polyselect_iolock);
-      printf("# Info: nq=%lu leads to choosing k (k=%lu) primes among %lu (out of %u).\n",
-              main->nq, *k, lq, SQ_R->size);
-      printf("# Info: a combination of all %u possible primes leads to nq=%lu.\n",
-              SQ_R->size, number_comb(SQ_R, *k, SQ_R->size));
       pthread_mutex_unlock(&polyselect_iolock);
->>>>>>> 0bdb61c9
   }
 
   return lq;
