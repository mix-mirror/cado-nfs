#ifndef ROPT_STR_H
#define ROPT_STR_H
#include <gmp.h>
#include <stdbool.h>    // for bool (in C)
<<<<<<< HEAD
#include "cado_poly.h"
=======
#include "mpz_poly.h"
>>>>>>> b553e6f6

/* --- structs for ropt --- */

/**
 * Struct for the polynomial currently being ropt-ed.
 *
 * TODO: this should at least contain a cado_poly. The only reason not to
 * do it would be to save a pointer indirection for the pols member.
 */
struct ropt_poly_s {
  /* polynomial */
  double alpha_proj;
  mpz_t m;
<<<<<<< HEAD
  cado_poly cpoly;
=======
  mpz_poly f;
  mpz_poly g;
>>>>>>> b553e6f6

  /* polynomial values */
  mpz_t *fx;
  mpz_t *gx;
  mpz_t *numerator;
}; 
typedef struct ropt_poly_s ropt_poly[1];
typedef struct ropt_poly_s * ropt_poly_ptr;
typedef const struct ropt_poly_s * ropt_poly_srcptr;


/**
 * Struct for size bound.
 */
struct ropt_bound_s {
  /* global bounds */
  long global_w_boundl;
  long global_w_boundr;
  long global_u_boundl;
  long global_u_boundr;
  mpz_t global_v_boundl;
  mpz_t global_v_boundr;

  /* used to decide global bounds */
  double init_lognorm;
  double bound_lognorm;
  double bound_E;
  double exp_min_alpha;
};
typedef struct ropt_bound_s ropt_bound[1];
typedef struct ropt_bound_s * ropt_bound_ptr;
typedef const struct ropt_bound_s * ropt_bound_srcptr;


/**
 * Struct for stage 1 parameters.
 */
struct ropt_s1param_s {
  unsigned int len_e_sl;   /* length */
  unsigned int tlen_e_sl;  /* true length (excluding zeros), <= len_e_sl */

  /* num of sublattices */
  unsigned int nbest_sl;

  /* num of sublattices for tune */
  unsigned int nbest_sl_tune;
  
  /* num of all sublattices */
  unsigned int nbest_sieve;

  /* tune mode 1 */
  unsigned int nbest_sl_tunemode;

  /* num of individual sublattices: for each p_i^{e_i} */
  unsigned int *individual_nbest_sl;

  /* upper bound for e_i */
  unsigned int *e_sl;

  // mpz_t modulus;

  unsigned long modbound;
};
typedef struct ropt_s1param_s ropt_s1param[1];
typedef struct ropt_s1param_s * ropt_s1param_ptr;
typedef const struct ropt_s1param_s * ropt_s1param_srcptr;
<<<<<<< HEAD

=======
>>>>>>> b553e6f6

/**
 * Struct for stage 2 parameters:
 * sieve bound for (A + MOD*i)*x + (B + MOD*j).
 */
struct ropt_s2param_s {
  /* maybe different to global_*_bound */
  mpz_t Umax;
  mpz_t Umin;
  mpz_t Vmax;
  mpz_t Vmin;

  /* sieve length */
  long Amax;
  long Amin;
  long Bmax;
  long Bmin;
  long Blocksize;

  /* sublattice */
  mpz_t A;
  mpz_t B;
  mpz_t MOD;
  unsigned int len_p_rs;

  /* polynomial */
  mpz_poly f;
  mpz_poly g;
};
typedef struct ropt_s2param_s ropt_s2param[1];
typedef struct ropt_s2param_s * ropt_s2param_ptr;
typedef const struct ropt_s2param_s * ropt_s2param_srcptr;


/**
 * Struct for manually-input parameters:
 * it has miscellaneous parameters filled from stdin.
 */
struct ropt_param_s {
  /* for msieve format, we need n, d */
  mpz_t n;
  int d;

  /* quadratic rotation bound */
  int w_left_bound;
  int w_length;

  /* stage 1 parameters */
  unsigned short s1_num_e_sl;
  unsigned short *s1_e_sl;

  /* sublattice parameters */
  int s2_w;
  mpz_t s2_u;
  mpz_t s2_v;
  mpz_t s2_mod;

  /* sieve bound parameters */
  long s2_Amax;
  long s2_Bmax;

  /* bound */
  double bound_lognorm;

  /* flag == 0, only use -w and -l
     flag == 1, manually input stage 1 params
     flag == 2, manually input stage 2 params */
  int stage_flag;

  /* rootsieve effort (default is DEFAULT_ROPTEFFORT) */
  double effort;

  /* skip ropt */
  int skip_ropt;

  /* skip ropt and output polynomial with short c5 */
  int gen_raw;

  /* do sopt if true; default not */
  int sopt;

  /* verbose */
  int verbose;
};
typedef struct ropt_param_s ropt_param[1];
typedef struct ropt_param_s * ropt_param_ptr;
typedef const struct ropt_param_s * ropt_param_srcptr;


/**
 * Struct for top polynomials.
 */
struct ropt_bestpoly_s {
<<<<<<< HEAD
  mpz_poly *pols;
  int nb_polys;
=======
  mpz_poly f;
  mpz_poly g;
>>>>>>> b553e6f6
};
typedef struct ropt_bestpoly_s ropt_bestpoly[1];
typedef struct ropt_bestpoly_s * ropt_bestpoly_ptr;
typedef const struct ropt_bestpoly_s * ropt_bestpoly_srcptr;


/**
 * Struct for info (e.g. miscellaneous and for extension purpose).
 */
#define ROPT_MODE_INIT 0
#define ROPT_MODE_TUNE 1
struct ropt_info_s {
  double ave_MurphyE;
  double best_MurphyE;
  int mode; /* ROPT_MODE_INIT or ROPT_MODE_TUNE */
  /* record quadratic rotation information */
  int w; 
  double ropt_time_stage1;
  double ropt_time_tuning;
  double ropt_time_stage2;
};
typedef struct ropt_info_s ropt_info[1];
typedef struct ropt_info_s * ropt_info_ptr;
typedef const struct ropt_info_s * ropt_info_srcptr;


/* --- declarations --- */


#ifdef __cplusplus
extern "C" {
#endif

<<<<<<< HEAD
/* ropt_poly_t */
=======
/* ropt_poly*/

>>>>>>> b553e6f6
void ropt_poly_init ( ropt_poly_ptr );

void ropt_poly_refresh ( ropt_poly_ptr );

void ropt_poly_setup ( ropt_poly_ptr );

bool ropt_poly_setup_check ( ropt_poly_ptr );

void ropt_poly_clear ( ropt_poly_ptr );


<<<<<<< HEAD
/* ropt_bound_t */
=======
/* ropt_bound */
>>>>>>> b553e6f6
void ropt_bound_init ( ropt_bound_ptr );

void ropt_bound_setup ( ropt_poly_srcptr poly,
                        ropt_bound_ptr bound,
                        ropt_param_ptr param,
                        double incr );

void ropt_bound_setup_incr ( ropt_poly_srcptr poly,
                             ropt_bound_ptr bound,
                             ropt_param_ptr param,
                             double incr );

#if 0
double ropt_bound_expected_E (mpz_poly F, mpz_poly G);
#endif

void ropt_bound_reset ( ropt_poly_srcptr poly,
                        ropt_bound_ptr bound,
                        ropt_param_srcptr param );

void ropt_bound_clear ( ropt_bound_ptr bound );


<<<<<<< HEAD
/* ropt_s1param_t */
=======
/* ropt_s1param */
>>>>>>> b553e6f6
void ropt_s1param_init ( ropt_s1param_ptr s1param);

void ropt_s1param_setup_individual_nbest_sl (ropt_s1param_ptr s1param);

void ropt_s1param_setup_individual_nbest_sl_tune (ropt_s1param_ptr s1param);

void ropt_s1param_setup ( ropt_poly_srcptr poly,
                          ropt_s1param_ptr s1param,
                          ropt_bound_srcptr bound,
                          ropt_param_srcptr param);

void ropt_s1param_resetup ( ropt_poly_srcptr poly,
                            ropt_s1param_ptr s1param,
                            ropt_bound_srcptr bound,
                            ropt_param_srcptr param,
                            unsigned int nbest );

void
ropt_s1param_resetup_modbound ( ropt_poly_srcptr poly,
                                ropt_s1param_ptr s1param,
<<<<<<< HEAD
                                ropt_bound_srcptr bound,
                                ropt_param_srcptr param,
=======
                                ropt_bound_ptr bound,
                                ropt_param_ptr param,
>>>>>>> b553e6f6
                                unsigned int nbest,
                                unsigned long modbound);

void ropt_s1param_clear ( ropt_s1param_ptr s1param );


<<<<<<< HEAD
/* ropt_s2param_t */
void ropt_s2param_init ( ropt_s2param_ptr s2param );

void ropt_s2param_clear (ropt_s2param_ptr s2param );
=======
/* ropt_s2param */
void ropt_s2param_init ( ropt_s2param_ptr s2param );

void ropt_s2param_clear ( ropt_s2param_ptr s2param );
>>>>>>> b553e6f6

void ropt_s2param_setup ( ropt_bound_srcptr bound,
                          ropt_s1param_srcptr s1param,
                          ropt_s2param_ptr s2param,
                          ropt_param_srcptr param,
                          mpz_srcptr A,
                          mpz_srcptr B,
                          mpz_srcptr MOD );

void ropt_s2param_setup_stage2_only ( ropt_bound_srcptr bound,
                                      ropt_s2param_ptr s2param,
                                      ropt_param_srcptr param,
                                      mpz_srcptr A,
                                      mpz_srcptr B,
                                      mpz_srcptr MOD );

void ropt_s2param_setup_tune ( ropt_s1param_srcptr s1param,
                               ropt_s2param_ptr s2param,
                               mpz_srcptr A,
                               mpz_srcptr B,
                               mpz_srcptr MOD,
                               unsigned long Amax,
                               unsigned long Bmax,
                               unsigned int len_p_rs );

void ropt_s2param_print ( ropt_s2param_srcptr s2param );


/* bestpoly */
<<<<<<< HEAD
void ropt_bestpoly_init ( ropt_bestpoly_ptr bestpoly);
                      
void ropt_bestpoly_setup ( ropt_bestpoly_ptr bestpoly,
                           mpz_poly_srcptr f,
                           mpz_poly_srcptr g);
=======
void ropt_bestpoly_init ( ropt_bestpoly_ptr bestpoly,
                          int d );
                      
void ropt_bestpoly_set ( ropt_bestpoly_ptr bestpoly,
                           mpz_poly_srcptr f, mpz_poly_srcptr g);
>>>>>>> b553e6f6

void ropt_bestpoly_clear ( ropt_bestpoly_ptr bestpoly);


/* param */
void ropt_param_init ( ropt_param_ptr param );
<<<<<<< HEAD

=======
>>>>>>> b553e6f6
void ropt_param_clear ( ropt_param_ptr param );


/* info */
void ropt_info_init ( ropt_info_ptr info );
<<<<<<< HEAD

=======
>>>>>>> b553e6f6
void ropt_info_clear ( ropt_info_ptr info );


#ifdef __cplusplus
}
#endif

#endif<|MERGE_RESOLUTION|>--- conflicted
+++ resolved
@@ -2,11 +2,8 @@
 #define ROPT_STR_H
 #include <gmp.h>
 #include <stdbool.h>    // for bool (in C)
-<<<<<<< HEAD
 #include "cado_poly.h"
-=======
 #include "mpz_poly.h"
->>>>>>> b553e6f6
 
 /* --- structs for ropt --- */
 
@@ -20,12 +17,7 @@
   /* polynomial */
   double alpha_proj;
   mpz_t m;
-<<<<<<< HEAD
   cado_poly cpoly;
-=======
-  mpz_poly f;
-  mpz_poly g;
->>>>>>> b553e6f6
 
   /* polynomial values */
   mpz_t *fx;
@@ -92,10 +84,6 @@
 typedef struct ropt_s1param_s ropt_s1param[1];
 typedef struct ropt_s1param_s * ropt_s1param_ptr;
 typedef const struct ropt_s1param_s * ropt_s1param_srcptr;
-<<<<<<< HEAD
-
-=======
->>>>>>> b553e6f6
 
 /**
  * Struct for stage 2 parameters:
@@ -189,13 +177,8 @@
  * Struct for top polynomials.
  */
 struct ropt_bestpoly_s {
-<<<<<<< HEAD
-  mpz_poly *pols;
-  int nb_polys;
-=======
   mpz_poly f;
   mpz_poly g;
->>>>>>> b553e6f6
 };
 typedef struct ropt_bestpoly_s ropt_bestpoly[1];
 typedef struct ropt_bestpoly_s * ropt_bestpoly_ptr;
@@ -229,12 +212,7 @@
 extern "C" {
 #endif
 
-<<<<<<< HEAD
 /* ropt_poly_t */
-=======
-/* ropt_poly*/
-
->>>>>>> b553e6f6
 void ropt_poly_init ( ropt_poly_ptr );
 
 void ropt_poly_refresh ( ropt_poly_ptr );
@@ -246,11 +224,7 @@
 void ropt_poly_clear ( ropt_poly_ptr );
 
 
-<<<<<<< HEAD
 /* ropt_bound_t */
-=======
-/* ropt_bound */
->>>>>>> b553e6f6
 void ropt_bound_init ( ropt_bound_ptr );
 
 void ropt_bound_setup ( ropt_poly_srcptr poly,
@@ -274,11 +248,7 @@
 void ropt_bound_clear ( ropt_bound_ptr bound );
 
 
-<<<<<<< HEAD
-/* ropt_s1param_t */
-=======
 /* ropt_s1param */
->>>>>>> b553e6f6
 void ropt_s1param_init ( ropt_s1param_ptr s1param);
 
 void ropt_s1param_setup_individual_nbest_sl (ropt_s1param_ptr s1param);
@@ -299,30 +269,18 @@
 void
 ropt_s1param_resetup_modbound ( ropt_poly_srcptr poly,
                                 ropt_s1param_ptr s1param,
-<<<<<<< HEAD
                                 ropt_bound_srcptr bound,
                                 ropt_param_srcptr param,
-=======
-                                ropt_bound_ptr bound,
-                                ropt_param_ptr param,
->>>>>>> b553e6f6
                                 unsigned int nbest,
                                 unsigned long modbound);
 
 void ropt_s1param_clear ( ropt_s1param_ptr s1param );
 
 
-<<<<<<< HEAD
 /* ropt_s2param_t */
 void ropt_s2param_init ( ropt_s2param_ptr s2param );
 
 void ropt_s2param_clear (ropt_s2param_ptr s2param );
-=======
-/* ropt_s2param */
-void ropt_s2param_init ( ropt_s2param_ptr s2param );
-
-void ropt_s2param_clear ( ropt_s2param_ptr s2param );
->>>>>>> b553e6f6
 
 void ropt_s2param_setup ( ropt_bound_srcptr bound,
                           ropt_s1param_srcptr s1param,
@@ -352,38 +310,24 @@
 
 
 /* bestpoly */
-<<<<<<< HEAD
 void ropt_bestpoly_init ( ropt_bestpoly_ptr bestpoly);
                       
-void ropt_bestpoly_setup ( ropt_bestpoly_ptr bestpoly,
+void ropt_bestpoly_set ( ropt_bestpoly_ptr bestpoly,
                            mpz_poly_srcptr f,
                            mpz_poly_srcptr g);
-=======
-void ropt_bestpoly_init ( ropt_bestpoly_ptr bestpoly,
-                          int d );
-                      
-void ropt_bestpoly_set ( ropt_bestpoly_ptr bestpoly,
-                           mpz_poly_srcptr f, mpz_poly_srcptr g);
->>>>>>> b553e6f6
 
 void ropt_bestpoly_clear ( ropt_bestpoly_ptr bestpoly);
 
 
 /* param */
 void ropt_param_init ( ropt_param_ptr param );
-<<<<<<< HEAD
-
-=======
->>>>>>> b553e6f6
+
 void ropt_param_clear ( ropt_param_ptr param );
 
 
 /* info */
 void ropt_info_init ( ropt_info_ptr info );
-<<<<<<< HEAD
-
-=======
->>>>>>> b553e6f6
+
 void ropt_info_clear ( ropt_info_ptr info );
 
 
