/**
 * @file ropt_stage1.c
 * Called by ropt.c to find congruence classes.
 */


#include "cado.h" // IWYU pragma: keep
#include <stdio.h>      // fprintf stderr
#include <stdlib.h> // free malloc exit
#include <limits.h>     // LONG_MAX
#include <math.h>     // log
#include <gmp.h>
#include "auxiliary.h"  // get_alpha
#include "ropt_stage1.h"
#include "ropt_str.h" // ropt_poly_t
#include "ropt_arith.h" // reduce_poly_ul ...
#include "ropt_tree.h" // node ...
#include "ropt_param.h" // TUNE_RATIO_STAGE1_FULL_ALPHA ...
#include "mpz_poly.h"
#include "timing.h"             // for milliseconds
#include "polyselect_norms.h"
#include "ropt_sublattice_priority_queue.h"
#include "ropt_single_sublattice_priority_queue.h"
#include "ropt_sublattice_crt.h"


/**
 * Find good sublattice, the liftings.
 */
static inline void
find_sublattice_lift ( node *firstchild,
                       single_sublattice_priority_queue_ptr top,
                       unsigned int * f_ui,
                       unsigned int * g_ui,
                       unsigned int * fuv_ui,
                       int d,
                       unsigned int p,
                       char e,
                       char curr_e )
{
  /* recursion end */
  if (firstchild == NULL || curr_e > e)
    return;

  char l;
  unsigned int i, j, k, nroots, pe, pem1, fr, gr;
  node *currnode, *tmpnode = NULL, *tmpnode2 = NULL;

  /* compute p^e */
  pem1 = 1;
  for (l = 0; l < curr_e - 1; l ++)
    pem1 = pem1 * p;
  pe = pem1 * p;

  /* loop until all siblings are checked. */
  currnode = firstchild;
  while (currnode != NULL) {

    /*
      printf("-----\n");
      printf("p: %u, e: %d -> %d\n", p, curr_e - 1, curr_e);
      printf("(u, v) pair: (%u, %u) has roots: \n",
      currnode->u, currnode->v);
      for (i = 0; i < (currnode->nr); i++)
      printf("\tr[%u]: %u\n", i, currnode->r[i]);
      printf("-----\n");
    */

    /* compute f_uv(x) and then evaluate it at r. */
    compute_fuv_ui (fuv_ui, f_ui, g_ui, d, currnode->u, currnode->v, pe);

    /* loop all roots */
    for (nroots = 0; nroots < currnode->nr; nroots++) {

      gr = eval_poly_ui_mod (g_ui, 1, currnode->r[nroots], pe);
      if (gr % p == 0)
        continue;

      /* If the root is multiple */
      if (currnode->roottype[nroots] == 2) {

        fr = eval_poly_ui_mod (fuv_ui, d, currnode->r[nroots], pe);
        fr = fr / pem1;

        /* solve on fr + gr*A = 0 (mod p), where A = i*r + j. */
        fr = (unsigned int) solve_lineq (fr, gr, 0, p);

        /* we want to solve (i, j) in  fr = i*r + j (mod p).
           - if r is not invertible, loop i with fixed j;
           - otherwise, loop j to solve i. */
        if (currnode->r[nroots] % p == 0) {

          for (i = 0; i < p; i ++) {

#if DEBUG_FIND_SUBLATTICE
            fprintf (stderr, "fr: %u, r: %u,  (i, j): (%u, %u) "
                     "-> (%u, %u) (non-invertible, multiple)\n",
                     fr, currnode->r[nroots], i,
                     fr, currnode->u + pem1 * i,
                     currnode->v + pem1 * fr);
#endif
            /* r is a multiple root, add r + k * p^{e-1}. */
            for (k = 0; k < p; k ++) {
              insert_node ( currnode,
                            &tmpnode,
                            currnode->u + pem1 * i,
                            currnode->v + pem1 * fr,
                            currnode->r[nroots] + k * pem1,
                            curr_e, p, pe, 2 );
            }

            /* count the lifted single roots for any lifted
               pairs (u, v). Note the lifted single roots
               will not be computed actually. */
            for (k = 0; k < (currnode->nr); k++) {
              if (currnode->roottype[k] == 1) {
                insert_node ( currnode,
                              &tmpnode,
                              currnode->u + pem1 * i,
                              currnode->v + pem1 * fr,
                              currnode->r[k], curr_e, p, pe, 1 );
              }
            }
          }
        }
        else {
          for (j = 0; j < p; j ++) {

            /* given j, solve i in  fr = i*r + j (mod p). */
            i = solve_lineq (j, currnode->r[nroots], fr, p);

#if DEBUG_FIND_SUBLATTICE
            fprintf (stderr, "fr: %u, r: %u,  (i, j): (%u, %u) "
                     "-> (%u, %u) (invertible, multiple)\n",
                     fr, currnode->r[nroots], i,
                     j, currnode->u + pem1 * i,
                     currnode->v + pem1 * j);
#endif
            /* r is a multiple root, add r + k * p^{e-1}. */
            for (k = 0; k < p; k ++) {
              insert_node ( currnode,
                            &tmpnode,
                            currnode->u + pem1 * i,
                            currnode->v + pem1 * j,
                            currnode->r[nroots] + k * pem1,
                            curr_e, p, pe, 2 );
            }

            /* count the lifted single roots for any lifted
               pairs (u, v). Note the lifted single roots will
               not be computed actually. */
            for (k = 0; k < (currnode->nr); k++) {
              if (currnode->roottype[k] == 1) {
                insert_node ( currnode,
                              &tmpnode,
                              currnode->u + pem1 * i,
                              currnode->v + pem1 * j,
                              currnode->r[k], curr_e, p, pe, 1 );
              }
            }
          }
        }
      }
    }  // next root of current (u, v)

    /* recursieve to next level, curr_e + 1 */
    find_sublattice_lift ( currnode->firstchild,
                           top,
                           f_ui,
                           g_ui,
                           fuv_ui,
                           d,
                           p,
                           e,
                           curr_e + 1 );

    /* If current node is the 2nd bottom leave, add the bottom 
       level leaves with highest valuations to the list and
       delete them. */
    if (curr_e == e) {
      tmpnode = currnode->firstchild;
      while (tmpnode != NULL) {
        struct single_sublattice_info S[1];
        S->u = tmpnode->u;
        S->v = tmpnode->v;
        S->e = e;
        S->val = tmpnode->val;
        single_sublattice_priority_queue_push(top, S);
        tmpnode2 = tmpnode;
        tmpnode = tmpnode->nextsibling;

#if DEBUG_FIND_SUBLATTICE
        fprintf (stderr, "DEBUG_FIND_SUBLATTICE (2nd bottom): "
                 "p: %u, (%u, %u), val: %f, e: %d, max_e: %d\n",
                 p, tmpnode2->u, tmpnode2->v, tmpnode2->val, curr_e, e);
#endif

        free_node (&tmpnode2);
      }
    }

    /* delete current node and move to next sibling. */
    tmpnode = currnode;
    currnode = currnode->nextsibling;
    if (currnode != NULL)
      (currnode->parent)->firstchild = currnode;

#if DEBUG_FIND_SUBLATTICE
    fprintf (stderr, "DEBUG_FIND_SUBLATTICE (bottom): p: %u, "
             "(%u, %u), val: %f, e: %d, max_e: %d\n",
             p, tmpnode->u, tmpnode->v, tmpnode->val, curr_e, e);
#endif

    free_node (&tmpnode);
  } // next sibling of current node

  return;
}


/**
 * Find sublattices, the base case. Note, for the (u, v)
 * pairs, we consider all the simple + multi roots.
 */
static inline void
find_sublattice ( single_sublattice_priority_queue_ptr top,
                  ropt_poly_srcptr poly,
                  unsigned int p,
                  char e )
{
  unsigned int pe, r, u, v, fx_ui, gx_ui;
  char i;
  node *currnode, *root;
  mpz_t tmp;
  mpz_init (tmp);

  /* compute p^e */
  pe = 1;
  for (i = 0; i < e; i ++)
    pe = pe * p;

  /* new (u, v, val) tree */
  new_tree (&root);
  root = new_node ();

  /* for each root 0 <= r < p  */
  for (r = 0; r < p; r ++) {

    /* skip these */
    if (mpz_divisible_ui_p(poly->gx[r], p) != 0)
      continue;

    /* use single precision */
    fx_ui = (unsigned int) mpz_fdiv_ui (poly->fx[r], p);
    gx_ui = (unsigned int) mpz_fdiv_ui (poly->gx[r], p);

    for (u = 0; u < p; u ++) {

      /* u*g(r)^2 - f(r)g'(r) + f'(r)g(r) */
      mpz_mul (tmp, poly->gx[r], poly->gx[r]);
      mpz_mul_ui (tmp, tmp, u);
      mpz_sub (tmp, tmp, poly->numerator[r]);

      /* compute v in f(r) + u*r*g(r) + v*g(r) = 0 (mod p) */
      v =  compute_v_ui (fx_ui, gx_ui, r, u, p);

      /* simple root */
      if (mpz_divisible_ui_p(tmp, p) == 0) {
        insert_node (root, &currnode, u, v, r, 1, p, p, 1);
      }
      /* multiple root */
      else {
        insert_node (root, &currnode, u, v, r, 1, p, p, 2);
      }
    }
  }

  /* If e == 1, stop */
  if (e == 1) {
    node *tmpnode;
    currnode = root->firstchild;
    while (currnode != NULL) {
      struct single_sublattice_info S[1];
      S->u = currnode->u;
      S->v = currnode->v;
      S->val = currnode->val;
      S->e = 1;

      single_sublattice_priority_queue_push(top, S);
      tmpnode = currnode;
      currnode = currnode->nextsibling;
      free_node (&tmpnode);
    }
    tmpnode = NULL;
  }
  /* If e > 1, lift to higher p^e */
  else {
    /* find_sublattice_lift() only consider those pairs with at 
       least one multiple root, hence we need to consider those
       (u,v) which solely have single roots. */
    node *tmpnode = NULL, *lastnode = NULL;
    unsigned int j, c;
    currnode = root->firstchild;
    while (currnode != NULL) {

      c = 1;
      for (j = 0; j < currnode->nr; j ++)
        if (currnode->roottype[j] == 2)
          c = 0;

      /* case when (u, v) only has single roots */
      if (c == 1) {
        struct single_sublattice_info S[1];
        S->u = currnode->u;
        S->v = currnode->v;
        S->val = currnode->nr / (float) (p-1);
        S->e = 1;
        single_sublattice_priority_queue_push(top, S);

        /* delete this node */
        tmpnode = currnode;
        currnode = currnode->nextsibling;
        if (lastnode != NULL)
          lastnode->nextsibling = currnode;
        else
          (currnode->parent)->firstchild = currnode;
        free_node (&tmpnode);
      }
      else {
        lastnode = currnode;
        currnode = currnode->nextsibling;
      }
    }

    /* data struct for the lift */
    unsigned int *f_ui, *g_ui, *fuv_ui;
    int d = mpz_poly_degree(poly->cpoly->pols[1]);
    f_ui = (unsigned int*) malloc ( (d + 1) * sizeof (unsigned int) );
    fuv_ui = (unsigned int*) malloc ( (d + 1) * sizeof (unsigned int) );
    g_ui = (unsigned int*) malloc ( 2 * sizeof (unsigned int) );

    if ( (f_ui == NULL) ||
         (g_ui == NULL) ||
         (fuv_ui == NULL) ) {
      fprintf(stderr, "Error, cannot allocate memory in %s\n", __func__);
      exit (1);
    }

    /* compute f (mod pe) */
    reduce_poly_ul (f_ui, poly->cpoly->pols[1], pe);
    reduce_poly_ul (g_ui, poly->cpoly->pols[0], pe);

    find_sublattice_lift ( root->firstchild,
                           top,
                           f_ui,
                           g_ui,
                           fuv_ui,
                           d,
                           p,
                           e,
                           2 );
    /* clear */
    free (f_ui);
    free (fuv_ui);
    free (g_ui);
  }

  mpz_clear (tmp);
  free_node(&root);
}


/**
 * Actual length check function.
 */
static inline void
return_combined_sublattice_check_tlen ( ropt_s1param_ptr s1param )
{
  unsigned int i;
  
  /* find the actual s1param->len_e_sl, excluding those 0's */
  s1param->tlen_e_sl = s1param->len_e_sl;
  for (i = 0; i < s1param->len_e_sl; i ++) {
    if (s1param->e_sl[i] == 0)
      s1param->tlen_e_sl --;
  }

  /* check */
  if (s1param->tlen_e_sl < 1) {
    fprintf ( stderr, "Error, number of primes in \"-e\" (len_e_sl) "
              "should be between 1 and 10\n" );
    exit(1);
  }
}

/**
 * Return all sublattices by calling CRT, where for each sublattice,
 * the separate (mod p) valuations are the best ones.
 */
static inline int
return_combined_sublattice ( ropt_poly_srcptr poly,
                             ropt_s1param_ptr s1param,
                             ropt_bound_srcptr bound,
                             sublattice_priority_queue_ptr pqueue,
                             int verbose )
{
  return_combined_sublattice_check_tlen (s1param);

<<<<<<< HEAD
  size_t t_nprimes = s1param->tlen_e_sl;

  unsigned int t_primes[t_nprimes], t_e_sl[t_nprimes];

  /* get t_primes and t_e_sl. These are subsets of ropt_primes and
   * s1param->e_sl (restricting to the positive e_sl values).
   *
   * XXX it is probably feasible to simplify the code path by adopting a
   * "full lattice" approach for e_sl[i]=0 below.
   *
   * XXX I think some of the s1param fields could/should be dropped.
   */
  {
      unsigned int j = 0;
      for (unsigned int i = 0; i < s1param->len_e_sl; i ++) {
          if (s1param->e_sl[i] != 0) {
              t_primes[j] = ropt_primes[i];
              t_e_sl[j++] = s1param->e_sl[i];
          }
      }
      /* j should equal the true length here */
      ASSERT_ALWAYS (j == (unsigned int) t_nprimes);
=======
  unsigned int i, j, k, count,
    t_primes[s1param->tlen_e_sl],
    t_e_sl[s1param->tlen_e_sl],
    t_size[s1param->tlen_e_sl],
    ind[s1param->tlen_e_sl],
    ***individual_sublattices;
  float **individual_sublattices_weighted_val;
  single_sublattice_pq *top;

  /* sublattice[i][length][] save (u, v) for prime[i] */
  individual_sublattices = (unsigned int ***) malloc (
    s1param->tlen_e_sl * sizeof (unsigned int **) );

  individual_sublattices_weighted_val = (float **) malloc (
    s1param->tlen_e_sl * sizeof (float *) );

  if ( individual_sublattices == NULL ||
       individual_sublattices_weighted_val == NULL ) {
    fprintf(stderr, "Error, cannot allocate memory in %s\n", __func__);
    exit (1);
  }

  /* get t_primes and t_e_sl */
  for (i = 0, j = 0; i < s1param->len_e_sl; i ++) {
    if (s1param->e_sl[i] != 0) {
      t_primes[j] = primes[i];
      t_e_sl[j++] = s1param->e_sl[i];
    }
>>>>>>> c7ba0711
  }

  /* decide the number of top individual sublattices. Note that
     the s1param->tlen_e_sl must be already set */
  if (s1param->nbest_sl_tunemode == 0)
    ropt_s1param_setup_individual_nbest_sl (s1param);
  else
    ropt_s1param_setup_individual_nbest_sl_tune (s1param);


  single_sublattice_priority_queue * tops;

  tops = (single_sublattice_priority_queue *) malloc(t_nprimes * sizeof(single_sublattice_priority_queue));


  /* for each prime[i], lift the roots */
  for (unsigned i = 0; i < t_nprimes; i ++) {

    single_sublattice_priority_queue_init(tops[i], s1param->individual_nbest_sl[i]);

    /* find individual sublattices */
    find_sublattice (tops[i], poly, t_primes[i], t_e_sl[i]);

    /* if length zero, this set of parameters fails. */
    if (single_sublattice_priority_queue_empty(tops[i])) {
      for (unsigned int j = 0; j <= i ; j++) {
          single_sublattice_priority_queue_clear(tops[j]);
      }
      free(tops);
      return 0;
    }

<<<<<<< HEAD
=======
    /* allocate array for the i-th prime. */
    individual_sublattices[i] = (unsigned int **) malloc (
      t_size[i] * sizeof(unsigned int *) );
    individual_sublattices_weighted_val[i] = (float *) malloc (
      t_size[i] * sizeof(float) );
    if ( (individual_sublattices)[i] == NULL || 
         (individual_sublattices_weighted_val)[i] == NULL ) {
      fprintf(stderr, "Error, cannot allocate memory in %s\n", __func__);
      exit (1);
    }

    for (j = 0; j < t_size[i]; j ++) {

      (individual_sublattices)[i][j] = (unsigned int *) 
        malloc ( 3 * sizeof(unsigned int) );
      if ( individual_sublattices[i][j] == NULL ) {
        fprintf(stderr, "Error, cannot allocate memory in %s\n", __func__);
        exit (1);
      }

      individual_sublattices[i][j][0] = top->u[j+1];
      individual_sublattices[i][j][1] = top->v[j+1];
      individual_sublattices[i][j][2] = (unsigned int) top->e[j+1];
      individual_sublattices_weighted_val[i][j] = top->val[j+1];
      /*
        fprintf ( stderr, "SUBLATTICE: #%u, (%u, %u), e: %u, val: %.2f\n",
        j, 
        individual_sublattices[i][j][0],
        individual_sublattices[i][j][1],
        individual_sublattices[i][j][2],
        individual_sublattices_weighted_val[i][j] );
      */
    }

    free_single_sublattice_pq (&top);

>>>>>>> c7ba0711
    if (verbose >= 2)
      fprintf ( stderr,
                "# Info: p: %2u, max_e: %2u, list_size: %6zu\n",
                t_primes[i], t_e_sl[i],
                single_sublattice_priority_queue_size(tops[i]));


  }

  unsigned int count = ropt_sublattice_combine_all_crt(t_nprimes, t_primes, tops, bound, pqueue);

  /* info */
  if (verbose >= 2) {
    fprintf (stderr, "# Info: computed %8u CRTs\n", count);
  }

  for (unsigned int j = 0; j < t_nprimes ; j++) {
      single_sublattice_priority_queue_clear(tops[j]);
  }
  free(tops);

  return 1;
}


/**
 * Call return_all_sublattice() to return good sublattices.
 * Choose the "s1param->nbest_sl" best ones among them if there
 * are more quantities than it. The "best" property is ranked
 * by the size of u.
 */
static inline int
return_best_sublattice ( ropt_poly_srcptr poly,
                         ropt_s1param_ptr s1param,
                         ropt_bound_ptr bound,
                         sublattice_priority_queue_ptr pqueue,
                         int verbose )
{
  unsigned long tmp = bound->global_u_boundr;

  int ret = return_combined_sublattice ( poly,
                                         s1param,
                                         bound,
                                         pqueue,
                                         verbose );

  /* If failed, return. Some individual sublattices has length 0 */
  if (ret == -1) {
    return -1;
  }

  /* If no sublattice is found with u < bound->global_u_bound,
     then we try to enlarge u bound. */
  int count = 1;
  while (sublattice_priority_queue_empty(pqueue)) {
    if (bound->global_u_boundr < (LONG_MAX>>1)) {
      bound->global_u_boundr *= 2;
      if (verbose >= 2) {
        fprintf ( stderr,
                  "# Warn: not enough lat classes. "
                  "Reset \"bound->global_u_bound = %lu\" (#%d)\n",
                  bound->global_u_boundr, count );
      }
    }
    else
      return -1;

    return_combined_sublattice ( poly,
                                 s1param,
                                 bound,
                                 pqueue,
                                 verbose );
    count ++;
  }

  /* info */
  if (verbose >= 2) {
    fprintf ( stderr,
              "# Info: found    %8zu lat (\"size_total_sublattices\") "
              "where |u| < %lu\n",
              sublattice_priority_queue_size(pqueue), bound->global_u_boundr);
  }

  /* recover, for deg 6 poly */
  bound->global_u_boundr = tmp;

  return 1;
}

/* This is used by sublattice_priority_queue_do()
 */
struct transfer_to_alpha_priority_queue_arg {
    alpha_pq * alpha_pqueue;
    cado_poly_srcptr cpoly;
    int current_w;
};

void transfer_to_alpha_priority_queue(mpz_srcptr u, mpz_srcptr v, mpz_srcptr modulus, void * arg)
{
    struct transfer_to_alpha_priority_queue_arg * A = arg;

    /* fuv is f+(u*x+v)*g */
    mpz_poly Fuv;
    mpz_poly_init (Fuv, -1);

    compute_fuv_mp ( Fuv, A->cpoly->pols[1], A->cpoly->pols[0], u, v);

    double alpha_lat;

#if RANK_SUBLATTICE_BY_E
    /* use exp_E as benchmark instead of alpha. */
    double skew = L2_skewness (Fuv, SKEWNESS_DEFAULT_PREC);
    alpha_lat = L2_lognorm (Fuv, skew);
    alpha_lat += get_alpha (Fuv, get_alpha_bound ());
#else
    //alpha_lat = get_alpha (fuv, poly->d, primes[s1param->tlen_e_sl-1]);
    alpha_lat = get_alpha (Fuv, get_alpha_bound ());
#endif

#if DEBUG_ROPT_STAGE1
    skew = L2_skewness (Fuv, SKEWNESS_DEFAULT_PREC);
    double logmu = L2_lognorm (Fuv, skew);
    gmp_fprintf ( stderr, "# Info: insert lat #%4d, (w, u, v): "
            "(%d, %Zd, %Zd) (mod %Zd), partial_alpha: %.2f,"
            "lognorm: %.2f\n",
            i,
            current_w,
            pqueue->u[i],
            pqueue->v[i],
            pqueue->modulus[i],
            alpha_lat,
            logmu );
#endif

    /* insert to a global priority queue */
    insert_alpha_pq (A->alpha_pqueue,
            A->current_w,
            u, v, modulus, alpha_lat);
    mpz_poly_clear (Fuv);
}


/**
 * Stage 1: record good sublattices to "alpha_pqueue".
 */
int
ropt_stage1 ( ropt_poly_srcptr poly,
              ropt_bound_ptr bound,
              ropt_s1param_ptr s1param,
              ropt_param_srcptr param,
              alpha_pq *alpha_pqueue,
              int current_w )
{
  int st = 0, re;
  sublattice_priority_queue pqueue;
  size_t len_part_alpha = s1param->nbest_sl *
    TUNE_RATIO_STAGE1_PART_ALPHA * param->effort;
  size_t len_full_alpha = s1param->nbest_sl *
    TUNE_RATIO_STAGE1_FULL_ALPHA * param->effort;

  /* size-cutoff of top sublattices based on partial alpha */
  sublattice_priority_queue_init (pqueue, len_part_alpha);
  
  /* return the nbest sublattices to pqueue ranked by the size of u */
  if (param->verbose >= 2)
    st = milliseconds ();

  re = return_best_sublattice ( poly,
                                s1param,
                                bound,
                                pqueue,
                                param->verbose );

  if (re == -1) {
    sublattice_priority_queue_clear (pqueue);
    return -1;
  }

  if (param->verbose >= 2) {
    gmp_fprintf ( stderr, "# Info: found    %8lu lat with part alpha\n",
            sublattice_priority_queue_size(pqueue));
    gmp_fprintf ( stderr, "# Info: ranked   %8zu lat with full alpha\n",
                  MIN(len_full_alpha, sublattice_priority_queue_size(pqueue)));
    gmp_fprintf ( stderr, "# Info: find best lat took %lums\n",
                  milliseconds () - st );
  }

  if (param->verbose >= 2)
    st = milliseconds ();
  
  struct transfer_to_alpha_priority_queue_arg arg[1];
  arg->alpha_pqueue = alpha_pqueue;
  arg->cpoly = poly->cpoly;
  arg->current_w = current_w;

  sublattice_priority_queue_do(pqueue, transfer_to_alpha_priority_queue, arg);
 
  if (param->verbose >= 2)
    gmp_fprintf ( stderr, "# Info: rank lat took %lums\n",
                  milliseconds () - st );

  /* free priority queue */
  sublattice_priority_queue_clear(pqueue);

  return 0;
}<|MERGE_RESOLUTION|>--- conflicted
+++ resolved
@@ -406,7 +406,6 @@
 {
   return_combined_sublattice_check_tlen (s1param);
 
-<<<<<<< HEAD
   size_t t_nprimes = s1param->tlen_e_sl;
 
   unsigned int t_primes[t_nprimes], t_e_sl[t_nprimes];
@@ -429,36 +428,6 @@
       }
       /* j should equal the true length here */
       ASSERT_ALWAYS (j == (unsigned int) t_nprimes);
-=======
-  unsigned int i, j, k, count,
-    t_primes[s1param->tlen_e_sl],
-    t_e_sl[s1param->tlen_e_sl],
-    t_size[s1param->tlen_e_sl],
-    ind[s1param->tlen_e_sl],
-    ***individual_sublattices;
-  float **individual_sublattices_weighted_val;
-  single_sublattice_pq *top;
-
-  /* sublattice[i][length][] save (u, v) for prime[i] */
-  individual_sublattices = (unsigned int ***) malloc (
-    s1param->tlen_e_sl * sizeof (unsigned int **) );
-
-  individual_sublattices_weighted_val = (float **) malloc (
-    s1param->tlen_e_sl * sizeof (float *) );
-
-  if ( individual_sublattices == NULL ||
-       individual_sublattices_weighted_val == NULL ) {
-    fprintf(stderr, "Error, cannot allocate memory in %s\n", __func__);
-    exit (1);
-  }
-
-  /* get t_primes and t_e_sl */
-  for (i = 0, j = 0; i < s1param->len_e_sl; i ++) {
-    if (s1param->e_sl[i] != 0) {
-      t_primes[j] = primes[i];
-      t_e_sl[j++] = s1param->e_sl[i];
-    }
->>>>>>> c7ba0711
   }
 
   /* decide the number of top individual sublattices. Note that
@@ -491,45 +460,6 @@
       return 0;
     }
 
-<<<<<<< HEAD
-=======
-    /* allocate array for the i-th prime. */
-    individual_sublattices[i] = (unsigned int **) malloc (
-      t_size[i] * sizeof(unsigned int *) );
-    individual_sublattices_weighted_val[i] = (float *) malloc (
-      t_size[i] * sizeof(float) );
-    if ( (individual_sublattices)[i] == NULL || 
-         (individual_sublattices_weighted_val)[i] == NULL ) {
-      fprintf(stderr, "Error, cannot allocate memory in %s\n", __func__);
-      exit (1);
-    }
-
-    for (j = 0; j < t_size[i]; j ++) {
-
-      (individual_sublattices)[i][j] = (unsigned int *) 
-        malloc ( 3 * sizeof(unsigned int) );
-      if ( individual_sublattices[i][j] == NULL ) {
-        fprintf(stderr, "Error, cannot allocate memory in %s\n", __func__);
-        exit (1);
-      }
-
-      individual_sublattices[i][j][0] = top->u[j+1];
-      individual_sublattices[i][j][1] = top->v[j+1];
-      individual_sublattices[i][j][2] = (unsigned int) top->e[j+1];
-      individual_sublattices_weighted_val[i][j] = top->val[j+1];
-      /*
-        fprintf ( stderr, "SUBLATTICE: #%u, (%u, %u), e: %u, val: %.2f\n",
-        j, 
-        individual_sublattices[i][j][0],
-        individual_sublattices[i][j][1],
-        individual_sublattices[i][j][2],
-        individual_sublattices_weighted_val[i][j] );
-      */
-    }
-
-    free_single_sublattice_pq (&top);
-
->>>>>>> c7ba0711
     if (verbose >= 2)
       fprintf ( stderr,
                 "# Info: p: %2u, max_e: %2u, list_size: %6zu\n",
