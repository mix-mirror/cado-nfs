--- conflicted
+++ resolved
@@ -740,11 +740,7 @@
             # Note: the last 3 args (lim1, lpb1 and mfb1) are not needed but
             # sievetest.sh complains if they are not present
             LAS_BINARY=${las_path}
-<<<<<<< HEAD
-        REL_COUNT=61
-=======
         REL_COUNT=71
->>>>>>> d84ae397
         PROVIDE_TEMPORARY_WDIR
         SCRIPT
             ${CMAKE_CURRENT_SOURCE_DIR}/sievetest.sh
