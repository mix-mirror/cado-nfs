#include "cado.h" // IWYU pragma: keep
// IWYU pragma: no_include <ext/alloc_traits.h>
#include "macros.h"
#include <cstdio>
#include <cstdint>
#include <cstring>
#include <vector>
#include <ctime>
#include <cstdlib>
#include <cinttypes>          // for PRIu32, PRId64, PRIu64
#include <sys/time.h>
#include <gmp.h>               // for gmp_randstate_t, gmp_urandomb_ui, mpz_...
#include "gmp_aux.h"           // for mpz_get_uint64, mpz_fits_sint64_p, mpz...
#include "cxx_mpz.hpp"
#include "las-arith.hpp"

/* smaller p bits are good to spot some corner cases that happen only with
 * probability 1/p
 * */
int minimum_p_bits = 10;

/*
 *
 * g++ -O3 -DNDEBUG -W -Wall -I build/localhost -I utils -I . torture-redc.cpp  -lgmp && ./a.out
 *
 */

// [[THEORY]]  Signed redc_32 based on 64-bit arithmetic
// [[THEORY]]  Assume:
// [[THEORY]]    * p is an odd number < 2^32.
// [[THEORY]]    * invp is -1/p mod 2^32.
// [[THEORY]]    * x is some signed integer in ]-2^32*p, 2^32*p[
// [[THEORY]]  Compute:
// [[THEORY]]    * x/2^32 mod p as an integer in [0, p[

int redc_32_preconditions(const int64_t x, const uint32_t p, const uint32_t invp)
{
    cxx_mpz xx(x);
    cxx_mpz pp(p);
    cxx_mpz ii(invp);
    cxx_mpz z = ii*pp+1;

    cxx_mpz B = 1;
    B <<= 32;

    if (!(p & 1)) return 0;
    // if (!(p < B)) return 0;
    // if (!(ii < B)) return 0;
    if (!((z % B) == 0)) return 0;
    if (x >= 0 && !(xx-B*pp < 0)) return 0;
    if (x <= 0 && !(xx+B*pp > 0)) return 0;

    return 1;
}

template<typename T>
int redc_32_reference(const T x, const uint32_t p)
{
    cxx_mpz xx(x);
    cxx_mpz pp(p);
    cxx_mpz B = 1;
    B <<= 32;
    cxx_mpz iB;
    mpz_invert(iB, B, pp);
    xx = xx % pp;
    xx = xx * iB;
    xx = xx % pp;
    return mpz_get_uint64(xx);
}


/* x is at most B*p */
int redc_u32_preconditions(const uint64_t x, const uint32_t p, const uint32_t invp)
{
    cxx_mpz xx(x);
    cxx_mpz pp(p);
    cxx_mpz ii(invp);
    cxx_mpz z = ii*pp+1;

    cxx_mpz B = 1;
    B <<= 32;

    if (!(p & 1)) return 0;
    // if (!(p < B)) return 0;
    // if (!(ii < B)) return 0;
    if (!((z % B) == 0)) return 0;
    if (!(xx-B*pp < 0)) return 0;

    return 1;
}

int redc_32_postconditions(uint32_t u, const int64_t x, const uint32_t p, const uint32_t invp MAYBE_UNUSED)
{
    cxx_mpz uu(u);
    cxx_mpz xx(x);
    cxx_mpz pp(p);

    cxx_mpz B = 1;
    B <<= 32;

    if (!(u < p)) return 0;
    if (!((uu*B-xx)%pp == 0)) return 0;

    return 1;
}

int redc_u32_postconditions(uint32_t u, const uint64_t x, const uint32_t p, const uint32_t invp MAYBE_UNUSED)
{
    cxx_mpz uu(u);
    cxx_mpz xx(x);
    cxx_mpz pp(p);

    cxx_mpz B = 1;
    B <<= 32;

    if (!(u < p)) return 0;
    if (!((uu*B-xx)%pp == 0)) return 0;

    return 1;
}

/* This version seems to be ok with 31-bit p */
uint32_t
ok31_redc_32(const int64_t x, const uint32_t p, const uint32_t invp)
{
  uint32_t t = (uint32_t)x * invp;
  int32_t u = (x + (uint64_t)t * (uint64_t)p) >> 32;
  // if x > 0, u might be too large by p,
  // if x < 0, u might be too small by p.
  t = u;
  if (x < 0 && (int32_t) t < 0) u = t + p;
  t -= p;
  if (x > 0 && (int32_t) t >= 0) u = t;
  if (UNLIKELY((uint32_t) u >= p))
    return 42;
  return u;
}

inline uint32_t
oldbuggy_redc_u32(const uint64_t x, const uint32_t p, const uint32_t invp)
{
  uint32_t t = (uint32_t) x * invp;                            /* t = x * invp mod 2^32 */
  uint32_t u = (x + (uint64_t)t * (uint64_t)p) >> 32;
  /* x + t*p is bounded by 2^32*p-1+(2^32-1)*p < 2*2^32*p:
     we might want p < 2^31 so that there is no overflow */
  t = u - p;
  if ((int32_t) t >= 0) u = t;
  return u;
}

template<bool CARRY>
<<<<<<< HEAD
int test_redc_32(gmp_randstate_t rstate, size_t N, bool signed_x = true)
=======
int test_redc_32(gmp_randstate_t rstate, size_t N, bool check, bool signed_x = true)
>>>>>>> eba92834
{
    constexpr unsigned int loops = 1024;
    std::vector<uint32_t> ps;
    std::vector<int64_t> xs;
    std::vector<uint32_t> ips;
    std::vector<uint32_t> us;
    ps.reserve(N);
    xs.reserve(N);
    ips.reserve(N);
    us.reserve(N);

    for(size_t i = 0 ; i < N ; i++) {
        /* number of bits in [minimum_p_bits..32] */
        size_t pbits = minimum_p_bits + gmp_urandomb_ui(rstate, minimum_p_bits) % (32+1-minimum_p_bits);
        cxx_mpz p;
        mpz_rrandomb(p, rstate, pbits);
        uint64_t pi = mpz_get_uint64(p);
        if (!pi)
            pi++;
        else if (!(pi & 1))
            pi--;
        p = pi;
        ps.push_back(pi);

        cxx_mpz B = 1;
        B <<= 32;

        cxx_mpz ip;
        mpz_neg(ip, p);
        mpz_invert(ip, ip, B);
        ips.push_back(mpz_get_uint64(ip));

        cxx_mpz xmax = B * p;
        if (signed_x && (xmax >> 63 != 0)) {
            /* XXX XXX XXX This is quite ugly. The constraints written in
             * redc_32 for the x interval are obviously quite loose when
             * 2^32*p exceeds 2^63. In practice, we expect that we'll
             * never reach this size if p is a large factor base prime.
             */
            xmax = 1;
            xmax <<= 63;
        }
        cxx_mpz x;
        mpz_urandomm(x, rstate, xmax);
        if (signed_x) {
            if (gmp_urandomb_ui(rstate, 1) & 1)
                mpz_neg(x, x);
            ASSERT_ALWAYS(mpz_fits_sint64_p(x));
            xs.push_back(mpz_get_int64(x));
            ASSERT_ALWAYS(redc_32_preconditions(xs[i], ps[i], ips[i]));
        } else {
            ASSERT_ALWAYS(mpz_fits_uint64_p(x));
            xs.push_back(mpz_get_uint64(x));
            ASSERT_ALWAYS(redc_u32_preconditions(xs[i], ps[i], ips[i]));
        }
    }

    clock_t clk0 = clock();

<<<<<<< HEAD
    if (signed_x) {
        for(size_t i = 0 ; i < N ; i++)
            us.push_back(redc_32<CARRY>(xs[i], ps[i], ips[i]));
    } else {
        for(size_t i = 0 ; i < N ; i++)
            us.push_back(redc_u32<CARRY>(xs[i], ps[i], ips[i]));
=======
    if (check) {
        if (signed_x) {
            for(size_t i = 0 ; i < N ; i++)
                us.push_back(redc_32<CARRY>(xs[i], ps[i], ips[i]));
        } else {
            for(size_t i = 0 ; i < N ; i++)
                us.push_back(redc_u32<CARRY>(xs[i], ps[i], ips[i]));
        }
    } else {
        uint32_t fake_sum = 0;
        for (unsigned int loop = 0; loop < loops; loop++) {
            if (signed_x) {
                for(size_t i = 0 ; i < N ; i++)
                    fake_sum += redc_32<CARRY>(xs[i], ps[i], ips[i]);
            } else {
                for(size_t i = 0 ; i < N ; i++)
                    fake_sum += redc_u32<CARRY>(xs[i], ps[i], ips[i]);
            }
        }
        volatile uint32_t fake_sum_vol = fake_sum;
        if (fake_sum_vol) {}
>>>>>>> eba92834
    }

    clock_t clk1 = clock();

    if (check && signed_x) {
        for(size_t i = 0 ; i < N ; i++) {
            if (!redc_32_postconditions(us[i], xs[i], ps[i], ips[i])) {
                fprintf(stderr, "ERROR: redc_32<%s>("
                        "%" PRId64 ", "
                        "%" PRIu32 ", "
                        "%" PRIu32 ") "
                        "returns "
                        "%" PRIu32
                        " instead of expected %" PRIu32 "\n",
                        CARRY ? "true" : "false",
                        xs[i], ps[i], ips[i], us[i],
                        redc_32_reference(xs[i], ps[i])
                       );
                exit(EXIT_FAILURE);
            }
        }
    } else if (check) {
        for(size_t i = 0 ; i < N ; i++) {
            if (!redc_u32_postconditions(us[i], xs[i], ps[i], ips[i])) {
                fprintf(stderr, "ERROR: redc_u32<%s>("
                        "%" PRIu64 ", "
                        "%" PRIu32 ", "
                        "%" PRIu32 ") "
                        "returns "
                        "%" PRIu32
                        " instead of expected %" PRIu32 "\n",
                        CARRY ? "true" : "false",
                        (uint64_t) xs[i], ps[i], ips[i], us[i],
                        redc_32_reference(xs[i], ps[i])
                       );
                exit(EXIT_FAILURE);
            }
        }
    }

    const char * fname[2] = { "redc_u32", "redc_32" };
    printf("%s: %zu tests in %.4fs\n",
            fname[signed_x], (check) ? N : N*(size_t)loops, ((double)(clk1-clk0))/CLOCKS_PER_SEC);

    return 0;
}

template <bool CARRY>
<<<<<<< HEAD
int test_redc_u32(gmp_randstate_t rstate, size_t N)
{
    return test_redc_32<CARRY>(rstate, N, false);
=======
int test_redc_u32(gmp_randstate_t rstate, size_t N, bool check)
{
    return test_redc_32<CARRY>(rstate, N, check, false);
>>>>>>> eba92834
}

int main(int argc, char * argv[])
{
    setbuf(stdout, NULL);
    setbuf(stderr, NULL);

    size_t Nmax = 1e5;
    bool check = true;
    for( ; argc > 1 ; argv++,argc--) {
        if (strcmp(argv[1], "--minimum-p-bits") == 0) {
            argv++,argc--;
            minimum_p_bits = atoi(argv[1]);
        } else if (strcmp(argv[1], "-t") == 0) {
            check = false;
        } else {
            Nmax = atol(argv[1]);
        }
    }
    if (minimum_p_bits > 32) {
        fprintf(stderr, "--minimum_p_bits accepts at most 32\n");
        exit(EXIT_FAILURE);
    }

    gmp_randstate_t rstate;
    gmp_randinit_default(rstate);
    for(size_t N = 1 ; N < Nmax ; N *= 2) {
<<<<<<< HEAD
        // test_redc_32<false>(rstate, N);
        // test_redc_u32<false>(rstate, N);
        test_redc_32<true>(rstate, N);
        test_redc_u32<true>(rstate, N);
=======
        // test_redc_32<false>(rstate, N, check);
        // test_redc_u32<false>(rstate, N, check);
        test_redc_32<true>(rstate, N, check);
        test_redc_u32<true>(rstate, N, check);
>>>>>>> eba92834
    }
    gmp_randclear(rstate);
}
<|MERGE_RESOLUTION|>--- conflicted
+++ resolved
@@ -149,11 +149,7 @@
 }
 
 template<bool CARRY>
-<<<<<<< HEAD
-int test_redc_32(gmp_randstate_t rstate, size_t N, bool signed_x = true)
-=======
 int test_redc_32(gmp_randstate_t rstate, size_t N, bool check, bool signed_x = true)
->>>>>>> eba92834
 {
     constexpr unsigned int loops = 1024;
     std::vector<uint32_t> ps;
@@ -213,14 +209,6 @@
 
     clock_t clk0 = clock();
 
-<<<<<<< HEAD
-    if (signed_x) {
-        for(size_t i = 0 ; i < N ; i++)
-            us.push_back(redc_32<CARRY>(xs[i], ps[i], ips[i]));
-    } else {
-        for(size_t i = 0 ; i < N ; i++)
-            us.push_back(redc_u32<CARRY>(xs[i], ps[i], ips[i]));
-=======
     if (check) {
         if (signed_x) {
             for(size_t i = 0 ; i < N ; i++)
@@ -242,7 +230,6 @@
         }
         volatile uint32_t fake_sum_vol = fake_sum;
         if (fake_sum_vol) {}
->>>>>>> eba92834
     }
 
     clock_t clk1 = clock();
@@ -291,15 +278,9 @@
 }
 
 template <bool CARRY>
-<<<<<<< HEAD
-int test_redc_u32(gmp_randstate_t rstate, size_t N)
-{
-    return test_redc_32<CARRY>(rstate, N, false);
-=======
 int test_redc_u32(gmp_randstate_t rstate, size_t N, bool check)
 {
     return test_redc_32<CARRY>(rstate, N, check, false);
->>>>>>> eba92834
 }
 
 int main(int argc, char * argv[])
@@ -327,17 +308,10 @@
     gmp_randstate_t rstate;
     gmp_randinit_default(rstate);
     for(size_t N = 1 ; N < Nmax ; N *= 2) {
-<<<<<<< HEAD
-        // test_redc_32<false>(rstate, N);
-        // test_redc_u32<false>(rstate, N);
-        test_redc_32<true>(rstate, N);
-        test_redc_u32<true>(rstate, N);
-=======
         // test_redc_32<false>(rstate, N, check);
         // test_redc_u32<false>(rstate, N, check);
         test_redc_32<true>(rstate, N, check);
         test_redc_u32<true>(rstate, N, check);
->>>>>>> eba92834
     }
     gmp_randclear(rstate);
 }
