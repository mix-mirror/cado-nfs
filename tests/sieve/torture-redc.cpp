--- conflicted
+++ resolved
@@ -6,16 +6,12 @@
 #include <cstring>
 #include <vector>
 #include <ctime>
-<<<<<<< HEAD
-#include <gmp.h>
-=======
 #include <cstdlib>
 #include <cinttypes>          // for PRIu32, PRId64, PRIu64
 #include <sys/time.h>
 #include <gmp.h>               // for gmp_randstate_t, gmp_urandomb_ui, mpz_...
 #include "gmp_aux.h"           // for mpz_get_uint64, mpz_fits_sint64_p, mpz...
->>>>>>> 81893df8
-#include "utils/cxx_mpz.hpp"
+#include "cxx_mpz.hpp"
 #include "las-arith.hpp"
 
 /* smaller p bits are good to spot some corner cases that happen only with
