--- conflicted
+++ resolved
@@ -70,43 +70,6 @@
 }
 
 
-<<<<<<< HEAD
-/*
- * R encodes (p:1) if R<p, or (1:R-p) if R >= p
- *
- * when R < p (affine root),
- *      return num/den%p with num=R*b1-a1 den=a0-R*b0
- * when R >= p (projective root), 
- *      return num/den%p with num=b1-(R-p)*a1 den=(R-p)*a0-b0
- *
- * It is assumed that R*b1-a1 and a0-R*b0 cannot be both multiples of p,
- * since the matrix (a0,b0,a1,b1) has determinant coprime to p, and
- * gcd(1,R) == 1
- *
- * if den in either expression is divisile by p, then the
- * resulting root is projective. Therefore, we return p + den/num
- * */
-static cxx_mpz
-ref_fb_root_in_qlattice (fbprime_t p, fbprime_t R, qlattice_basis basis)
-{
-  cxx_mpz num, den;
-
-  if (R < p) {
-      den = -basis.b0;
-      mpz_mul_ui (den, den, R);
-      mpz_add_int64 (den, den, basis.a0);
-
-      num = basis.b1;
-      mpz_mul_ui (num, num, R);
-      mpz_sub_int64 (num, num, basis.a1);
-  } else {
-      den = basis.a0;
-      mpz_mul_ui (den, den, R-p);
-      mpz_sub_int64 (den, den, basis.b0);
-
-      num = -basis.a1;
-      mpz_mul_ui (num, num, R-p);
-=======
 static fb_root_p1_t<cxx_mpz>
 ref_fb_root_in_qlattice (fbprime_t p, fb_root_p1 R, qlattice_basis basis)
 {
@@ -127,7 +90,6 @@
 
       num = -basis.a1;
       mpz_mul_ui (num, num, R.r);
->>>>>>> 8abfa289
       mpz_add_int64 (num, num, basis.b1);
   }
 
@@ -136,22 +98,13 @@
       mpz_invert (num, num, cxx_mpz(p));
       mpz_mul(num, num, den);
       mpz_mod_ui(num, num, p);
-<<<<<<< HEAD
-      mpz_add_ui(num, num, p);
-=======
       return { num, true };
->>>>>>> 8abfa289
   } else {
       mpz_invert (den, den, cxx_mpz(p));
       mpz_mul(num, num, den);
       mpz_mod_ui(num, num, p);
-<<<<<<< HEAD
-  }
-  return num;
-=======
       return { num, false };
   }
->>>>>>> 8abfa289
 }
 
 static void
@@ -230,16 +183,6 @@
       for (i = 0; i < N; i++)
           for (j = 0; j < N; j++)
           {
-<<<<<<< HEAD
-              r = fb_root_in_qlattice_31bits (p[i], R[i], invp[i], basis[j]);
-              cxx_mpz rref = ref_fb_root_in_qlattice (p[i], R[i], basis[j]);
-              if (mpz_cmp_ui(rref, r) != 0)
-              {
-                  fprintf (stderr, "Error for p:=%" FBPRIME_FORMAT "; R:=%" FBPRIME_FORMAT "; a0:=%" PRId64 "; b0:=%" PRId64 "; a1:=%" PRId64 "; b1:=%" PRId64 ";\n",
-                          p[i], R[i], basis[j].a0, basis[j].b0, basis[j].a1, basis[j].b1);
-                  fprintf (stderr, "fb_root_in_qlattice_31bits gives %" FBPRIME_FORMAT "\n", r);
-                  gmp_fprintf (stderr, "ref_fb_root_in_qlattice gives %Zd\n", mpz_srcptr(rref));
-=======
               fb_root_p1 Rab { R[i], false };
               auto r31 = fb_root_in_qlattice_31bits (p[i], Rab, invp[i], basis[j]);
               auto rref = ref_fb_root_in_qlattice (p[i], Rab, basis[j]);
@@ -249,7 +192,6 @@
                           p[i], Rab, basis[j])
                         << fmt::format(FMT_STRING("fb_root_in_qlattice_31bits gives {}\n"), r31)
                         << fmt::format(FMT_STRING("ref_fb_root_in_qlattice gives {}\n"), rref);
->>>>>>> 8abfa289
                   exit (1);
               }
           }
@@ -266,11 +208,7 @@
 static void
 test_fb_root_in_qlattice_127bits (gmp_randstate_t rstate, int test_speed, unsigned long N)
 {
-<<<<<<< HEAD
-  fbprime_t *p, *R, r, r31;
-=======
   fbprime_t *p, *R, r;
->>>>>>> 8abfa289
   uint32_t *invp32;
   uint64_t *invp64;
   unsigned long i, j;
@@ -348,25 +286,6 @@
       for (i = 0; i < N; i++)
           for (j = 0; j < N; j++)
           {
-<<<<<<< HEAD
-              r = fb_root_in_qlattice_127bits (p[i], R[i], invp64[i], basis[j]);
-              r31 = fb_root_in_qlattice_31bits (p[i], R[i], invp32[i], basis[j]);
-              if (r != r31)
-              {
-                  fprintf (stderr, "Error for p:=%" FBPRIME_FORMAT "; R:=%" FBPRIME_FORMAT "; a0:=%" PRId64 "; b0:=%" PRId64 "; a1:=%" PRId64 "; b1:=%" PRId64 ";\n",
-                          p[i], R[i], basis[j].a0, basis[j].b0, basis[j].a1, basis[j].b1);
-                  fprintf (stderr, "fb_root_in_qlattice_127bits gives %" FBPRIME_FORMAT "\n", r);
-                  fprintf (stderr, "fb_root_in_qlattice_31bits  gives %" FBPRIME_FORMAT "\n", r31);
-                  exit (1);
-              }
-              cxx_mpz rref = ref_fb_root_in_qlattice (p[i], R[i], basis[j]);
-              if (mpz_cmp_ui(rref, r) != 0)
-              {
-                  fprintf (stderr, "Error for p:=%" FBPRIME_FORMAT "; R:=%" FBPRIME_FORMAT "; a0:=%" PRId64 "; b0:=%" PRId64 "; a1:=%" PRId64 "; b1:=%" PRId64 ";\n",
-                          p[i], R[i], basis[j].a0, basis[j].b0, basis[j].a1, basis[j].b1);
-                  fprintf (stderr, "fb_root_in_qlattice_127bits gives %" FBPRIME_FORMAT "\n", r);
-                  gmp_fprintf (stderr, "ref_fb_root_in_qlattice gives %Zd\n", mpz_srcptr(rref));
-=======
               fb_root_p1 Rab { R[i], false };
               fb_root_p1 r127 = fb_root_in_qlattice_127bits (p[i], Rab, invp64[i], basis[j]);
               fb_root_p1 r31 = fb_root_in_qlattice_31bits (p[i], Rab, invp32[i], basis[j]);
@@ -378,7 +297,6 @@
                         << fmt::format(FMT_STRING("fb_root_in_qlattice_31bits gives {}\n"), r31)
                         << fmt::format(FMT_STRING("fb_root_in_qlattice_127bits gives {}\n"), r127)
                         << fmt::format(FMT_STRING("ref_fb_root_in_qlattice gives {}\n"), rref);
->>>>>>> 8abfa289
                   exit (1);
               }
           }
@@ -397,118 +315,6 @@
 static void
 bug20200225 (void)
 {
-<<<<<<< HEAD
-  uint64_t got;
-  cxx_mpz expected;
-  fbprime_t p, R;
-  uint64_t invp;
-  unsigned long a, b;
-
-  /* exercises bug in assembly part of invmod_redc_32 (starting around line
-     326 with 2nd #ifdef HAVE_GCC_STYLE_AMD64_INLINE_ASM) */
-  a = 8088625;
-  b = 2163105767;
-  expected = 2062858318;
-  got = invmod_redc_32 (a, b);
-  if (mpz_cmp_ui(expected, got) != 0)
-    {
-      fprintf (stderr, "Error in invmod_redc_32 for a=%lu b=%lu\n", a, b);
-      gmp_fprintf (stderr, "Expected %Zd\n", mpz_srcptr(expected));
-      fprintf (stderr, "Got      %" PRIu64 "\n", got);
-      exit (1);
-    }
-
-  a = 76285;
-  b = 2353808591;
-  expected = 2102979166;
-  got = invmod_redc_32(a, b);
-  if (mpz_cmp_ui(expected, got) != 0)
-    {
-      fprintf (stderr, "Error in invmod_redc_32 for a:=%lu; b:=%lu;\n",
-	       a, b);
-      gmp_fprintf (stderr, "Expected %Zd\n", mpz_srcptr(expected));
-      fprintf (stderr, "Got      %" PRIu64 "\n", got);
-      exit (1);
-    }
-
-  p = 3628762957;
-  R = 1702941053;
-  invp = 5839589727713490555UL;
-  qlattice_basis basis[1];
-  basis[0].a0 = -2503835703516628395L;
-  basis[0].b0 = 238650852;
-  basis[0].a1 = -3992552824749287692L;
-  basis[0].b1 = 766395543;
-  expected = 987485779;
-  got = fb_root_in_qlattice_127bits (p, R, invp, basis[0]);
-  if (mpz_cmp_ui(expected, got) != 0)
-    {
-      fprintf (stderr, "Error in fb_root_in_qlattice_127bits for p:=%" FBPRIME_FORMAT "; R:=%" FBPRIME_FORMAT "; "
-	       "a0:=%" PRId64 "; b0:=%" PRId64 "; a1:=%" PRId64 "; b1:=%" PRId64 ";\n",
-	       p, R, basis[0].a0, basis[0].b0, basis[0].a1, basis[0].b1);
-      gmp_fprintf (stderr, "Expected %Zd\n", mpz_srcptr(expected));
-      fprintf (stderr, "Got      %" PRIu64 "\n", got);
-      exit (1);
-    }
-
-  /* exercises bug in invmod_redc_32, already tested directly above */
-  p = 2163105767;
-  R = 1743312141;
-  invp = 3235101737;
-  basis[0].a0 = -30118114923155082L;
-  basis[0].b0 = 749622022;
-  basis[0].a1 = 2851499432479966615L;
-  basis[0].b1 = 443074848;
-  expected = 1879080852;
-  got = fb_root_in_qlattice_31bits (p, R, invp, basis[0]);
-  if (mpz_cmp_ui(expected, got) != 0)
-    {
-      fprintf (stderr, "Error in fb_root_in_qlattice_31bits for p=%" FBPRIME_FORMAT " R=%" FBPRIME_FORMAT " "
-	       "a0=%" PRId64 " b0=%" PRId64 " a1=%" PRId64 " b1=%" PRId64 "\n",
-	       p, R, basis[0].a0, basis[0].b0, basis[0].a1, basis[0].b1);
-      gmp_fprintf (stderr, "Expected %Zd\n", mpz_srcptr(expected));
-      fprintf (stderr, "Got      %" PRIu64 "\n", got);
-      exit (1);
-    }
-
-  p = 3725310689;
-  R = 2661839516;
-  invp = 1066179678986106591UL;
-  basis[0].a0 = 3008222006914909739L;
-  basis[0].b0 = 877054135;
-  basis[0].a1 = 3170231873717741170L;
-  basis[0].b1 = 932375769;
-  expected = 2956728450;
-  got = fb_root_in_qlattice_127bits (p, R, invp, basis[0]);
-  if (mpz_cmp_ui(expected, got) != 0)
-    {
-      fprintf (stderr, "Error in fb_root_in_qlattice_127bits for p:=%" FBPRIME_FORMAT "; R:=%" FBPRIME_FORMAT "; "
-	       "a0:=%" PRId64 "; b0:=%" PRId64 "; a1:=%" PRId64 "; b1:=%" PRId64 ";\n",
-	       p, R, basis[0].a0, basis[0].b0, basis[0].a1, basis[0].b1);
-      gmp_fprintf (stderr, "Expected %Zd\n", mpz_srcptr(expected));
-      fprintf (stderr, "Got      %" PRIu64 "\n", got);
-      exit (1);
-    }
-
-  /* This is playing with the 32-bit limit */
-  p = 3486784401;       // 3^20
-  R = 2009510725;
-  invp = 898235023;
-  basis[0].a0=-1353180941;
-  basis[0].b0=-5;
-  basis[0].a1=-223660881;
-  basis[0].b1=8;
-  expected = ref_fb_root_in_qlattice (p, R, basis[0]);
-  got = fb_root_in_qlattice_127bits (p, R, invp, basis[0]);
-  if (mpz_cmp_ui(expected, got) != 0)
-    {
-      fprintf (stderr, "Error in fb_root_in_qlattice_127bits for p:=%" FBPRIME_FORMAT "; R:=%" FBPRIME_FORMAT "; "
-	       "a0:=%" PRId64 "; b0:=%" PRId64 "; a1:=%" PRId64 "; b1:=%" PRId64 ";\n",
-	       p, R, basis[0].a0, basis[0].b0, basis[0].a1, basis[0].b1);
-      gmp_fprintf (stderr, "Expected %Zd\n", mpz_srcptr(expected));
-      fprintf (stderr, "Got      %" PRIu64 "\n", got);
-      exit (1);
-=======
     {
         /* exercises bug in assembly part of invmod_redc_32 (starting
          * around line 326 with 2nd #ifdef HAVE_GCC_STYLE_AMD64_INLINE_ASM) */
@@ -621,7 +427,6 @@
                 << fmt::format(FMT_STRING("ref_fb_root_in_qlattice gives {}\n"), rref);
             exit (1);
         }
->>>>>>> 8abfa289
     }
 }
 
