#include "cado.h" // IWYU pragma: keep
#include "macros.h"
#include <iostream>
#include <sstream>
#include <stdarg.h>
#include <stdio.h>
#include <stdlib.h>
#include <stdint.h>
#include <gmp.h>
#include "mpz_poly.h"
#include "cxx_mpz.hpp"
#include "mpz_polymodF.h"
#include "mpz_poly_parallel.hpp"
#include "tests_common.h"
#include "fmt/core.h"
#include "fmt/format.h"
#include "portability.h" //  IWYU pragma: keep

static void mpz_poly_setcoeffs_ui_var(mpz_poly f, int d, ...)
{
    va_list ap;
    va_start(ap, d);
    mpz_poly_realloc(f, d + 1);
    for(int i = 0 ; i <= d ; i++) {
        mpz_poly_setcoeff_ui(f, i, va_arg(ap, int));
    }
    mpz_poly_cleandeg(f, d);
    va_end(ap);
}

static void mpz_poly_setcoeffs_si_var(mpz_poly f, int d, ...)
{
    va_list ap;
    va_start(ap, d);
    mpz_poly_realloc(f, d + 1);
    for(int i = 0 ; i <= d ; i++) {
        mpz_poly_setcoeff_si(f, i, va_arg(ap, int));
    }
    mpz_poly_cleandeg(f, d);
    va_end(ap);
}

/* Return f=g*h, where g has degree r, and h has degree s. */
static int
mpz_poly_mul_basecase (mpz_t *f, mpz_t *g, int r, mpz_t *h, int s) {
  int i, j;
  ASSERT(f != g && f != h);
  for (i = 0; i <= r + s; i++)
    mpz_set_ui (f[i], 0);
  for (i = 0; i <= r; ++i)
    for (j = 0; j <= s; ++j)
      mpz_addmul(f[i+j], g[i], h[j]);
  return r + s;
}

/* check mpz_poly_mul_tc against basecase code */
static void
test_mpz_poly_mul_tc (unsigned long iter)
{
  mpz_poly g, h, f0, f1;
  int r, s;

  mpz_poly_init (g, -1);
  mpz_poly_init (h, -1);
  mpz_poly_init (f0, -1);
  mpz_poly_init (f1, -1);

  while (iter--)
    for (r = 0; r <= MAX_TC_DEGREE; r++)
      for (s = 0; r + s <= MAX_TC_DEGREE; s++)
        {
          mpz_poly_set_signed_rrandomb (g, r, state, 10);
          mpz_poly_set_signed_rrandomb (h, s, state, 10);
          mpz_poly_mul (f0, g, h);
          mpz_poly_realloc (f1, r + s + 1);
          f1->deg = r + s;
          mpz_poly_mul_basecase (f1->_coeff, g->_coeff, r, h->_coeff, s);
          if (mpz_poly_cmp (f0, f1) != 0)
            {
              printf ("Error, mpz_poly_mul and mpz_poly_mul_basecase differ\n");
              printf ("g="); mpz_poly_fprintf (stdout, g);
              printf ("h="); mpz_poly_fprintf (stdout, h);
              printf ("mpz_poly_mul gives ");
              mpz_poly_fprintf (stdout, f0);
              printf ("mpz_poly_mul_basecase gives ");
              mpz_poly_fprintf (stdout, f1);
              abort ();
            }
        }

  mpz_poly_clear (f0);
  mpz_poly_clear (f1);
  mpz_poly_clear (g);
  mpz_poly_clear (h);
}

/* check mpz_poly_sqr_tc against basecase code */
static void
test_mpz_poly_sqr_tc (unsigned long iter)
{
  mpz_poly g, f0, f1;
  int r;

  mpz_poly_init (g, -1);
  mpz_poly_init (f0, -1);
  mpz_poly_init (f1, -1);

  while (iter--)
    for (r = 0; r <= MAX_TC_DEGREE; r++)
      {
        mpz_poly_set_signed_rrandomb (g, r, state, 10);
        mpz_poly_mul(f0, g, g);
        mpz_poly_realloc (f1, r + r + 1);
        f1->deg = r + r;
        mpz_poly_mul_basecase (f1->_coeff, g->_coeff, r, g->_coeff, r);
        if (mpz_poly_cmp (f0, f1) != 0)
          {
            printf ("Error, mpz_poly_sqr and mpz_poly_sqr_basecase differ\n");
            printf ("g="); mpz_poly_fprintf (stdout, g);
            printf ("mpz_poly_mul gives ");
            mpz_poly_fprintf (stdout, f0);
            printf ("mpz_poly_mul_basecase gives ");
            mpz_poly_fprintf (stdout, f1);
            abort ();
          }
      }

  mpz_poly_clear (f0);
  mpz_poly_clear (f1);
  mpz_poly_clear (g);
}

void
test_mpz_polymodF_mul ()
{
  int d1, d2, d;
  mpz_poly F, T, U;
  mpz_polymodF P1, P2, Q, P1_saved;
  int k = 2 + gmp_urandomm_ui(state, 127), count = 0;
  mpz_t c;

  mpz_poly_init (T, -1);
  mpz_poly_init (U, -1);
  mpz_init (c);
  for (d = 1; d <= 10; d++)
    {
      mpz_poly_init (F, d);
      mpz_poly_init (Q->p, d-1);
      do mpz_poly_set_signed_rrandomb (F, d, state, k); while (F->deg == -1);
      for (d1 = 1; d1 <= 10; d1++)
        {
          mpz_poly_init (P1->p, d1);
          mpz_poly_init (P1_saved->p, d1);
          mpz_poly_set_signed_rrandomb (P1->p, d1, state, k);
          mpz_poly_set (P1_saved->p, P1->p);
          P1->v = 0;
          for (d2 = 1; d2 <= 10; d2++)
            {
              mpz_poly_init (P2->p, d2);
              mpz_poly_set_signed_rrandomb (P2->p, d2, state, k);
              P2->v = 0;
              if ((++count % 3) == 0)
                mpz_polymodF_mul (Q, P1, P2, F);
              else if ((count % 3) == 1)
                {
                  mpz_polymodF_mul (P1, P1, P2, F);
                  mpz_poly_set (Q->p, P1->p);
                  Q->v = P1->v;
                  mpz_poly_set (P1->p, P1_saved->p);
                  P1->v = 0;
                }
              else
                {
                  mpz_polymodF_mul (P1, P2, P1, F);
                  mpz_poly_set (Q->p, P1->p);
                  Q->v = P1->v;
                  mpz_poly_set (P1->p, P1_saved->p);
                  P1->v = 0;
                }
              /* check that Q->p = lc(F)^Q->v * P1 * P1 mod F */
              ASSERT_ALWAYS (Q->p->deg < F->deg);
              mpz_poly_mul (T, P1->p, P2->p);
              mpz_pow_ui (c, mpz_poly_lc(F), Q->v);
              mpz_poly_mul_mpz (T, T, c);
              mpz_poly_sub (T, T, Q->p);
              /* T should be a multiple of F */
              while (T->deg >= F->deg)
                {
                  int oldd = T->deg;
                  if (!mpz_divisible_p (mpz_poly_lc(T), mpz_poly_lc(F)))
                    {
                      printf ("Error in test_mpz_polymodF_mul\n");
                      printf ("F="); mpz_poly_fprintf (stdout, F);
                      printf ("P1="); mpz_poly_fprintf (stdout, P1->p);
                      printf ("P2="); mpz_poly_fprintf (stdout, P2->p);
                      printf ("Q="); mpz_poly_fprintf (stdout, Q->p);
                      exit (1);
                    }
                  mpz_divexact (c, mpz_poly_lc(T), mpz_poly_lc(F));
                  mpz_poly_mul_mpz (U, F, c);
                  /* multiply U by x^(T->deg - F->deg) */
                  mpz_poly_mul_xi (U, U, T->deg - F->deg);
                  mpz_poly_sub (T, T, U);
                  ASSERT_ALWAYS (T->deg < oldd);
                }
              if (T->deg != -1)
                {
                  printf ("count=%d\n", count);
                }
              ASSERT_ALWAYS (T->deg == -1);
              mpz_poly_clear (P2->p);
            }
          mpz_poly_clear (P1->p);
          mpz_poly_clear (P1_saved->p);
        }
      mpz_poly_clear (F);
      mpz_poly_clear (Q->p);
    }
  mpz_poly_clear (T);
  mpz_poly_clear (U);
  mpz_clear (c);
}

#if 0
void 
test_mpz_poly_roots_mpz (unsigned long iter) 
{ 
  mpz_t r[10], f[10], p, res; 
  unsigned long i, n, d; 
  mpz_poly F; 

  for (i = 0; i < 10; i++) 
    { 
      mpz_init (r[i]); 
      mpz_init (f[i]); 
    } 
  mpz_init (p); 
  mpz_init (res); 

  /* -16*x^2 - x - 2 mod 17 */ 
  mpz_set_si (f[2], -16); 
  mpz_set_si (f[1], -1); 
  mpz_set_si (f[0], -2); 
  F->coeff = f; 
  F->deg = 2; 
  mpz_set_ui (p, 17); 
  n = mpz_poly_roots_mpz (r, F, p); 
  ASSERT_ALWAYS(n == 2); 
  ASSERT_ALWAYS(mpz_cmp_ui (r[0], 2) == 0); 
  ASSERT_ALWAYS(mpz_cmp_ui (r[1], 16) == 0); 

  /* 9*x^2 + 6*x + 3 mod 3 */ 
  mpz_set_si (f[2], 9); 
  mpz_set_si (f[1], 6); 
  mpz_set_si (f[0], 3); 
  mpz_set_ui (p, 3); 
  n = mpz_poly_roots_mpz (r, F, p, state); 
  ASSERT_ALWAYS(n == 0); 

  /* try random polynomials */ 
  for (i = 0; i < iter; i++) 
    { 
      d = 1 + gmp_urandomm_ui(state, 7); 
      for (n = 0; n <= d; n++) 
        mpz_set_si (f[n], INT_MIN + gmp_urandomb_ui(state, 32)); 
      mpz_urandomb (p, state, 128); 
      mpz_nextprime (p, p); 
      while (mpz_divisible_p (f[d], p)) 
        mpz_set_si (f[d], INT_MIN + gmp_urandomb_ui(state, 32)); 
      F->coeff = f; 
      F->deg = d; 
      n = mpz_poly_roots_mpz (r, F, p, state); 
      ASSERT_ALWAYS (n <= d); 
      while (n-- > 0) 
        { 
          mpz_poly_eval (res, F, r[n]); 
          ASSERT_ALWAYS (mpz_divisible_p (res, p)); 
        } 
    } 

  for (i = 0; i < 10; i++) 
    { 
      mpz_clear (r[i]); 
      mpz_clear (f[i]); 
    } 
  mpz_clear (p); 
  mpz_clear (res); 
} 
#endif

/* also exercises mpz_poly_mul */
void
test_mpz_poly_sqr_mod_f_mod_mpz (unsigned long iter)
{
  while (iter--)
    {
      mpz_poly Q, P, f;
      mpz_t m, invm;
      int k = 2 + gmp_urandomm_ui(state, 127);
      int d = 1 + gmp_urandomm_ui(state, 7);

      mpz_init (m);
      do mpz_urandomb (m, state, k); while (mpz_tstbit (m, 0) == 0);
      mpz_poly_init (f, d);
      mpz_init (invm);
      while (1)
        {
          mpz_poly_set_signed_rrandomb (f, d, state, k);
          if (f->deg < d)
            continue;
          mpz_gcd (invm, m, mpz_poly_lc(f));
          if (mpz_cmp_ui (invm, 1) == 0)
            break;
        }
      mpz_poly_init (P, d - 1);
      if (iter)
        mpz_poly_set_signed_rrandomb (P, d - 1, state, k);
      else
        P->deg = -1; /* P=0 */
      mpz_poly_init (Q, d - 1);
      mpz_poly_sqr_mod_f_mod_mpz (Q, P, f, m, NULL, NULL);
      if (iter == 0)
        ASSERT_ALWAYS(Q->deg == -1);
      mpz_poly_mul_mod_f_mod_mpz (Q, P, P, f, m, NULL, NULL);
      if (iter == 0)
        ASSERT_ALWAYS(Q->deg == -1);
      mpz_poly_clear (f);
      mpz_poly_clear (P);
      mpz_poly_clear (Q);
      mpz_clear (m);
      mpz_clear (invm);
    }
}

/* Also exercises mpz_poly_getcoeff, mpz_poly_setcoeff_int64,
   mpz_poly_setcoeff_si, mpz_poly_cmp, mpz_poly_eval,
   mpz_poly_eval_mod_mpz and mpz_poly_eval_several_mod_mpz */
void
test_mpz_poly_fprintf (void)
{
  mpz_poly f, g;
  mpz_t c, v[2], m, invm;
  int res;
  mpz_poly_srcptr F[2];
  mpz_ptr V[2];

  mpz_poly_init (f, 1);
  mpz_poly_init (g, 1);
  F[0] = f;
  F[1] = g;
  V[0] = (mpz_ptr) v[0];
  V[1] = (mpz_ptr) v[1];
  mpz_init (c);
  mpz_init (v[0]);
  mpz_init (v[1]);
  mpz_init_set_ui (m, 11);
  mpz_init (invm);

  f->deg = -1;
  mpz_poly_fprintf (stdout, f);
  mpz_poly_getcoeff (c, 0, f);
  ASSERT_ALWAYS (mpz_cmp_ui (c, 0) == 0);
  mpz_set_ui (c, 17);
  mpz_poly_eval (v[0], f, c);
  ASSERT_ALWAYS (mpz_cmp_ui (v[0], 0) == 0);
  mpz_poly_eval_mod_mpz (v[0], f, c, m);
  ASSERT_ALWAYS (mpz_cmp_ui (v[0], 0) == 0);

  f->deg = 0;
  mpz_poly_setcoeff_ui(f, 0, 17); /* f = 17 */
  mpz_poly_fprintf (stdout, f);
  mpz_set_ui (c, 42);
  mpz_poly_eval (v[0], f, c);
  ASSERT_ALWAYS (mpz_cmp_ui (v[0], 17) == 0);
  mpz_poly_eval_mod_mpz (v[0], f, c, m);
  ASSERT_ALWAYS (mpz_cmp_ui (v[0], 6) == 0);

  mpz_poly_setcoeff_int64 (f, 1, 42); /* f = 42*x+17 */
  mpz_poly_fprintf (stdout, f);
  mpz_set_ui (c, 1);
  mpz_poly_eval (v[0], f, c);
  ASSERT_ALWAYS (mpz_cmp_ui (v[0], 59) == 0);
  mpz_set_si (c, -1);
  mpz_poly_eval (v[0], f, c);
  ASSERT_ALWAYS (mpz_cmp_si (v[0], -25) == 0);
  mpz_poly_eval_mod_mpz (v[0], f, c, m);
  ASSERT_ALWAYS (mpz_cmp_ui (v[0], 8) == 0);

  mpz_poly_setcoeff_si (f, 2, -3); /* f = -3*x^2+42*x+17 */
  mpz_poly_fprintf (stdout, f);

  mpz_poly_set (g, f);
  res = mpz_poly_cmp (f, g);
  ASSERT_ALWAYS (res == 0);
  mpz_add_ui (mpz_poly_lc_w(g), mpz_poly_lc(g), 1); /* g = -2*x^2+42*x+17 */
  res = mpz_poly_cmp (f, g);
  ASSERT_ALWAYS (res != 0);
  mpz_set_si (c, 3);
  mpz_poly_eval_several_mod_mpz (V, F, 1, c, m);
  ASSERT_ALWAYS (mpz_cmp_si (v[0], 6) == 0);
  mpz_poly_eval_several_mod_mpz (V, F, 2, c, m);
  ASSERT_ALWAYS (mpz_cmp_si (v[0], 6) == 0);
  ASSERT_ALWAYS (mpz_cmp_si (v[1], 4) == 0);
  mpz_poly_setcoeff_si (g, g->deg + 1, 1); /* g = x^3-2*x^2+42*x+17 */
  res = mpz_poly_cmp (f, g);
  ASSERT_ALWAYS (res != 0);
  mpz_set_si (c, -3);
  mpz_poly_eval_several_mod_mpz (V, F, 1, c, m);
  ASSERT_ALWAYS (mpz_cmp_si (v[0], 7) == 0);
  mpz_poly_eval_several_mod_mpz (V, F, 2, c, m);
  ASSERT_ALWAYS (mpz_cmp_si (v[0], 7) == 0);
  ASSERT_ALWAYS (mpz_cmp_si (v[1], 0) == 0);
  /* test with one zero polynomial */
  g->deg = -1;
  mpz_set_si (c, 3);
  mpz_poly_eval_several_mod_mpz (V, F, 2, c, m);
  ASSERT_ALWAYS (mpz_cmp_si (v[0], 6) == 0);
  ASSERT_ALWAYS (mpz_cmp_si (v[1], 0) == 0);

  mpz_poly_clear (f);
  mpz_poly_clear (g);
  mpz_clear (c);
  mpz_clear (v[0]);
  mpz_clear (v[1]);
  mpz_clear (m);
  mpz_clear (invm);
}

void
test_mpz_poly_div_2_mod_mpz (void)
{
  mpz_poly f;
  mpz_t m;

  mpz_init_set_ui (m, 17);
  mpz_poly_init (f, -1);
  mpz_poly_setcoeff_si (f, 0, 1);
  mpz_poly_setcoeff_si (f, 1, -2);
  mpz_poly_setcoeff_si (f, 2, -3);
  mpz_poly_setcoeff_si (f, 3, 4);
  mpz_poly_div_2_mod_mpz (f, f, m);
  ASSERT_ALWAYS(mpz_cmp_si (mpz_poly_coeff_const(f, 0), 9) == 0);
  ASSERT_ALWAYS(mpz_cmp_si (mpz_poly_coeff_const(f, 1), -1) == 0);
  ASSERT_ALWAYS(mpz_cmp_si (mpz_poly_coeff_const(f, 2), 7) == 0);
  ASSERT_ALWAYS(mpz_cmp_si (mpz_poly_coeff_const(f, 3), 2) == 0);
  mpz_poly_clear (f);
  mpz_clear (m);
}

void
test_mpz_poly_derivative (void)
{
  mpz_poly f, df;

  mpz_poly_init (f, -1);
  mpz_poly_init (df, 1);

  mpz_poly_derivative (df, f);
  ASSERT_ALWAYS(df->deg == -1);

  mpz_poly_setcoeff_si (f, 0, 17); /* f = 17 */
  mpz_poly_derivative (df, f);
  ASSERT_ALWAYS(df->deg == -1);

  mpz_poly_setcoeff_si (f, 1, 42); /* f = 42*x + 17 */
  mpz_poly_derivative (df, f);
  ASSERT_ALWAYS(df->deg == 0);
  ASSERT_ALWAYS(mpz_cmp_si (mpz_poly_coeff_const(df, 0), 42) == 0);

  mpz_poly_setcoeff_si (f, 2, -3); /* f = -3*x^2 + 42*x + 17 */
  mpz_poly_derivative (df, f);
  ASSERT_ALWAYS(df->deg == 1);
  ASSERT_ALWAYS(mpz_cmp_si (mpz_poly_coeff_const(df, 0), 42) == 0);
  ASSERT_ALWAYS(mpz_cmp_si (mpz_poly_coeff_const(df, 1), -6) == 0);

  mpz_poly_clear (f);
  mpz_poly_clear (df);
}

/* also exercises mpz_poly_pow_mod_f_mod_mpz */
void
test_mpz_poly_pow_mod_f_mod_ui (void)
{
  mpz_poly Q, P, f;
  mpz_t a, pp;
  unsigned long p = 4294967291UL;

  mpz_poly_init (Q, -1);
  mpz_poly_init (P, -1);
  mpz_poly_init (f, -1);
  mpz_init (a);
  mpz_init_set_ui (pp, p);
  mpz_poly_setcoeff_si (f, 4, 60);
  mpz_poly_setcoeff_si (f, 3, 165063);
  mpz_poly_setcoeff_int64 (f, 2, (int64_t) 2561596016);
  mpz_poly_setcoeff_int64 (f, 1, (int64_t) -4867193837504);
  mpz_poly_setcoeff_int64 (f, 0, (int64_t) -9292909378109715);
  mpz_poly_setcoeff_si (P, 0, 0);
  mpz_poly_setcoeff_si (P, 1, 1); /* P = x */

  mpz_set_ui (a, 0);
  mpz_poly_pow_mod_f_mod_ui (Q, P, f, a, p);
  ASSERT_ALWAYS(Q->deg == 0);
  ASSERT_ALWAYS(mpz_cmp_si (mpz_poly_coeff_const(Q, 0), 1) == 0);
  mpz_poly_pow_mod_f_mod_mpz (Q, P, f, a, pp);
  ASSERT_ALWAYS(Q->deg == 0);
  ASSERT_ALWAYS(mpz_cmp_si (mpz_poly_coeff_const(Q, 0), 1) == 0);

  mpz_set_ui (a, 1);
  mpz_poly_pow_mod_f_mod_ui (Q, P, f, a, p);
  ASSERT_ALWAYS(mpz_poly_cmp (Q, P) == 0);
  mpz_poly_pow_mod_f_mod_mpz (Q, P, f, a, pp);
  ASSERT_ALWAYS(mpz_poly_cmp (Q, P) == 0);

  mpz_set_ui (a, 2);
  mpz_poly_pow_mod_f_mod_ui (Q, P, f, a, p);
  ASSERT_ALWAYS(Q->deg == 2);
  ASSERT_ALWAYS(mpz_cmp_si (mpz_poly_coeff_const(Q, 0), 0) == 0);
  ASSERT_ALWAYS(mpz_cmp_si (mpz_poly_coeff_const(Q, 1), 0) == 0);
  ASSERT_ALWAYS(mpz_cmp_si (mpz_poly_coeff_const(Q, 2), 1) == 0);
  mpz_poly_pow_mod_f_mod_mpz (Q, P, f, a, pp);
  ASSERT_ALWAYS(Q->deg == 2);
  ASSERT_ALWAYS(mpz_cmp_si (mpz_poly_coeff_const(Q, 0), 0) == 0);
  ASSERT_ALWAYS(mpz_cmp_si (mpz_poly_coeff_const(Q, 1), 0) == 0);
  ASSERT_ALWAYS(mpz_cmp_si (mpz_poly_coeff_const(Q, 2), 1) == 0);

  mpz_set_ui (a, 3);
  mpz_poly_pow_mod_f_mod_ui (Q, P, f, a, p);
  ASSERT_ALWAYS(Q->deg == 3);
  ASSERT_ALWAYS(mpz_cmp_si (mpz_poly_coeff_const(Q, 0), 0) == 0);
  ASSERT_ALWAYS(mpz_cmp_si (mpz_poly_coeff_const(Q, 1), 0) == 0);
  ASSERT_ALWAYS(mpz_cmp_si (mpz_poly_coeff_const(Q, 2), 0) == 0);
  ASSERT_ALWAYS(mpz_cmp_si (mpz_poly_coeff_const(Q, 3), 1) == 0);
  mpz_poly_pow_mod_f_mod_mpz (Q, P, f, a, pp);
  ASSERT_ALWAYS(Q->deg == 3);
  ASSERT_ALWAYS(mpz_cmp_si (mpz_poly_coeff_const(Q, 0), 0) == 0);
  ASSERT_ALWAYS(mpz_cmp_si (mpz_poly_coeff_const(Q, 1), 0) == 0);
  ASSERT_ALWAYS(mpz_cmp_si (mpz_poly_coeff_const(Q, 2), 0) == 0);
  ASSERT_ALWAYS(mpz_cmp_si (mpz_poly_coeff_const(Q, 3), 1) == 0);

  mpz_set_ui (a, 4);
  mpz_poly_pow_mod_f_mod_ui (Q, P, f, a, p);
  ASSERT_ALWAYS(Q->deg == 3);
  ASSERT_ALWAYS(mpz_cmp_si (mpz_poly_coeff_const(Q, 0), 2081229567) == 0);
  ASSERT_ALWAYS(mpz_cmp_si (mpz_poly_coeff_const(Q, 1), 3524154901) == 0);
  ASSERT_ALWAYS(mpz_cmp_si (mpz_poly_coeff_const(Q, 2), 1102631344) == 0);
  ASSERT_ALWAYS(mpz_cmp_si (mpz_poly_coeff_const(Q, 3), 2362229259) == 0);
  mpz_poly_pow_mod_f_mod_mpz (Q, P, f, a, pp);
  ASSERT_ALWAYS(Q->deg == 3);
  ASSERT_ALWAYS(mpz_cmp_si (mpz_poly_coeff_const(Q, 0), 2081229567) == 0);
  ASSERT_ALWAYS(mpz_cmp_si (mpz_poly_coeff_const(Q, 1), 3524154901) == 0);
  ASSERT_ALWAYS(mpz_cmp_si (mpz_poly_coeff_const(Q, 2), 1102631344) == 0);
  ASSERT_ALWAYS(mpz_cmp_si (mpz_poly_coeff_const(Q, 3), 2362229259) == 0);

  mpz_set_ui (a, 999999);
  mpz_poly_pow_mod_f_mod_ui (Q, P, f, a, p);
  ASSERT_ALWAYS(Q->deg == 3);
  ASSERT_ALWAYS(mpz_cmp_si (mpz_poly_coeff_const(Q, 0), 4223801964) == 0);
  ASSERT_ALWAYS(mpz_cmp_si (mpz_poly_coeff_const(Q, 1), 502704799) == 0);
  ASSERT_ALWAYS(mpz_cmp_si (mpz_poly_coeff_const(Q, 2), 3358125388) == 0);
  ASSERT_ALWAYS(mpz_cmp_si (mpz_poly_coeff_const(Q, 3), 1722383279) == 0);
  mpz_poly_pow_mod_f_mod_mpz (Q, P, f, a, pp);
  ASSERT_ALWAYS(Q->deg == 3);
  ASSERT_ALWAYS(mpz_cmp_si (mpz_poly_coeff_const(Q, 0), 4223801964) == 0);
  ASSERT_ALWAYS(mpz_cmp_si (mpz_poly_coeff_const(Q, 1), 502704799) == 0);
  ASSERT_ALWAYS(mpz_cmp_si (mpz_poly_coeff_const(Q, 2), 3358125388) == 0);
  ASSERT_ALWAYS(mpz_cmp_si (mpz_poly_coeff_const(Q, 3), 1722383279) == 0);

  mpz_clear (a);
  mpz_clear (pp);
  mpz_poly_clear (Q);
  mpz_poly_clear (P);
  mpz_poly_clear (f);
}

/* also test mpz_poly_base_modp_lift and mpz_poly_sizeinbase */
void
test_mpz_poly_base_modp_init (unsigned long iter)
{
  int p, l, d, i;
  unsigned long k, K[65];
  mpz_poly f, *P, g;
  mpz_t pk;
  size_t s;
  mpz_poly_parallel_info pinf;

  mpz_poly_init (f, -1);
  mpz_poly_init (g, -1);
  mpz_init (pk);
  while (iter--)
    {
      p = gmp_urandomb_ui(state, 31);
      if (p < 2)
        p = 2;
      k = gmp_urandomb_ui(state, 10);
      if (k < 2)
        k = 2; /* ensures l > 0 */
      for (K[0] = k, l = 0; K[l] > 1; K[l+1] = (K[l] + 1) >> 1, l++);
      d = gmp_urandomm_ui(state, 10);
      int m = (1 + gmp_urandomm_ui(state, 9)) * k;
      if (iter == 0) /* exercise bug found on 32-bit MinGW */
        {
          p = 2048;
          // k = 119;
          d = 1;
          m = 833;
        }
      mpz_poly_set_signed_rrandomb (f, d, state, m);
      s = mpz_poly_sizeinbase (f, 2);
      for (i = 0; i <= f->deg; i++)
        ASSERT_ALWAYS(mpz_sizeinbase (mpz_poly_coeff_const(f, i), 2) <= s);
      P = pinf.mpz_poly_base_modp_init(f, p, K, l);
      /* check f = P[0] + p^K[l]*P[1] + p^K[l-1]*P[2] + ... + p^K[1]*P[l] */
      for (i = 1; i <= l; i++)
        {
          mpz_ui_pow_ui (pk, p, K[l + 1 - i]);
          pinf.mpz_poly_base_modp_lift (P[0], P, i, pk);
        }
      ASSERT_ALWAYS(mpz_poly_cmp (f, P[0]) == 0);
      mpz_poly_base_modp_clear (P, l);
    }
  mpz_poly_clear (f);
  mpz_poly_clear (g);
  mpz_clear (pk);
}

void test_mpz_poly_is_root(unsigned long iter)
{
    mpz_t p, r;
    mpz_poly f, ell;
    mpz_init(p);
    mpz_init(r);
    mpz_poly_init(f, 10);
    mpz_poly_init(ell, 1);

    for( ; iter--; ) {
        mpz_poly_set_signed_rrandomb(f, 10, state, 100);
        mpz_urandomb(p, state, 100);
        mpz_rrandomb(r, state, 100);
        mpz_poly_setcoeff_si(ell, 1, 1);
        mpz_neg(mpz_poly_coeff(ell, 0), r);
        mpz_poly_mul(f, f, ell);
        mpz_poly_mod_mpz(f, f, p, NULL);
        mpz_mod(r, r, p);
    }

    ASSERT_ALWAYS(mpz_poly_is_root(f, r, p));
    mpz_poly_clear(f);
    mpz_poly_clear(ell);
    mpz_clear(r);
    mpz_clear(p);
}

void test_mpz_poly_factor(unsigned long iter)
{
    mpz_t p;
    mpz_poly_factor_list lf;
    mpz_poly f;

    mpz_init(p);
    mpz_poly_init(f, -1);
    mpz_poly_factor_list_init(lf);

    
    mpz_set_ui(p, 2);
    // 0+1*x^1+2*x^2+2*x^3+2*x^4  
    mpz_poly_setcoeffs_si_var(f, 4, 0, 1, 2, 2, 2);
    mpz_poly_factor(lf, f, p, state);
    ASSERT_ALWAYS(lf->size == 1);
    mpz_t coeff;
    mpz_init(coeff);
    mpz_poly_getcoeff(coeff, 0, lf->factors[0]->f);
    ASSERT_ALWAYS(mpz_cmp_ui(coeff, 0) == 0);
    mpz_poly_getcoeff(coeff, 1, lf->factors[0]->f);
    ASSERT_ALWAYS(mpz_cmp_ui(coeff, 1) == 0);

    // 1+0*x^1+2*x^2+2*x^3+2*x^4  
    mpz_poly_setcoeffs_si_var(f, 4, 1, 0, 2, 2, 2);
    mpz_poly_factor(lf, f, p, state);
    ASSERT_ALWAYS(lf->size == 0);

    //0+1*x^1-2*x^2-2*x^3-2*x^4
    mpz_poly_setcoeffs_si_var(f, 4, 0, 1, -2, -2, -2);
    mpz_poly_factor(lf, f, p, state);
    ASSERT_ALWAYS(lf->size == 1);
    mpz_poly_getcoeff(coeff, 0, lf->factors[0]->f);
    ASSERT_ALWAYS(mpz_cmp_ui(coeff, 0) == 0);
    mpz_poly_getcoeff(coeff, 1, lf->factors[0]->f);
    ASSERT_ALWAYS(mpz_cmp_ui(coeff, 1) == 0);

    mpz_clear(coeff);

    //x^10 + x^9 + x^8 + 1
    mpz_poly_setcoeffs_si_var(f, 10, 1, 0, 0, 0, 0, 0, 0, 0, 1, 1, 1);
    mpz_poly_factor(lf, f, p, state);
    ASSERT_ALWAYS(lf->size == 3);

    //x^10 + x^8 + x^7 + x^6 + x^2 + x + 1
    mpz_poly_setcoeffs_si_var(f, 10, 1, 1, 1, 0, 0, 0, 1, 1, 1, 0, 1);
    mpz_poly_factor(lf, f, p, state);
    ASSERT_ALWAYS(lf->size == 1);

    mpz_set_ui(p, 13);
    mpz_poly_setcoeffs_ui_var(f, 21, 3, 8, 5, 5, 6, 1, 9, 4, 3, 3, 8, 7, 7, 7, 0, 12, 5, 11, 11, 1, 7, 10);
    mpz_poly_factor(lf, f, p, state);
    ASSERT_ALWAYS(lf->size == 2);
    ASSERT_ALWAYS(lf->factors[0]->f->deg == 1);
    ASSERT_ALWAYS(lf->factors[1]->f->deg == 20);

    ASSERT_ALWAYS(mpz_poly_is_irreducible(lf->factors[1]->f, p));

    mpz_set_ui(p, 13);
    mpz_poly_setcoeffs_ui_var(f, 25, 0, 0, 0, 0, 5, 1, 1, 3, 7, 9, 7, 4, 11, 8, 2, 10, 8, 11, 0, 5, 12, 12, 1, 11, 2, 3);
    mpz_poly_factor(lf, f, p, state);
    ASSERT_ALWAYS(lf->size == 6);
    ASSERT_ALWAYS(lf->factors[0]->f->deg == 1);
    ASSERT_ALWAYS(lf->factors[0]->m == 4);
    ASSERT_ALWAYS(lf->factors[1]->f->deg == 1);
    ASSERT_ALWAYS(lf->factors[2]->f->deg == 2);
    ASSERT_ALWAYS(lf->factors[3]->f->deg == 3);
    ASSERT_ALWAYS(lf->factors[4]->f->deg == 6);
    ASSERT_ALWAYS(lf->factors[5]->f->deg == 9);

    mpz_set_ui(p, 13);
    mpz_poly_setcoeffs_ui_var(f, 21, 0, 7, 4, 3, 6, 11, 3, 6, 12, 2, 5, 4, 7, 6, 4, 6, 12, 8, 0, 3, 3, 6);
    mpz_poly_factor(lf, f, p, state);
    ASSERT_ALWAYS(lf->size == 5);
    ASSERT_ALWAYS(lf->factors[0]->f->deg == 1);
    ASSERT_ALWAYS(lf->factors[1]->f->deg == 1);
    ASSERT_ALWAYS(lf->factors[2]->f->deg == 3);
    ASSERT_ALWAYS(lf->factors[2]->m == 2);
    ASSERT_ALWAYS(lf->factors[3]->f->deg == 5);
    ASSERT_ALWAYS(lf->factors[4]->f->deg == 8);

    mpz_set_ui(p, 5);
    mpz_poly_setcoeffs_ui_var(f, 8, 3, 3, 3, 3, 2, 2, 2, 2, 3);
    printf ("f="); mpz_poly_fprintf (stdout, f);
    mpz_poly_factor(lf, f, p, state);
    ASSERT_ALWAYS(lf->size == 2);
    ASSERT_ALWAYS(lf->factors[0]->f->deg == 4);
    ASSERT_ALWAYS(lf->factors[1]->f->deg == 4);

    mpz_set_ui(p, 3);
    mpz_poly_setcoeffs_ui_var(f, 20, 1, 1, 1, 2, 1, 0, 0, 1, 0, 0, 0, 1, 2, 0, 2, 0, 2, 0, 1, 1, 2);
    mpz_poly_factor(lf, f, p, state);
    ASSERT_ALWAYS(lf->size == 4);
    ASSERT_ALWAYS(lf->factors[0]->f->deg == 1);
    ASSERT_ALWAYS(lf->factors[1]->f->deg == 1);
    ASSERT_ALWAYS(lf->factors[1]->m == 3);
    ASSERT_ALWAYS(lf->factors[2]->f->deg == 6);
    ASSERT_ALWAYS(lf->factors[3]->f->deg == 10);

    mpz_set_ui(p, 3);
    mpz_poly_setcoeffs_ui_var(f, 20, 2, 0, 2, 2, 2, 2, 2, 1, 2, 1, 2, 1, 0, 2, 2, 1, 1, 2, 0, 2, 2);
    mpz_poly_factor(lf, f, p, state);
    ASSERT_ALWAYS(lf->size == 5);
    ASSERT_ALWAYS(lf->factors[0]->f->deg == 1);
    ASSERT_ALWAYS(lf->factors[0]->m == 6);
    ASSERT_ALWAYS(lf->factors[1]->f->deg == 3);
    ASSERT_ALWAYS(lf->factors[2]->f->deg == 3);
    ASSERT_ALWAYS(lf->factors[3]->f->deg == 4);
    ASSERT_ALWAYS(lf->factors[4]->f->deg == 4);

    mpz_set_ui(p, 2);
    mpz_poly_setcoeffs_ui_var(f, 12, 1, 1, 1, 1, 1, 0, 0, 0, 0, 0, 0, 0, 1);
    mpz_poly_factor_sqf(lf, f, p);
    /* beware, mpz_poly_factor_sqf output is a bit peculiar */
    ASSERT_ALWAYS(lf->size == 4);
    ASSERT_ALWAYS(lf->factors[0]->f->deg == 0);
    ASSERT_ALWAYS(lf->factors[1]->f->deg == 9);
    ASSERT_ALWAYS(lf->factors[2]->f->deg == 0);
    ASSERT_ALWAYS(lf->factors[3]->f->deg == 1);

    /* same, with entries not reduced */
    mpz_set_ui(p, 2);
    mpz_poly_setcoeffs_ui_var(f, 12, -122661, -9, -9, 9, -3, 0, 0, 0, 0, 0, 0, 0, 1);

    mpz_poly_factor_sqf(lf, f, p);
    /* beware, mpz_poly_factor_sqf output is a bit peculiar */
    ASSERT_ALWAYS(lf->size == 4);
    ASSERT_ALWAYS(lf->factors[0]->f->deg == 0);
    ASSERT_ALWAYS(lf->factors[1]->f->deg == 9);
    ASSERT_ALWAYS(lf->factors[2]->f->deg == 0);
    ASSERT_ALWAYS(lf->factors[3]->f->deg == 1);

    mpz_set_ui(p, 3);
    mpz_poly_setcoeffs_ui_var(f, 12, -122661, -9, -9, 9, -3, 0, 0, 0, 0, 0, 0, 0, 1);
    mpz_poly_factor(lf, f, p, state);

    {
        /* Now factor x^(p-1)-1 */
        unsigned long pp = 7;
        mpz_set_ui(p, pp);
        mpz_poly_set_xi(f, pp - 1);
        mpz_poly_sub_ui(f, f, 1);
        mpz_poly_factor(lf, f, p, state);
    }

    for( ; iter-- ; ) {
        // fprintf(stderr, "%lu ", iter);
        mpz_rrandomb(p, state, 20);
        mpz_nextprime(p, p);
        mpz_poly_set_signed_rrandomb(f, 10, state, 10);
        mpz_poly_mod_mpz(f, f, p, NULL);
        // mpz_poly_fprintf(stderr, f);
        mpz_poly_factor(lf, f, p, state);
        mpz_poly g;
        mpz_poly_init(g, f->deg);
        mpz_poly_set_xi(g, 0);
        for(int i = 0 ; i < lf->size ; i++) {
            mpz_poly_with_m_ptr fx = lf->factors[i];
            mpz_poly_pow_ui_mod_f_mod_mpz(fx->f, fx->f, NULL, fx->m, p); 
            mpz_poly_mul(g, g, fx->f);
            mpz_poly_mod_mpz(g, g, p, NULL);
        }
        mpz_poly_makemonic_mod_mpz(f, f, p);
        ASSERT_ALWAYS(mpz_poly_cmp(f, g) == 0);
        mpz_poly_clear(g);
    }

    mpz_poly_factor_list_clear(lf);
    mpz_clear(p);
    mpz_poly_clear(f);
}

void test_mpz_poly_factor_padic(unsigned long iter)
{
    cxx_mpz_poly f;
    cxx_mpz p = 1;
    cxx_gmp_randstate rstate;

    for(unsigned long i = 0 ; i < iter ; ) {
        /* pick a prime between 4 and 128 bits */
        unsigned long pbits = gmp_urandomm_ui(rstate, 124) + 4;
        for( ; !mpz_probab_prime_p(p, 2) ; mpz_urandomb(p, rstate, pbits));

        cxx_mpz disc = 0;
        for( ; mpz_cmp_ui(disc, 0) == 0 ; ) {
            /* pick a degree between 2 and 10 */
            unsigned long deg = gmp_urandomm_ui(rstate, 8) + 2;

            for(unsigned long i = 0 ; i < deg ; i++)
                mpz_poly_setcoeff_ui(f, i, gmp_urandomm_ui(rstate, 100));
            mpz_poly_setcoeff_ui(f, deg, 1);
            mpz_poly_mod_mpz(f, f, p, NULL);

            mpz_poly_discriminant(disc, f);
            mpz_mod(disc, disc, p);
        }

        int prec = MAX(2, 256 / pbits);
        auto lf = mpz_poly_factor_and_lift_padically(f, p, prec, state);

        cxx_mpz px;
        mpz_pow_ui(px, p, prec);
        auto F = prod(lf, px);

        mpz_poly_sub_mod_mpz(F, F, f, px);
        ASSERT_ALWAYS(F.degree() == -1);

        /* only for sagemath testing. the test above is good enough I
         * think.
        fmt::print("R.<x>=pAdicRing({},{})[];\nA={}\nB=[\n",
                p, prec, f.print_poly("x"));
        for(auto const & fm : lf) {
            fmt::print("\t({})^{},\n", fm.first.print_poly("x"), fm.second);
        }
        fmt::print("\t]\nA == prod(B)\n");
        */
        i++;
    }
}

void test_mpz_poly_trivialities()
{
    mpz_t a[5], p;
    mpz_poly f, g, q, r;
    mpz_poly_factor_list lf;
    int rc;

    mpz_init_set_ui(a[0], 1);
    mpz_init_set_ui(a[1], 4);
    mpz_init_set_ui(a[2], 6);
    mpz_init_set_ui(a[3], 4);
    mpz_init_set_ui(a[4], 1);
    mpz_init_set_ui(p, 13);
    mpz_poly_init(f, -1);
    mpz_poly_init(g, -1);
    mpz_poly_init(q, -1);
    mpz_poly_init(r, -1);
    mpz_poly_setcoeffs(f, a, 4);
    {
        mpz_poly_factor_list_init(lf);
        mpz_poly_factor(lf, f, p, state);
        ASSERT_ALWAYS(lf->factors[0]->m == 4);
        mpz_poly_swap(f, lf->factors[0]->f);
        mpz_poly_factor_list_clear(lf);
    }
    /* we expect to have f == x + 1 */
    mpz_poly_setcoeffs_ui_var(g, 1, 1, 1);
    mpz_poly_getcoeff(a[0], 0, f);
    ASSERT_ALWAYS(mpz_cmp_ui(a[0], 1) == 0);
    mpz_poly_getcoeff(a[1], 1, f);
    ASSERT_ALWAYS(mpz_cmp_ui(a[1], 1) == 0);
    mpz_poly_sub_mod_mpz(f, f, g, p);
    mpz_poly_set_zero(g);
    ASSERT_ALWAYS(mpz_poly_cmp(f, g) == 0);

    /* check that (x+1)^5 div x is irreducible mod 13 */
    mpz_poly_setcoeffs_ui_var(g, 1, 1, 1);
    mpz_poly_pow_ui_mod_f_mod_mpz(g, g, NULL, 5, p);
    mpz_poly_div_xi(f, g, 6);
    ASSERT_ALWAYS(f->deg == -1);
    mpz_poly_div_xi(f, g, 0);
    ASSERT_ALWAYS(mpz_poly_cmp(f, g) == 0);
    mpz_poly_div_xi(g, g, 1);
    ASSERT_ALWAYS(mpz_poly_is_irreducible(g, p));

    /* check that x+1 - (x+1)^2 = -x^2-x */
    mpz_poly_set_zero(f);
    mpz_poly_add_ui(f, f, 1);
    mpz_poly_set_xi(g, 1);
    mpz_poly_add(f, f, g);
    mpz_poly_mul(g, f, f);
    mpz_poly_sub(f, f, g);
    mpz_poly_set_zero(g);
    mpz_poly_sub_ui(g, g, 1);
    mpz_poly_mul(f, f, g);
    mpz_poly_set_zero(g);
    mpz_set_ui(a[0], 1);
    mpz_poly_set_xi(g, 2);
    mpz_poly_setcoeff(g, 1, a[0]);
    ASSERT_ALWAYS(mpz_poly_cmp(f, g) == 0);

    /* multiply by zero */
    mpz_poly_set_signed_rrandomb(f, 10, state, 10);
    mpz_poly_set_zero(g);
    mpz_poly_mul(f, f, g);
    ASSERT_ALWAYS(mpz_poly_cmp(f, g) == 0);

    /* div modulo non-prime N should get factor */
    mpz_set_ui(p, 143);
    mpz_poly_setcoeffs_ui_var(f, 2, 1, 1, 3);
    mpz_poly_setcoeffs_ui_var(g, 1, 1, 11);
    rc = mpz_poly_div_r(f, g, p);
    ASSERT_ALWAYS(rc == 0);
    mpz_poly_setcoeffs_ui_var(f, 2, 1, 1, 3);
    mpz_poly_setcoeffs_ui_var(g, 1, 1, 11);
    /* same test. Of course it doesn't exactly divide, but we do expect
     * failure nonetheless */
    rc = mpz_poly_divexact(f, f, g, p);
    ASSERT_ALWAYS(rc == 0);

    /* test div_qr */
    mpz_poly_setcoeffs_ui_var(f, 4, 1, 1, 1, 1, 3);
    mpz_poly_setcoeffs_ui_var(g, 2, 1, 2, 11);
    rc = mpz_poly_div_qr(q, r, f, g, p);
    ASSERT_ALWAYS(rc == 0);
    mpz_set_ui(p, 13);
    rc = mpz_poly_div_qr(q, r, f, g, p);
    mpz_poly_setcoeffs_ui_var(f, 2, 0, 11, 5);
    mpz_poly_setcoeffs_ui_var(g, 1, 1, 3);
    ASSERT_ALWAYS(rc);
    ASSERT_ALWAYS(mpz_poly_cmp(f, q) == 0);
    ASSERT_ALWAYS(mpz_poly_cmp(g, r) == 0);

    /* multiply by p, then reduce mod p */
    mpz_poly_set_signed_rrandomb(f, 10, state, 10);
    mpz_poly_mul_mpz (f, f, p);
    mpz_poly_makemonic_mod_mpz(f, f, p);
    ASSERT_ALWAYS(f->deg < 0);

    /* a non-irreducible polynomial */
    mpz_poly_setcoeffs_ui_var(g, 2, 1, 2, 1);
    rc = mpz_poly_is_irreducible(g, p);
    ASSERT_ALWAYS(rc == 0);

    mpz_poly_setcoeffs_ui_var(f, 10, 0, 6, 6, 7, 9, 1, 7, 6, 1, 9, 5);
    mpz_poly_set_from_expression(g, "6*x*(x^6+x+1)+7*(x^3+x^6)+(x^4+x^9)*9+x^5+x^8+5*x^10");
    ASSERT_ALWAYS(mpz_poly_cmp(f, g) == 0);

    mpz_poly_clear(f);
    mpz_poly_clear(g);
    mpz_poly_clear(q);
    mpz_poly_clear(r);
    mpz_clear(a[4]);
    mpz_clear(a[3]);
    mpz_clear(a[2]);
    mpz_clear(a[1]);
    mpz_clear(a[0]);
    mpz_clear(p);
}

void test_mpz_poly_resultant()
{
  mpz_poly f, g;
  mpz_poly_init(f, 10);
  mpz_poly_init(g, 10);
  mpz_t res;
  mpz_init(res);
  mpz_t val;
  mpz_init(val);

  /*f=6+7*x^1+0*x^2+9*x^3+13*x^4+13*x^5+1*x^6+4*x^7+8*x^8+4*x^9+6*x^10*/
  /*g=1+10*x^1+7*x^2+2*x^3+9*x^4+5*x^5+0*x^6+10*x^7+7*x^8+5*x^9+4*x^10*/
  mpz_poly_setcoeffs_ui_var(f, 10, 6, 7, 0, 9, 13, 13, 1, 4, 8, 4, 6);
  mpz_poly_setcoeffs_ui_var(g, 10, 1, 10, 7, 2, 9, 5, 0, 10, 7, 5, 4);
  mpz_poly_resultant(res, f, g);
  mpz_set_str(val, "3787840596130306882", 10);
  ASSERT_ALWAYS(mpz_cmp(res, val) == 0);

  /*f=12+11*x^1+6*x^2+9*x^3+11*x^4+13*x^5+2*x^6+14*x^7+14*x^8+1*x^9+1*x^10*/
  /*g=0+10*x^1+13*x^2+5*x^3+4*x^4+1*x^5+1*x^6+9*x^7+6*x^8+5*x^9+13*x^10*/
  mpz_poly_setcoeffs_ui_var(f, 10, 12, 11, 6, 9, 11, 13, 2, 14, 14, 1, 1);
  mpz_poly_setcoeffs_ui_var(g, 10, 0, 10, 13, 5, 4, 1, 1, 9, 6, 5, 13);
  mpz_poly_resultant(res, f, g);
  mpz_set_str(val, "52543088043796652195928", 10);
  ASSERT_ALWAYS(mpz_cmp(res, val) == 0);

  /*f=0+6*x^1+6*x^2+7*x^3+9*x^4+1*x^5+7*x^6+6*x^7+1*x^8+9*x^9+5*x^10*/
  /*g=5+7*x^1+11*x^2+0*x^3+13*x^4+9*x^5+5*x^6+0*x^7+4*x^8+1*x^9+5*x^10*/
  mpz_poly_setcoeffs_ui_var(f, 10, 0, 6, 6, 7, 9, 1, 7, 6, 1, 9, 5);
  mpz_poly_setcoeffs_ui_var(g, 10, 5, 7, 11, 0, 13, 9, 5, 0, 4, 1, 5);
  mpz_poly_resultant(res, f, g);
  mpz_set_str(val, "137271514893118787175", 10);
  ASSERT_ALWAYS(mpz_cmp(res, val) == 0);

  /*f=-10-11*x^1+13*x^2+6*x^3-13*x^4+3*x^5+5*x^6-13*x^7+11*x^8-6*x^9-11*x^10*/
  /*g=-8-14*x^1-9*x^2+2*x^3-4*x^4+0*x^5-7*x^6-10*x^7-3*x^8-3*x^9-11*x^10*/
  mpz_poly_setcoeffs_si_var(f, 10, -10, -11, 13, 6, -13, 3, 5, -13, 11, -6,
      -11);
  mpz_poly_setcoeffs_si_var
    (g, 10, -8, -14, -9, 2, -4, 0, -7, -10, -3, -3, -11);
  mpz_poly_resultant(res, f, g);
  mpz_set_str(val, "408310242047874808370080", 10);
  ASSERT_ALWAYS(mpz_cmp(res, val) == 0);

  /*f=-3-10*x^1-12*x^2+1*x^3-3*x^4+5*x^5+0*x^6+0*x^7+10*x^8-12*x^9+14*x^10*/
  /*g=13-11*x^1-8*x^2-13*x^3-14*x^4-9*x^5+10*x^6-5*x^7-3*x^8-11*x^9+12*x^10*/
  mpz_poly_setcoeffs_si_var(f, 10, -3, -10, -12, 1, -3, 5, 0, 0, 10, -12, 14);
  mpz_poly_setcoeffs_si_var(g, 10, 13, -11, -8, -13, -14, -9, 10, -5, -3, -11,
      12);
  mpz_poly_resultant(res, f, g);
  mpz_set_str(val, "-36491329842163368368577782", 10);
  ASSERT_ALWAYS(mpz_cmp(res, val) == 0);

  /*f=-3-15*x^1-9*x^2+3*x^3-13*x^4-12*x^5-1*x^6-1*x^7-12*x^8-14*x^9+4*x^10*/
  /*g=-6-13*x^1+9*x^2+7*x^3-5*x^4-5*x^5+11*x^6+2*x^7-5*x^8-4*x^9*/
  mpz_poly_setcoeffs_si_var(f, 10, -3, -15, -9, 3, -13, -12, -1, -1, -12, -14,
      4);
  mpz_poly_cleandeg(g, 9);
  mpz_poly_setcoeffs_si_var(g, 9, -6, -13, 9, 7, -5, -5, 11, 2, -5, -4);
  mpz_poly_resultant(res, f, g);
  mpz_set_str(val, "3719519175576976543932", 10);
  ASSERT_ALWAYS(mpz_cmp(res, val) == 0);

  /*f=0*/
  /*g=-6-13*x^1+9*x^2+7*x^3-5*x^4-5*x^5+11*x^6+2*x^7-5*x^8-4*x^9*/
  mpz_poly_cleandeg(f, -1);
  mpz_poly_resultant(res, f, g);
  ASSERT_ALWAYS(mpz_cmp_ui(res, 0) == 0);

  /*f=-3-15*x^1-9*x^2+3*x^3-13*x^4-12*x^5-1*x^6-1*x^7-12*x^8-14*x^9+4*x^10*/
  /*g=-6-13*x^1+9*x^2+7*x^3-5*x^4-5*x^5+11*x^6+2*x^7*/
  mpz_poly_setcoeffs_si_var(f, 10, -3, -15, -9, 3, -13, -12, -1, -1, -12, -14,
      4);
  mpz_poly_cleandeg(g, 7);
  mpz_poly_setcoeffs_si_var(g, 7, -6, -13, 9, 7, -5, -5, 11, 2);
  mpz_poly_resultant(res, f, g);
  mpz_set_str(val, "-26778351555137831424", 10);
  ASSERT_ALWAYS(mpz_cmp(res, val) == 0);

  /*f=-3-15*x^1-9*x^2+3*x^3-12*x^4-12*x^5-3*x^6-3*x^7-12*x^8-15*x^9+6*x^10*/
  /*g=-6-13*x^1+9*x^2+7*x^3-5*x^4-5*x^5+11*x^6+2*x^7*/
  mpz_poly_setcoeffs_si_var(f, 10, -3, -15, -9, 3, -12, -12, -3, -3, -12, -15,
      6);
  mpz_poly_cleandeg(g, 7);
  mpz_poly_setcoeffs_si_var(g, 7, -6, -13, 9, 7, -5, -5, 11, 2);
  mpz_poly_resultant(res, f, g);
  mpz_set_str(val, "-61519394185549843500", 10);
  ASSERT_ALWAYS(mpz_cmp(res, val) == 0);

  mpz_poly_resultant(res, g, f);
  mpz_set_str(val, "-61519394185549843500", 10);
  ASSERT_ALWAYS(mpz_cmp(res, val) == 0);

  /*f=-3-15*x^1-9*x^2+3*x^3-12*x^4-12*x^5-3*x^6-3*x^7-12*x^8-15*x^9*/
  /*g=-6-13*x^1+9*x^2+7*x^3-5*x^4-5*x^5+11*x^6+2*x^7*/
  mpz_poly_cleandeg(f, 9);
  mpz_poly_setcoeffs_si_var(f, 9, -3, -15, -9, 3, -12, -12, -3, -3, -12, -15);
  mpz_poly_resultant(res, g, f);
  mpz_set_str(val, "-4936496053264331049", 10);
  ASSERT_ALWAYS(mpz_cmp(res, val) == 0);


  mpz_clear(res);
  mpz_clear(val);
  mpz_poly_clear(f);
  mpz_poly_clear(g);
}

void
test_mpz_poly_discriminant (unsigned long iter)
{
    mpz_poly f;
    mpz_t D;
    mpz_poly_init(f, -1);
    mpz_init(D);

    mpz_poly_setcoeffs_si_var(f, 3, 4, 3, 0, 1);
    mpz_poly_discriminant(D, f);
    ASSERT_ALWAYS(mpz_cmp_ui (D, 540) == 0);

    mpz_poly_setcoeffs_si_var(f, 3, 0, 0, 0, 2);
    mpz_poly_discriminant(D, f);
    ASSERT_ALWAYS(mpz_cmp_ui (D, 0) == 0);

    while (iter--)
    {
        int N = 10;
        int d = 1 + gmp_urandomm_ui(state, N-1);
        mpz_poly_set_urandomm_ui(f, d, 2, state);
        mpz_poly_discriminant (D, f);
    }

    mpz_poly_clear(f);
    mpz_clear (D);
}

<<<<<<< HEAD
void
test_mpz_poly_discriminantal (unsigned long iter)
{
    cxx_mpz_poly f, g;
    cxx_mpz_poly D;
    cxx_mpz k, disc;

    for ( ; iter-- ; ) {
        int N = 7;
        int d = 2 + gmp_urandomm_ui(state, N-2+1);
        mpz_poly_set_urandomm_ui(f, d, 2, state);

        mpz_poly_set_urandomm_ui(g, 1, 2, state);

        std::ostringstream diag;

        mpz_poly_discriminantal (D, f, g);
        diag << "f=" << f << "\n";
        diag << "g=" << g << "\n";
        diag << "D=" << D << "\n";
        diag << "k=" << k << "\n";
        diag << "compdisc=" << disc << "\n";

        mpz_urandomb(k, state, GMP_LIMB_BITS);

        mpz_poly_eval(disc, D, k);
        mpz_poly_mul_mpz(g, g, k);
        mpz_poly_add(f, f, g);
        mpz_poly_discriminant(k, f);

        if (mpz_cmp(k, disc) != 0) {
            std::cout << "ZP.<x,y>=ZZ['x,y']\n";
            diag << "gooddisc=" << k << "\n";
            diag << "h=f+y*g; hx=h.derivative(x)\n";
            diag << "h.resultant(hx,x)\n";
            std::cout << diag.str();

        }

        ASSERT_ALWAYS(mpz_cmp(k, disc) == 0);
    }
}

=======
void test_mpz_poly_discriminant2(unsigned long iter)
{
    cxx_mpz_poly f, g, h, fk;
    unsigned long k;
    cxx_mpz D, E;

    mpz_poly_set_from_expression(f, "-37200*x^4-301641500*x^3+11679049396284*x^2-7023696347014750305*x+30546672287719745916994");
    mpz_poly_set_from_expression(g, "8498629835017307*x-2606392756281442341909");
    mpz_poly_discriminant_of_linear_combination(h, f, g);

    for(unsigned long i = 0 ; i < iter ; i++) {
        k = gmp_urandomm_ui(state, 1<<16);
        mpz_poly_rotation_ui(fk, f, g, k, 0);

        mpz_poly_discriminant(D, fk);
        mpz_poly_eval_ui(E, h, k);

        ASSERT_ALWAYS(mpz_cmp(D, E) == 0);
    }
}


>>>>>>> b553e6f6
void test_mpz_poly_infinity_norm()
{
  mpz_poly f;
  mpz_poly_init(f, -1);

  mpz_t inf_norm;
  mpz_init(inf_norm);

  mpz_poly_infinity_norm(inf_norm, f);
  ASSERT_ALWAYS(mpz_cmp_ui(inf_norm, 0) == 0);

  mpz_poly_setcoeffs_si_var(f, 3, 4, 3, 0, 1);
  mpz_poly_infinity_norm(inf_norm, f);
  ASSERT_ALWAYS(mpz_cmp_ui(inf_norm, 4) == 0);

  mpz_poly_setcoeffs_si_var(f, 5, -4, 3, -5, 1, 6, -8);
  mpz_poly_infinity_norm(inf_norm, f);
  ASSERT_ALWAYS(mpz_cmp_ui(inf_norm, 8) == 0);

  mpz_poly_setcoeffs_si_var(f, 2, -4, 3, -5);
  mpz_poly_infinity_norm(inf_norm, f);
  ASSERT_ALWAYS(mpz_cmp_ui(inf_norm, 5) == 0);

  mpz_clear(inf_norm);
  mpz_poly_clear(f);
}

// coverity[root_function]
int
main (int argc, const char *argv[])
{
  unsigned long iter = 500;
  tests_common_cmdline(&argc, &argv, PARSE_SEED | PARSE_ITER);
  tests_common_get_iter(&iter);

  test_mpz_poly_mul_tc (iter / 5);
  test_mpz_poly_sqr_tc (iter / 5);
  test_mpz_polymodF_mul ();
  /* test_mpz_poly_roots_mpz (iter); */
  test_mpz_poly_sqr_mod_f_mod_mpz (iter);
  test_mpz_poly_fprintf ();
  test_mpz_poly_div_2_mod_mpz ();
  test_mpz_poly_derivative ();
  test_mpz_poly_pow_mod_f_mod_ui ();
  test_mpz_poly_base_modp_init (iter);
  test_mpz_poly_is_root(iter);
  test_mpz_poly_factor(2 + iter / 5);
  test_mpz_poly_factor_padic(2 + iter / 20);
  test_mpz_poly_trivialities ();
  test_mpz_poly_resultant();
<<<<<<< HEAD
  test_mpz_poly_discriminant(iter);
  test_mpz_poly_discriminantal(iter);
=======
  test_mpz_poly_discriminant(20000);
  test_mpz_poly_discriminant2(10);
>>>>>>> b553e6f6
  test_mpz_poly_infinity_norm();
  tests_common_clear ();
  exit (EXIT_SUCCESS);
}<|MERGE_RESOLUTION|>--- conflicted
+++ resolved
@@ -1119,7 +1119,7 @@
     {
         int N = 10;
         int d = 1 + gmp_urandomm_ui(state, N-1);
-        mpz_poly_set_urandomm_ui(f, d, 2, state);
+        mpz_poly_set_urandomm_ui(f, d, state, 2);
         mpz_poly_discriminant (D, f);
     }
 
@@ -1127,51 +1127,6 @@
     mpz_clear (D);
 }
 
-<<<<<<< HEAD
-void
-test_mpz_poly_discriminantal (unsigned long iter)
-{
-    cxx_mpz_poly f, g;
-    cxx_mpz_poly D;
-    cxx_mpz k, disc;
-
-    for ( ; iter-- ; ) {
-        int N = 7;
-        int d = 2 + gmp_urandomm_ui(state, N-2+1);
-        mpz_poly_set_urandomm_ui(f, d, 2, state);
-
-        mpz_poly_set_urandomm_ui(g, 1, 2, state);
-
-        std::ostringstream diag;
-
-        mpz_poly_discriminantal (D, f, g);
-        diag << "f=" << f << "\n";
-        diag << "g=" << g << "\n";
-        diag << "D=" << D << "\n";
-        diag << "k=" << k << "\n";
-        diag << "compdisc=" << disc << "\n";
-
-        mpz_urandomb(k, state, GMP_LIMB_BITS);
-
-        mpz_poly_eval(disc, D, k);
-        mpz_poly_mul_mpz(g, g, k);
-        mpz_poly_add(f, f, g);
-        mpz_poly_discriminant(k, f);
-
-        if (mpz_cmp(k, disc) != 0) {
-            std::cout << "ZP.<x,y>=ZZ['x,y']\n";
-            diag << "gooddisc=" << k << "\n";
-            diag << "h=f+y*g; hx=h.derivative(x)\n";
-            diag << "h.resultant(hx,x)\n";
-            std::cout << diag.str();
-
-        }
-
-        ASSERT_ALWAYS(mpz_cmp(k, disc) == 0);
-    }
-}
-
-=======
 void test_mpz_poly_discriminant2(unsigned long iter)
 {
     cxx_mpz_poly f, g, h, fk;
@@ -1194,7 +1149,6 @@
 }
 
 
->>>>>>> b553e6f6
 void test_mpz_poly_infinity_norm()
 {
   mpz_poly f;
@@ -1245,13 +1199,8 @@
   test_mpz_poly_factor_padic(2 + iter / 20);
   test_mpz_poly_trivialities ();
   test_mpz_poly_resultant();
-<<<<<<< HEAD
   test_mpz_poly_discriminant(iter);
-  test_mpz_poly_discriminantal(iter);
-=======
-  test_mpz_poly_discriminant(20000);
   test_mpz_poly_discriminant2(10);
->>>>>>> b553e6f6
   test_mpz_poly_infinity_norm();
   tests_common_clear ();
   exit (EXIT_SUCCESS);
