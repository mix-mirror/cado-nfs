<<<<<<< HEAD
#include "cado.h"
#include <gmp.h>
#include "lingen_matpoly_ft.hpp"
#include "gmp_aux.h"
#include "tree_stats.hpp"
#include "select_mpi.h"
#include "lingen_qcode_select.hpp"
#include "timing.h"
=======
#include "cado.h" // IWYU pragma: keep
#include <cstdio>
#include <cstdlib>
#include <cstring>             // for strcmp
#include <gmp.h>                // for gmp_randstate_t, gmp_randclear, gmp_r...
#include "mpfq_layer.h"
#include "lingen-matpoly.h"
#include "lingen-matpoly-ft.h"
>>>>>>> 81893df8
#include "cxx_mpz.hpp"
#include "macros.h"

struct matpoly_checker_base {
    abfield ab;
    unsigned int m;
    unsigned int n;
    unsigned int len1;
    unsigned int len2;
    matpoly::memory_guard dummy;

    gmp_randstate_t rstate;
    /* tests are free to seed and re-seed the checker's private rstate, a
     * priori with this random seed which was taken from the initial
     * random state */
    unsigned long seed;

    matpoly_checker_base(cxx_mpz const & p, unsigned int m, unsigned int n, unsigned int len1, unsigned int len2, gmp_randstate_t rstate0)
        : m(m)
        , n(n)
        , len1(len1)
        , len2(len2)
        , dummy(SIZE_MAX)
        , seed(gmp_urandomm_ui(rstate0, ULONG_MAX))
    {
        abfield_init(ab);
        abfield_specify(ab, MPFQ_PRIME_MPZ, (mpz_srcptr) p);
        gmp_randinit_default(rstate);
        gmp_randseed_ui(rstate, seed);
    }
    matpoly_checker_base(matpoly_checker_base const & o)
        : m(o.m)
        , n(o.n)
        , len1(o.len1)
        , len2(o.len2)
        , dummy(SIZE_MAX)
        , seed(o.seed)
    {
        cxx_mpz p;
        abfield_init(ab);
        abfield_specify(ab, MPFQ_PRIME_MPZ, abfield_characteristic_srcptr(o.ab));
        gmp_randinit_default(rstate);
        gmp_randseed_ui(rstate, seed);
    }
    ~matpoly_checker_base() {
        gmp_randclear(rstate);
        abfield_clear(ab);
    }

    int ctor_and_pre_init() {
        matpoly A(ab, 0, 0, 0);
        if (!A.check_pre_init()) return 0;
        matpoly P;
        matpoly Q(ab, m, m+n, len1);
        Q.clear_and_set_random(len1, rstate);
        return P.check_pre_init() && !Q.check_pre_init();
    }

    int move_ctor() {
        /* when moving P to Q, we should de-init P. In fact, it's not
         * guaranteed, since we rely on the behaviour of the default move
         * ctor.  On the other hand, I'm making this assumption quite
         * often in the code, and it's good if I have an occasion to
         * check that it holds
         */
        matpoly P(ab, m, m+n, len1);
        P.clear_and_set_random(len1, rstate);
        matpoly Q(std::move(P));
        matpoly R(ab, m, n, len1);
        R.clear_and_set_random(len1, rstate);
        R = matpoly();
        return P.check_pre_init() && !Q.check_pre_init() && R.check_pre_init();
    }

    int copy_ctor() {
        matpoly P(ab, m, n, len1);
        P.clear_and_set_random(len1, rstate);
        matpoly Q;
        Q.set(P);
        return P.cmp(Q) == 0;
    }

    int fill_random_is_deterministic() {
        matpoly P0(ab, n, n, len1);
        matpoly P1(ab, n, n, len1 + len2);
        gmp_randseed_ui(rstate, seed); P0.clear_and_set_random(len1, rstate);
        gmp_randseed_ui(rstate, seed); P1.clear_and_set_random(len1, rstate);
        int ok = P0.capacity() >= len1 && P1.capacity() >= len1+len2 && P0.cmp(P1) == 0;
        return ok;
    }

    int realloc_does_what_it_says() {
        /* begin like the previous test. In particular, we  */
        matpoly P0(ab, n, n, len1);
        matpoly P1(ab, n, n, len1 + len2);
        gmp_randseed_ui(rstate, seed); P0.clear_and_set_random(len1, rstate);
        gmp_randseed_ui(rstate, seed); P1.clear_and_set_random(len1, rstate);
        int ok;
        /* If data is shrunk at or above the previous value of 'size',
         * then old data is kept, and the 'size' field is unchanged.
         */
        P1.realloc(len1);
        ok = P0.cmp(P1) == 0;
        /* If data is grown, old data is kept, and the 'size' field is
         * unchanged.  */
        P1.realloc(len1 + len2);
        ok = ok && P0.cmp(P1) == 0;
        /* If data is shrunk below the previous value of 'size', then
         * 'size' is set to zero.  */
        P1.realloc(len1-1);
        ok = ok && P1.get_size() == 0;
        /* Note: The content of the data area above 'size' on return is
         * unspecified.
         */
        return ok;
    }

    int mulx_then_divx() {
        matpoly P(ab, m,   n, len1 + n);
        P.clear_and_set_random(len1, rstate);
        matpoly Q;
        Q.set(P);
        /* take some columns, do multiplies */
        std::vector<int> jlen(n, len1);
        gmp_randseed_ui(rstate, seed);
        for(unsigned int k = 0 ; k < n ; k++) {
            unsigned int j = gmp_urandomm_ui(rstate, n);
            P.multiply_column_by_x(j, jlen[j]++);
        }
        /* Arrange so that we pick the same list, and divide */
        gmp_randseed_ui(rstate, seed);
        for(unsigned int k = 0 ; k < n ; k++) {
            unsigned int j = gmp_urandomm_ui(rstate, n);
            P.divide_column_by_x(j, jlen[j]--);
        }
        return P.cmp(Q) == 0;
    }

    int truncate_is_like_mulx_then_divx_everywhere() {
        matpoly P(ab, m,   n, len1);
        unsigned int trmax = std::min(128u, len1 / 2);
        unsigned int tr = gmp_urandomm_ui(rstate, trmax + 1);
        P.clear_and_set_random(len1, rstate);
        matpoly Q;
        Q.set(P);
        for(unsigned int s = 0 ; s < tr ; s++) {
            for(unsigned int k = 0 ; k < n ; k++) {
                P.multiply_column_by_x(k, len1 - 1);
            }
        }
        for(unsigned int s = 0 ; s < tr ; s++) {
            for(unsigned int k = 0 ; k < n ; k++) {
                P.divide_column_by_x(k, len1);
            }
        }
        /* shouldn't we have an api call to chop off zero coefficients at
         * high degrees ? */
        if (!P.tail_is_zero(len1 - tr)) return false;
        P.truncate(len1 - tr);
        matpoly R;
        /* check truncate-self as well as truncate-foreign */
        R.truncate(Q, len1 - tr);
        Q.truncate(Q, len1 - tr);
        if (Q.cmp(R) != 0) return false;
        if (P.cmp(Q) != 0) return false;
        return true;
    }

    int rshift_is_like_divx_everywhere() {
        matpoly P(ab, m,   n, len1);
        unsigned int trmax = std::min(128u, len1 / 2);
        unsigned int tr = gmp_urandomm_ui(rstate, trmax + 1);
        P.clear_and_set_random(len1, rstate);
        matpoly Q;
        Q.set(P);
        for(unsigned int s = 0 ; s < tr ; s++) {
            for(unsigned int k = 0 ; k < n ; k++) {
                P.divide_column_by_x(k, len1);
            }
        }
        /* shouldn't we have an api call to chop off zero coefficients at
         * high degrees ? */
        if (!P.tail_is_zero(len1 - tr)) return false;
        P.truncate(len1 - tr);
        matpoly R;
        /* check rshift-self as well as rshift-foreign */
        R.rshift(Q, tr);
        Q.rshift(Q, tr);
        if (Q.cmp(R) != 0) return false;
        if (P.cmp(Q) != 0) return false;
        return true;
    }

    int test_extract_column() {
        unsigned int s = n;
        matpoly P(ab, m,   n, s+1);
        P.clear_and_set_random(1, rstate);
        for(unsigned int k = 0 ; k < s ; k++)
            for(unsigned int j = 0 ; j < s ; j++)
                P.extract_column((j+1)%s, k+1, P, j, k);
        /* We've cycled the columns exactly s times, so the head matrix
         * should be equal to the very first one.
         */
        matpoly Q;
        Q.set(P);
        for(unsigned int k = 0 ; k < s ; k++)
            for(unsigned int j = 0 ; j < s ; j++)
                Q.divide_column_by_x(j, s+1-k);
        Q.truncate(Q, 1);
        P.truncate(P, 1);
        return P.cmp(Q) == 0;
    }

    int divx_then_mulx_is_like_zero_column() {
        /* This is a bit like doing the mulx_then_divx test, but in
         * reverse order */
        matpoly P(ab, m,   n, len1 + n);
        P.clear_and_set_random(len1, rstate);
        matpoly Q;
        Q.set(P);
        /* take some columns, divide */
        std::vector<int> jlen(n, len1);
        gmp_randseed_ui(rstate, seed);
        for(unsigned int k = 0 ; k < n ; k++) {
            unsigned int j = gmp_urandomm_ui(rstate, n);
            P.divide_column_by_x(j, jlen[j]);
            Q.zero_column(j, len1-jlen[j]);
            jlen[j]--;
        }
        /* Arrange so that we pick the same list, and divide */
        gmp_randseed_ui(rstate, seed);
        for(unsigned int k = 0 ; k < n ; k++) {
            unsigned int j = gmp_urandomm_ui(rstate, n);
            P.multiply_column_by_x(j, jlen[j]++);
        }
        return P.cmp(Q) == 0;
    }

    int add_and_sub() {
        matpoly P(ab, m,   n, len1);
        matpoly Q(ab, m,   n, len2);
        P.clear_and_set_random(len1, rstate);
        Q.clear_and_set_random(len2, rstate);
        matpoly R;
        R.add(P, Q); P.add(Q);
        if (R.cmp(P) != 0) return 0;

        P.clear_and_set_random(len1, rstate);
        Q.clear_and_set_random(len2, rstate);
        R.add(Q, P); P.add(Q, P);
        if (R.cmp(P) != 0) return 0;
        
        P.clear_and_set_random(len1, rstate);
        Q.clear_and_set_random(len2, rstate);
        R.sub(P, Q); P.sub(Q);
        if (R.cmp(P) != 0) return 0;

        P.clear_and_set_random(len1, rstate);
        Q.clear_and_set_random(len2, rstate);
        R.sub(Q, P); P.sub(Q, P);
        if (R.cmp(P) != 0) return 0;
        
        /* Also check that P + Q - Q == P, whether P is smaller or larger
         * than Q (hence we do Q + P - P == Q as well)
         */
        P.clear_and_set_random(len1, rstate);
        Q.clear_and_set_random(len2, rstate);
        R.add(P, Q);
        R.sub(Q);
        R.truncate(P.get_size());
        if (R.cmp(P) != 0) return 0;

        R.add(Q, P);
        R.sub(P);
        R.truncate(Q.get_size());
        if (R.cmp(Q) != 0) return 0;

        return 1;
    }

    int mul_is_distributive()
    {
        /* Complexity of the other operations is usually m*n*(len1+len2)
         * at most. Here we'll have m*n*n*mlen1*mlen2, so let's arrange
         * so that n*mlen1*mlen2 is approximately the same as len1+len2.
         */
        unsigned int mlen1 = len1;
        unsigned int mlen2 = len2;
        for( ; mlen1 >= 4 && mlen2 >= 4 && n*mlen1*mlen2 >= len1+len2 ; ) {
            mlen1 /= 2;
            mlen2 /= 2;
        }
        matpoly P(ab, m, n, mlen1);
        matpoly Q(ab, m, n, mlen2);
        matpoly R(ab, n, n, mlen2);
        matpoly PQ, PR, QR, PQ_R, PR_QR;
        P.clear_and_set_random(mlen1, rstate);
        Q.clear_and_set_random(mlen2, rstate);
        R.clear_and_set_random(mlen2, rstate);
        PQ.add(P, Q);
        PR = matpoly::mul(P, R);
        QR = matpoly::mul(Q, R);
        PQ_R = matpoly::mul(PQ, R);
        PR_QR.add(PR, QR);
        if (PQ_R.cmp(PR_QR) != 0) return 0;
        matpoly testz(ab, m, n, 0);
        testz.sub(PR_QR);
        testz.addmul(PQ, R);
        if (!testz.tail_is_zero(0)) return 0;
        return 1;
    }
    /* This does not really perform a check that we're doing a middle
     * product, of course.
     */
    int mp_is_distributive()
    {
        unsigned int mlen1 = len1;
        unsigned int mlen2 = len2;
        for( ; mlen1 >= 4 && mlen2 >= 4 && n*mlen1*mlen2 >= len1+len2 ; ) {
            mlen1 /= 2;
            mlen2 /= 2;
        }
        matpoly P(ab, m, n, mlen1);
        matpoly Q(ab, m, n, mlen2);
        matpoly R(ab, n, n, mlen2);
        matpoly PQ, PR, QR, PQ_R, PR_QR;
        P.clear_and_set_random(mlen1, rstate);
        Q.clear_and_set_random(mlen2, rstate);
        PQ.add(P, Q);
        PR = matpoly::mp(P, R);
        QR = matpoly::mp(Q, R);
        PQ_R = matpoly::mp(PQ, R);
        PR_QR.add(PR, QR);
        if (PQ_R.cmp(PR_QR) != 0) return 0;
        matpoly testz(ab, m, n, 0);
        testz.sub(PR_QR);
        testz.addmp(PQ, R);
        if (!testz.tail_is_zero(0)) return 0;
        return 1;
    }
    int coeff_is_zero_and_zero_column_agree()
    {
        matpoly P(ab, m,   n, len1 + 2);
        P.clear_and_set_random(len1, rstate);
        unsigned int k = P.get_size() / 2;
        for(unsigned int j = 0 ; j < n ; j++)
            P.zero_column(j, k);
        return P.coeff_is_zero(k);
    }

    int test_basecase()
    {
        double tt;
#ifdef SELECT_MPFQ_LAYER_u64k1
        tt = wct_seconds();
        test_basecase_bblas(ab, m, n, len1, rstate);
        printf("%.3f\n", wct_seconds()-tt);
#endif
        tt = wct_seconds();
        ::test_basecase(ab, m, n, len1, rstate);
        printf("%.3f\n", wct_seconds()-tt);
        return 1;
    }
};

template<typename fft_type>
struct matpoly_checker_ft : public matpoly_checker_base {
    tree_stats stats;
    tree_stats::sentinel stats_sentinel;
    typename matpoly_ft<fft_type>::memory_guard dummy_ft;

    matpoly_checker_ft(matpoly_checker_base const & base)
        : matpoly_checker_base(base)
        , stats_sentinel(stats, "test", 0, 1)
        , dummy_ft(SIZE_MAX)
    {}
    matpoly_checker_ft(cxx_mpz const & p, unsigned int m, unsigned int n, unsigned int len1, unsigned int len2, gmp_randstate_t rstate0)
        : matpoly_checker_base(p, m, n, len1, len2, rstate0)
        , stats_sentinel(stats, "test", 0, 1)
        , dummy_ft(SIZE_MAX)
    {}
    int mul_and_mul_caching_are_consistent() {
        matpoly P(ab, n, n, len1);
        matpoly Q(ab, n, n, len2);

        P.clear_and_set_random(len1, rstate);
        Q.clear_and_set_random(len2, rstate);

        matpoly R0 = matpoly::mul(P, Q);
        matpoly R1 = matpoly_ft<fft_type>::mul_caching(stats, P, Q, NULL);

        return (R0.cmp(R1) == 0);
    }

    int mp_and_mp_caching_are_consistent() {
        matpoly P(ab, m,   n, len1);
        matpoly Q(ab, n, n, len2);

        P.clear_and_set_random(len1, rstate);
        Q.clear_and_set_random(len2, rstate);

        matpoly M0 = matpoly::mp(P, Q);
        matpoly M1 = matpoly_ft<fft_type>::mp_caching(stats, P, Q, NULL);

        return M0.cmp(M1) == 0;
    }

};

void declare_usage(cxx_param_list & pl)
{
#ifndef SELECT_MPFQ_LAYER_u64k1
    param_list_decl_usage(pl, "prime", "(mandatory) prime defining the base field");
#else
    param_list_decl_usage(pl, "prime", "(unused) prime defining the base field -- we only use 2");
#endif
    param_list_decl_usage(pl, "m", "dimension m");
    param_list_decl_usage(pl, "n", "dimension n");
    param_list_decl_usage(pl, "len1", "length 1");
    param_list_decl_usage(pl, "len2", "length 2");
    param_list_decl_usage(pl, "seed", "random seed");
    param_list_decl_usage(pl, "test-basecase", "test (and bench) the lingen basecase operation");
}

int main(int argc, char * argv[])
{
    MPI_Init(&argc, &argv);

    cxx_mpz p;
    gmp_randstate_t rstate;

    unsigned int m = 4;
    unsigned int n = 2;
    unsigned int len1 = 1000;
    unsigned int len2 = 600;
    unsigned long seed = 0;
    int test_basecase = 0;

    cxx_param_list pl;

    setbuf(stdout, NULL);
    setbuf(stderr, NULL);

    param_list_configure_switch(pl, "--test-basecase", &test_basecase);

    const char * argv0 = argv[0];
    argv++,argc--;
    /* read all command-line parameters */
    for( ; argc ; ) {
        if (param_list_update_cmdline(pl, &argc, &argv)) { continue; }
        fprintf(stderr, "Unexpected argument %s\n", argv[0]);
        /* Since we accept file names freeform, we decide to never abort
         * on unrecognized options */
        param_list_print_usage(pl, argv0, stderr);
        exit(EXIT_FAILURE);
    }
#ifndef SELECT_MPFQ_LAYER_u64k1
    if (!param_list_parse_mpz(pl, "prime", (mpz_ptr) p)) {
        fprintf(stderr, "--prime is mandatory\n");
        param_list_print_command_line (stdout, pl);
        exit(EXIT_FAILURE);
    }
#else
    mpz_set_ui(p, 2);   /* unused anyway */
    param_list_parse_mpz(pl, "prime", (mpz_ptr) p);
#endif
    param_list_parse_uint(pl, "m", &m);
    param_list_parse_uint(pl, "n", &n);
    param_list_parse_uint(pl, "len1", &len1);
    param_list_parse_uint(pl, "len2", &len2);
    param_list_parse_ulong(pl, "seed", &seed);
    if (param_list_warn_unused(pl))
        exit(EXIT_FAILURE);
#ifdef SELECT_MPFQ_LAYER_u64k1
    if (m & 63) {
        unsigned int nm = 64 * iceildiv(m, 64);
        printf("Round m=%u to m=%u\n", m, nm);
        m = nm;
    }
    if (n & 63) {
        unsigned int nn = 64 * iceildiv(n, 64);
        printf("Round n=%u to n=%u\n", n, nn);
        n = nn;
    }
#endif

    gmp_randinit_default(rstate);
    gmp_randseed_ui(rstate, seed);

    matpoly_checker_base checker(p, m, n, len1, len2, rstate);

    if (!test_basecase) {
        ASSERT_ALWAYS(checker.ctor_and_pre_init());
        ASSERT_ALWAYS(checker.move_ctor());
        ASSERT_ALWAYS(checker.copy_ctor());
        ASSERT_ALWAYS(checker.fill_random_is_deterministic());
        ASSERT_ALWAYS(checker.realloc_does_what_it_says());
        ASSERT_ALWAYS(checker.mulx_then_divx());
        ASSERT_ALWAYS(checker.truncate_is_like_mulx_then_divx_everywhere());
        ASSERT_ALWAYS(checker.rshift_is_like_divx_everywhere());
        ASSERT_ALWAYS(checker.test_extract_column());
        ASSERT_ALWAYS(checker.divx_then_mulx_is_like_zero_column());
        ASSERT_ALWAYS(checker.add_and_sub());
        ASSERT_ALWAYS(checker.mul_is_distributive());
        ASSERT_ALWAYS(checker.mp_is_distributive());
        ASSERT_ALWAYS(checker.coeff_is_zero_and_zero_column_agree());

#ifdef SELECT_MPFQ_LAYER_u64k1
        {
            matpoly_checker_ft<gf2x_fake_fft_info> checker_ft(checker);
            ASSERT_ALWAYS(checker_ft.mul_and_mul_caching_are_consistent());
            ASSERT_ALWAYS(checker_ft.mp_and_mp_caching_are_consistent());
        }
        {
            matpoly_checker_ft<gf2x_cantor_fft_info> checker_ft(checker);
            ASSERT_ALWAYS(checker_ft.mul_and_mul_caching_are_consistent());
            ASSERT_ALWAYS(checker_ft.mp_and_mp_caching_are_consistent());
        }
        {
            matpoly_checker_ft<gf2x_ternary_fft_info> checker_ft(checker);
            ASSERT_ALWAYS(checker_ft.mul_and_mul_caching_are_consistent());
            ASSERT_ALWAYS(checker_ft.mp_and_mp_caching_are_consistent());
        }
#else
        {
            matpoly_checker_ft<fft_transform_info> checker_ft(checker);
            ASSERT_ALWAYS(checker_ft.mul_and_mul_caching_are_consistent());
            ASSERT_ALWAYS(checker_ft.mp_and_mp_caching_are_consistent());
        }
#endif
    } else {
        printf("test basecase m=%u n=%u len1=%u\n", m, n, len1);
        checker.test_basecase();
    }

    gmp_randclear(rstate);

    MPI_Finalize();
}<|MERGE_RESOLUTION|>--- conflicted
+++ resolved
@@ -1,22 +1,10 @@
-<<<<<<< HEAD
-#include "cado.h"
-#include <gmp.h>
-#include "lingen_matpoly_ft.hpp"
-#include "gmp_aux.h"
-#include "tree_stats.hpp"
-#include "select_mpi.h"
-#include "lingen_qcode_select.hpp"
-#include "timing.h"
-=======
 #include "cado.h" // IWYU pragma: keep
 #include <cstdio>
 #include <cstdlib>
 #include <cstring>             // for strcmp
 #include <gmp.h>                // for gmp_randstate_t, gmp_randclear, gmp_r...
-#include "mpfq_layer.h"
-#include "lingen-matpoly.h"
-#include "lingen-matpoly-ft.h"
->>>>>>> 81893df8
+#include "lingen_matpoly_ft.hpp"
+#include "lingen_qcode_select.hpp"
 #include "cxx_mpz.hpp"
 #include "macros.h"
 
