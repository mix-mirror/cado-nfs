# NOTE: most GF(p) checks here depend on lingen_pz ; this is artifical,
# and caused by the fact that bwc.pl is for the moment unable to call
# anything else than lingen_pz

# some tests below use the bwc include files.
include_directories(${PROJECT_SOURCE_DIR}/linalg)
include_directories(${PROJECT_SOURCE_DIR}/linalg/bwc)
include_directories(${PROJECT_SOURCE_DIR}/utils)
include_directories(${PROJECT_SOURCE_DIR}/linalg/bblas)

# add_bwc_test is used both for mod2 and modp tests, and therefore we
# depend on bwc_full, not the finer grained bwc_full_gf2 and bwc_full_gfp
macro(add_bwc_test nm script)
    set(mpiconfs ${${nm}_mpi_tests})
    if (NOT HAVE_MPI OR CMAKE_VERSION VERSION_LESS 3.9)
        set(mpiconfs)
    endif()
    foreach(mpiconf nompi ${mpiconfs})
        set(suffix _${mpiconf})
        if(suffix STREQUAL _nompi)
            set(suffix)
            set(default_timeout 50)
        else()
            # Yes it is quite weird, but when we run the test suite with
            # mpi, we are often overcommitting the resource that we're
            # using, and it ends up degrading performance quite a bit.
            set(default_timeout 120)
        endif()
        # place the TIMEOUT stanza early on, so that ARGN can
        # override it.
        cado_define_test(test_bwc_${nm}${suffix}
            AVOID_CONCURRENT
            TARGET_DEPENDENCIES bwc_full
            # We have cases where _many_ bwc tests end up taking more
            # than the default 20 seconds. Maybe it's better to add
            # the cutoff.
            TIMEOUT ${default_timeout}
            SCRIPT
            ${CADO_NFS_SOURCE_DIR}/tests/provide-wdir.sh --arg mats --other --arg wdir --
            ${CADO_NFS_SOURCE_DIR}/tests/do_with_mpi.sh "${mpiconf}"
            ${CADO_NFS_SOURCE_DIR}/tests/linalg/bwc/${script}
            bindir=${CADO_NFS_BINARY_DIR}/linalg/bwc pre_wipe=1 ${ARGN}
        )
        # these verbose_flags don't play with the idea of adding a
        # divert_bwc_test macro.
        # -- verbose_flags=^all-bwc-sub-timings,^all-bwc-dispatch,^bwc-loading-mksol-files,^bwc-cache-major-info,^bwc-cpubinding,^perl-checks,^perl-sections
    endforeach()
endmacro()

macro(divert_bwc_test nm variant)
    set(mpiconfs ${${nm}_mpi_tests})
    if (NOT HAVE_MPI OR CMAKE_VERSION VERSION_LESS 3.9)
        set(mpiconfs)
    endif()
    foreach(mpiconf nompi ${mpiconfs})
        set(suffix _${mpiconf})
        if(suffix STREQUAL _nompi)
            set(suffix)
        endif()
        cado_divert_test(test_bwc_${nm}${suffix} ${variant} ${ARGN})
    endforeach()
endmacro()

<<<<<<< HEAD

=======
>>>>>>> a5ead19b
if (ULONG_BITS EQUAL 64)
    set(prime_1 4820030965477198813)
    set(prime_2 126961696855811517082732511703124520971)
    set(prime_3 3391233509238736224719370226600247629309630643989850017813)
    set(prime_4 24399182333482954704663940443105137416109825586827564655450764040007985227753)
    set(prime_5 1474826328515218230023010992161301691636059503228957211729362667432981903713651013944266840172813)
    set(prime_6 15120186192126591214054571932729319715072814064051430583437471538858576599409304221898345933181580513443829906257767)
    set(prime_7 420140902957769920157998479969917203967400170471628735038199593350640063014058839605037165409083152407276494955080265519426627914735951)
    set(prime_8 5386410365878399960575396748978740539418943731857926469971563671264461955727306028872279701461219751418058423266457280495579293026619475265008671422967219)
    set(prime_9 190436540889686706374688016962446519274187443408375938678280271654932115565034730035188869360540515543119796916655433181684030440438274976469970159213603309203580170685627129)
    set(prime_10 22473241794117697020968394410295858742751226058663451851012712108307110549973850619528228595829660508406632432149974682243312973703251913601158518466110554343914815691485686990652938418252727)
    set(prime_11 73076477920440122886836505239279880293268091588849577473336492316789495665403634000879608301422416660422966823754403861851223556107869766565684979293458075661945427850261609821756858030923397254040321744017040239)
    set(prime_12 1336705979788750074933926291731838407919274537982088212499773640934862612027807412776106460300761420195527041687212794272959388391107079992273415874234461864935542309418750575000289383145967734366115153179548881817094576467258664013)
    set(prime_13 14984830537651498950048759543249757040061894830297303130216713529979733567938741994577641521249395791660522974357724199902992539169411648040907848202288037531944236411845376444144050069479754095344647247270528045902077951638830145191108347266532132869)
    set(prime_14 349149499823638441267803725729482872193218214183815439445976274035977748339252719579763785749653462786547768976504879486377192461055914920344182136446931768413402529574630908787349107235475435824818378839110098066061235190767156303542366113435752571079110939673021077609)
    set(prime_15 7934564965739568466886638235582966706349181571728695626964328886575679348727235504543646555294655678467954171335021924054871685581660316209975132887812462769922719161144026603064799024381839671951798004290609882142864647975206222000631368907986246277925118374561281943071216634734931142633)
elseif (ULONG_BITS EQUAL 32)
    set(prime_1 1495105901)
    set(prime_2 7770669797541433093)
    set(prime_3 59877779153836084583031088763)
    set(prime_4 334098093060438648602131082620230260299)
    set(prime_5 1081651007985022526531785304394307408251685244431)
    set(prime_6 2994361759406645105663219583500307864615234772669758485987)
    set(prime_7 6072011882819658887057087166333338569918050893408755511839082484337)
    set(prime_8 95315000937624637172855743504128042410298437427555557319817165277298248197117)
    set(prime_9 170737226991290962403682857624082337274066095749299148333039105203505985640618051164913)
    set(prime_10 63847522614007524102190316655968640863277511552604570290589853997530634618103281507894149787579)
    set(prime_11 1252893803480711795814440369698905420430421204685258416896925731643909444274268212631753073632978614802721)
    set(prime_12 37067222388324897156973948575844589573960031070115816466066094664037364593934553246361923335738216843636642179807839)
    set(prime_13 2529236537062463085513157704714274381090834409116973892922078795813999555220789968687111777451562117578435731517981416468969)
    set(prime_14 335810684364699623884792521632610761078132262333950662448082436683991455744963181214991390658428544184744442309714445690364143950915451)
    set(prime_15 202711619605423374467242565057039258006722749450769127994301324911191403355292957939595142557414245838811515641539510416993268544606234740370657)
endif()
set(prime_z 69617318994479297159441705409245167921344429126717528237597542082203295398081625160307507496908132931192662194421301381083506846944815643283884602656894137393981852330936660004926669193667)

if(HAVE_PERL_DIGEST_MD5)
    macro(add_lingen_binary_test nm)
        set(mpiconfs ${lingen_binary_${nm}_mpi_tests})
        if (NOT HAVE_MPI OR CMAKE_VERSION VERSION_LESS 3.9)
            set(mpiconfs)
        endif()
        foreach(mpiconf nompi ${mpiconfs})
            set(suffix _${mpiconf})
            if(suffix STREQUAL _nompi)
                set(suffix)
            endif()
            # place the TIMEOUT stanza early on, so that ARGN can
            # override it.
            #
            # AVOID_CONCURRENT 4 is very extreme. As it turns out, this
            # test is very sensitive to the load average of the host (of
            # the container). The other options are the (even more
            # extreme) RUN_SERIAL, or possibly refuse to run the test if
            # the load average is too large (but compared to what, it's
            # not completely clear).
            cado_define_test(test_bwc_lingen_binary_${nm}${suffix}
                TARGET_DEPENDENCIES lingen_b64
                AVOID_CONCURRENT 4
                TIMEOUT 60
                SCRIPT
                ${CADO_NFS_SOURCE_DIR}/tests/provide-wdir.sh --arg wdir --
                ${CADO_NFS_SOURCE_DIR}/tests/do_with_mpi.sh "${mpiconf}"
                ${CMAKE_CURRENT_SOURCE_DIR}/test-lingen.sh
                ${ARGN}
                TARGET_DEPENDENCIES lingen_b64
                AVOID_CONCURRENT
                )
        endforeach()
    endmacro()

    # the sha1sums here are from the time were we were transposing the
    # output. Now we no longer do that.
    # add_lingen_binary_test(test0 1dea0d8879d125aa280e26b8573f932f6bccea75,d0e758e619c8e81b3e28bbd4fe69c32826e9a4bd 64 64 160 1 lingen_mpi_threshold=10)

    # todo presumably, on 32 bit, we get something different for the sha1sum.

    # the sha1sum 8938... is for the old binary. The newer one gets d0e7...
    # and it seems to be a question of varying normalization.

    # the block-based version gets 5917486028cd96a5d0c55c7caef89cc48b70d1b1

    # square2 is too large for this tiny test
    set(lingen_binary_test0_mpi_tests mpi_square1)
    add_lingen_binary_test(test0
        expect_sha1_F=d0e758e619c8e81b3e28bbd4fe69c32826e9a4bd,893801e0727d840353a35b2623430fb758e4d379,5917486028cd96a5d0c55c7caef89cc48b70d1b1
        m=64 n=64 sequence_length=480 seed=1
        tuning_thresholds=recursive:64,notiming:0,collective:128
        TIMEOUT 300
        )

    # We have significant difficulties with tuning for the binary case.
    # This test takes absurdly long.
    # 
    # 3fd4e3439ad7f76145329bb631c78ccfbf939a90 is the new hash obtained
    # by the block-based lingen basecase
    if(DEFINED ENV{CHECKS_EXPENSIVE})
        # square2 is too large for this tiny test
        set(lingen_binary_test2_mpi_tests mpi_square1)
        add_lingen_binary_test(test2
            expect_sha1_F=fefcefb595751b7120d593d6f10f0a5bb5466dfb,3fd4e3439ad7f76145329bb631c78ccfbf939a90
            m=128 n=128 sequence_length=480 seed=1
            tuning_thresholds=recursive:128,notiming:0,collective:128
            )
    endif()

    # The test below fails on 32bit. This should be investigated.
    # add_lingen_binary_test(test1
    # expect_sha1_F=30b90451fb828f08caa160f96c585c4b1c0951a8 m=64 n=64 sequence_length=200 seed=1  -- lingen_mpi_threshold=10)
endif()

# Now we only ever test p1, p3, and pz.
set(BWC_GFP_ARITHMETIC_BACKENDS_FOR_TESTS)
foreach(layer ${BWC_GFP_ARITHMETIC_BACKENDS})
    parse_arith_layer(${layer} dummy)
    set(layer ${canonical_arith_layer})

    string(REGEX MATCH "^(p1|p3|pz)$" t "${layer}")
    if(t)
        list(APPEND BWC_GFP_ARITHMETIC_BACKENDS_FOR_TESTS ${t})
    else()
        message(STATUS "Note: tests for ${layer} are skipped, because we restrict the routine tests")
    endif()
endforeach()
        
add_custom_target(all_magma_test_dependencies)
add_custom_target(all_sagemath_test_dependencies)

macro(create_magma_sage_diversions t)
    if(MAGMA)
        divert_bwc_test(${t} with_magma APPEND_ARGUMENTS magma=${MAGMA}
            TIMEOUT 120
        )
        add_dependencies(all_magma_test_dependencies test_bwc_${t}_with_magma_dependencies)
    endif()
    if(SAGE)
        divert_bwc_test(${t} with_sagemath APPEND_ARGUMENTS wordsize=${ULONG_BITS} sage=${SAGE}
            TIMEOUT 120
        )
        add_dependencies(all_sagemath_test_dependencies test_bwc_${t}_with_sagemath_dependencies)
    endif()
endmacro()

foreach(layer ${BWC_GFP_ARITHMETIC_BACKENDS_FOR_TESTS})
    set(extra)
    string(REGEX MATCH "p([0-9]+)" t "${layer}")
    if(t)
        set(width ${CMAKE_MATCH_1})
        set(p "${prime_${width}}")
    elseif(layer STREQUAL "pz")
        set(t TRUE)
        set(width "z")
        set(extra "lingen_program=lingen_pz")
        set(p "${prime_${width}}")
    else()
        message(FATAL_ERROR "bad arithmetic backend ${layer}")
    endif()
    if(layer STREQUAL "pz")
    elseif("pz" IN_LIST BWC_GFP_ARITHMETIC_BACKENDS)
        set(t modp_inhomogeneous_${layer})
        if(layer STREQUAL "p1" OR layer STREQUAL "p13")
            set(${t}_mpi_tests mpi_rect1 mpi_rect2 mpi_square1 mpi_square2)
        endif()

        add_bwc_test(${t}
            bwc-ptrace.sh prime=${p} random_matrix_size=500 nrhs=2 m=6 n=4 seed=1 ${extra}
            TARGET_DEPENDENCIES
            lingen_pz lingen_${layer})

        if(layer STREQUAL "p1")
            if(DEFINED ENV{CHECKS_EXPENSIVE})
                # it's quick, but let's avoid redundant tests
                set(t modp_inhomogeneous_minimal_3rhs_mn6)
                add_bwc_test(${t} bwc-ptrace.sh prime=1009
                    random_matrix_size=50 nrhs=3 m=6 n=6 seed=1
                    TARGET_DEPENDENCIES
                    lingen_pz lingen_${layer}
                )
                create_magma_sage_diversions(${t})
            endif()

            set(t modp_inhomogeneous_minimal_2rhs_mn4)
            set(${t}_mpi_tests mpi_rect1 mpi_rect2 mpi_square1 mpi_square2)
            add_bwc_test(${t} bwc-ptrace.sh
                prime=1009 random_matrix_size=50 nrhs=2 m=4 n=4 seed=1
                TARGET_DEPENDENCIES
                lingen_pz lingen_${layer})

            if(DEFINED ENV{CHECKS_EXPENSIVE})
                set(t modp_inhomogeneous_minimal_2rhs_mn4_expensive)
                add_bwc_test(${t} bwc-ptrace.sh
                    prime=1237940039285380274899124357
                    random_matrix_size=200 nrhs=2 m=4 n=4 seed=1
                    TARGET_DEPENDENCIES
                    lingen_pz lingen_${layer})
                create_magma_sage_diversions(${t})
            endif()

            if(DEFINED ENV{CHECKS_EXPENSIVE})
                set(t modp_inhomogeneous_minimal_1rhs_mn1)
                add_bwc_test(${t} bwc-ptrace.sh
                    prime=1009 random_matrix_size=50 nrhs=1 m=1 n=1 seed=1
                TARGET_DEPENDENCIES
                    lingen_pz lingen_${layer})
                create_magma_sage_diversions(${t})
            endif()

            # This one is a bit of a lie, to be honest. Depending on the
            # seed, it sometimes crashes (it is wordsize dependent).
            # seed=8 crashes on 64-bit. seed=1 crashes on 32-bit. Anyway,
            # it's fixable. The only thing is that we reach a situation
            # where transpose(x), transpose(x)*M, and the next iterates,
            # do not constrain the resulting vector to a dimension 0
            # subspace. So what we expect to be zero is actually of
            # dimension maybe 1 in that case. This is detected in
            # gather.cpp, and yields an error message.
            set(t modp_homogeneous_minimal_mn4)
            add_bwc_test(${t} bwc-ptrace.sh
                prime=1009 random_matrix_size=50 m=4 n=4 seed=2
                random_matrix_minkernel=1
                TARGET_DEPENDENCIES
                lingen_pz lingen_${layer})
            create_magma_sage_diversions(${t})

            ## this one isn't really useful
            # set(t modp_inhomogeneous_minimal_2rhs_mn2)
            # add_bwc_test(${t} bwc-ptrace.sh
            #   prime=1009 random_matrix_size=50 nrhs=2 m=2 n=2
            #   seed=1
            #   TARGET_DEPENDENCIES
            #   lingen_pz lingen_${layer})
            # create_magma_sage_diversions(${t})
        endif()

        set(t modp_secure_continuation_${layer})
        if(layer STREQUAL "p1" OR layer STREQUAL "p13")
            set(${t}_mpi_tests mpi_rect1 mpi_rect2 mpi_square1 mpi_square2)
        endif()
        add_bwc_test(${t} bwc-test-secure-continuation.sh prime=${p} random_matrix_size=500 nrhs=4 m=8 n=8 seed=1 interval=32 ${extra})
    endif()

    # Also add some lingen tests if it so occurs that the current
    # backend can process them
    # Each test has the following arguments
    # lingen test name
    # reference sha1 sum for generator
    # m
    # n
    # length of sequence to compute
    # p
    # seed for random generation (entries are (2^k*(seed/1000) mod q) + (3^k*(seed%1000) mod q) mod p, with q=2^20-3).
    # arguments to be passed to lingen (including mpi arguments)

    # Note that the mpi and lingen_mpi_threshold arguments here are used
    # only in MPI context, and ignored otherwise (that is, the test runs
    # without mpi). This is not the same for lingen_mpi_threshold, which
    # in reality is a bit of a misnomer. This flag is one of the means by
    # which the automatic tuning of lingen can be forced to use a given
    # threshold, and that also applies to the non-mpi case.  In MPI
    # context, this triggers the mpi portions of the code (actually the
    # test gets run twice, once with the threads, once without. Both have
    # to succeed, of course).

    # Note that we're only enabling the p1 tests because the checksums
    # below were obtained for p=1009 specifically.
    if(layer STREQUAL "p1")
        # The --ascii here is annoying. It gets in the way of our
        # automatic guess of the input sequence length.
        #
        # We should be able to drop it. However we have an
        # annoying situation, since the sha1sum is computed on the
        # generator as it is written on disk, of course, and that follows
        # --ascii too.
        set(mpiconfs mpi_square1 mpi_square2)
        if (NOT HAVE_MPI OR CMAKE_VERSION VERSION_LESS 3.9)
            set(mpiconfs)
        endif()
        foreach(mpiconf nompi ${mpiconfs})
            set(suffix _${mpiconf})
            if(suffix STREQUAL _nompi)
                set(suffix)
            endif()
            cado_define_test(test_bwc_lingen_${layer}_test0${suffix}
                SCRIPT
                ${CADO_NFS_SOURCE_DIR}/tests/provide-wdir.sh --env WDIR
                ${CADO_NFS_SOURCE_DIR}/tests/do_with_mpi.sh "${mpiconf}"
                ${CMAKE_CURRENT_SOURCE_DIR}/test-plingen.sh
                2b6428178054fc0d3931dcdc9257ccf3bdea62f9 4 2 36 1009 17042
                mpi_magic=${mpiconf} thr=2x2 --ascii
                tuning_thresholds=collective:64,recursive:32,notiming:0
                ${extra}
                TARGET_DEPENDENCIES lingen_${layer}
                AVOID_CONCURRENT
                TIMEOUT 60
                )
            cado_divert_test(test_bwc_lingen_${layer}_test0${suffix} frag
                APPEND_ARGUMENTS io_block_size=1024)
            cado_define_test(test_bwc_lingen_${layer}_test1${suffix}
                SCRIPT
                ${CADO_NFS_SOURCE_DIR}/tests/provide-wdir.sh --env WDIR
                ${CADO_NFS_SOURCE_DIR}/tests/do_with_mpi.sh "${mpiconf}"
                ${CMAKE_CURRENT_SOURCE_DIR}/test-plingen.sh
                f9bc59f0caaca0fd523ef6a020a6f49fa97f38e9 4 2 200 1009 88888
                thr=2x2 --ascii
                tuning_thresholds=collective:64,recursive:32,notiming:0
                ${extra}
                TARGET_DEPENDENCIES lingen_${layer}
                AVOID_CONCURRENT
                TIMEOUT 60
                )
            cado_define_test(test_bwc_lingen_${layer}_test2${suffix}
                SCRIPT
                ${CADO_NFS_SOURCE_DIR}/tests/provide-wdir.sh --env WDIR
                ${CADO_NFS_SOURCE_DIR}/tests/do_with_mpi.sh "${mpiconf}"
                ${CMAKE_CURRENT_SOURCE_DIR}/test-plingen.sh
                b448493e04299d8d54be6cc1273c43293520ac9e 3 3 1000 1009 1111
                thr=3x3 --ascii
                tuning_thresholds=collective:64,recursive:32,notiming:0
                ${extra}
                TARGET_DEPENDENCIES lingen_${layer}
                AVOID_CONCURRENT
                TIMEOUT 60
                )
            # We really _can't_ have ascii with the checkpoint test. ascii
            # modifies the anticipation of the schedule, which in turns means
            # that the list of cached schedules is modified in the course of
            # the execution, and that eventually goes to the checkpoint file
            # as well, wreaking obvious havoc.
            cado_define_test(test_bwc_lingen_${layer}_test2_checkpoints${suffix}
                SCRIPT
                ${CADO_NFS_SOURCE_DIR}/tests/provide-wdir.sh --env WDIR
                ${CADO_NFS_SOURCE_DIR}/tests/do_with_mpi.sh "${mpiconf}"
                ${CMAKE_CURRENT_SOURCE_DIR}/test-lingen-checkpoints.sh
                c82b888f2ba844f6db1e30e091444d1023052f87 3 3 1000 1009 1111
                thr=3x3
                checkpoint_threshold=40
                tuning_thresholds=notiming:0,recursive:100,collective:400
                ${extra}
                TARGET_DEPENDENCIES
                lingen_${layer}
                lingen_verify_checkpoints_${layer}
                AVOID_CONCURRENT
                TIMEOUT 180
                )
        endforeach()
    endif()

    if(layer STREQUAL "pz" OR (ULONG_BITS EQUAL 64 AND layer STREQUAL "p3") OR (ULONG_BITS EQUAL 32 AND layer STREQUAL "p6"))
        set(mpiconfs mpi_square1 mpi_square2)
        if (NOT HAVE_MPI OR CMAKE_VERSION VERSION_LESS 3.9)
            set(mpiconfs)
        endif()
        foreach(mpiconf nompi ${mpiconfs})
            set(suffix _${mpiconf})
            if(suffix STREQUAL _nompi)
                set(suffix)
            endif()
            cado_define_test(test_bwc_lingen_${layer}_test4${suffix}
                SCRIPT
                ${CADO_NFS_SOURCE_DIR}/tests/provide-wdir.sh --env WDIR
                ${CADO_NFS_SOURCE_DIR}/tests/do_with_mpi.sh "${mpiconf}"
                ${CMAKE_CURRENT_SOURCE_DIR}/test-plingen.sh
                # For some reason, the 32-bit test returns an equivalent,
                # but slightly different matrix. We should really
                # normalize the output, but presently we don't. Let's
                # take that digest as valid.
                00a481d0e0e2ee7403fa234b7f8b818dc2ec8db4,2ac9961e5a13652247660678b5fabd2782ab740a 3 3 1000
                1532495540865888858358347027150309183618739122183602191 1111
                thr=3x3
                tuning_thresholds=notiming:0,recursive:160,collective:320
                lingen_program=lingen_${layer}
                tuning_thresholds=collective:64,recursive:32,notiming:0
                ${extra}
                TARGET_DEPENDENCIES lingen_${layer}
                AVOID_CONCURRENT
                TIMEOUT 90
            )
        endforeach()
    endif()

    if(layer STREQUAL "p1")
        cado_define_test(test_bwc_lingen_21744
            AVOID_CONCURRENT
            PROGRAM ${CADO_NFS_BINARY_DIR}/linalg/bwc/lingen_p1
            ARGUMENTS
            --afile ${CMAKE_CURRENT_SOURCE_DIR}/A.21744 ffile=/dev/null m=4 n=2
            prime=485263
                tuning_thresholds=collective:64,recursive:32,notiming:0
            TARGET_DEPENDENCIES lingen_p1
            TIMEOUT 60)

        cado_define_test(test_bwc_lingen_21744_bis
            AVOID_CONCURRENT
            PROGRAM ${CADO_NFS_BINARY_DIR}/linalg/bwc/lingen_p1
            ARGUMENTS
            --random-input-with-length 20   m=4 n=2  prime=1009 --seed 1377
                tuning_thresholds=collective:64,recursive:32,notiming:0
            TARGET_DEPENDENCIES lingen_p1
            TIMEOUT 60)
    endif()

    cado_define_test(TEST_NAME test_matpoly_${layer}
        SOURCES test_matpoly.cpp
        ${PROJECT_SOURCE_DIR}/linalg/bwc/lingen_qcode_prime.cpp
        ${PROJECT_SOURCE_DIR}/linalg/bwc/lingen_expected_pi_length.cpp
        ARGUMENTS --prime ${p}
        LIBRARIES lingen_${layer}_support)

    set(our_compile_flags)
    parse_arith_layer(${layer} our_compile_flags)
    set(layer ${canonical_arith_layer})
    string_join(our_compile_flags_string " " ${our_compile_flags})

    set_target_properties(test_matpoly_${layer} PROPERTIES
        COMPILE_FLAGS "--mpi ${OpenMP_CXX_FLAGS} ${our_compile_flags_string}"
        LINK_FLAGS "--mpi ${OpenMP_CXX_FLAGS}")

    add_executable(time_matpoly_ft_parallel_${layer} EXCLUDE_FROM_ALL
        time_matpoly_ft_parallel.cpp)
    target_link_libraries(time_matpoly_ft_parallel_${layer}
        lingen_${layer}_support)

    set_target_properties(time_matpoly_ft_parallel_${layer} PROPERTIES
        COMPILE_FLAGS "--mpi ${OpenMP_CXX_FLAGS} ${our_compile_flags_string}"
        LINK_FLAGS "--mpi ${OpenMP_CXX_FLAGS}")
endforeach()

foreach(layer b64)
    # The binary matpoly tests are a nightmare because of openmp. Setting
    # OMP_WAIT_POLICY=passive GOMP_SPINCOUNT=0 (as we do in ci.sh) is a
    # good way to alleviate the slowdown. OMP_PROC_BIND is another, but
    # we can't afford it since it impacts other tests negatively.
    #
    # So even though on a normal machine these tests take roughly one
    # second, the only option that we have is to increase the timeout
    link_directories (${CADO_NFS_BINARY_DIR}/gf2x/fft/.libs)
    link_directories (${CADO_NFS_BINARY_DIR}/gf2x/.libs)
    include_directories(${CADO_NFS_BINARY_DIR}/gf2x/fft)
    include_directories(${CADO_NFS_SOURCE_DIR}/gf2x/fft)
    cado_define_test(TEST_NAME test_matpoly_${layer}
        SOURCES test_matpoly.cpp
        ${PROJECT_SOURCE_DIR}/linalg/bwc/lingen_qcode_binary.cpp
        ${PROJECT_SOURCE_DIR}/linalg/bwc/lingen_expected_pi_length.cpp
        LIBRARIES lingen_${layer}_support
        AVOID_CONCURRENT 4
        TIMEOUT 120
    )

    set(our_compile_flags)
    parse_arith_layer(${layer} our_compile_flags)
    list(APPEND our_compile_flags -DLINGEN_BINARY)
    string_join(our_compile_flags_string " " ${our_compile_flags})

    # (unused for p=2 anyway)
    # ARGUMENTS --prime 2
    set_target_properties(test_matpoly_${layer} PROPERTIES
        COMPILE_FLAGS "--mpi ${OpenMP_CXX_FLAGS} ${our_compile_flags_string}"
        LINK_FLAGS "--mpi ${OpenMP_CXX_FLAGS}")
    add_executable(time_matpoly_ft_parallel_${layer} EXCLUDE_FROM_ALL
        time_matpoly_ft_parallel.cpp)
    target_link_libraries(time_matpoly_ft_parallel_${layer}
        lingen_${layer}_support)
    set_target_properties(time_matpoly_ft_parallel_${layer} PROPERTIES
        COMPILE_FLAGS "--mpi ${OpenMP_CXX_FLAGS} ${our_compile_flags_string}"
        LINK_FLAGS "--mpi ${OpenMP_CXX_FLAGS}")

    cado_define_test(TEST_NAME test_matpoly_basecase_${layer}
        PROGRAM
        ${CMAKE_CURRENT_BINARY_DIR}/test_matpoly_${layer}
        ARGUMENTS --test-basecase m=128 n=64 len1=256
        TARGET_DEPENDENCIES test_matpoly_${layer}
        AVOID_CONCURRENT 4
        TIMEOUT 120
        )
endforeach()

add_executable(check_mpi_problems EXCLUDE_FROM_ALL
        ${CADO_NFS_SOURCE_DIR}/linalg/bwc/check_mpi_problems.c)
set_target_properties(check_mpi_problems PROPERTIES
    COMPILE_FLAGS "--mpi ${OpenMP_C_FLAGS} -DWANT_MAIN"
    LINK_FLAGS "--mpi ${OpenMP_C_FLAGS}")


set(mod2_plain_mpi_tests mpi_rect1 mpi_rect2 mpi_square1 mpi_square2)
add_bwc_test(mod2_plain bwc-ptrace.sh prime=2 nullspace=left
    random_matrix_size=800 m=64 n=64 seed=1 thr=2x2
    TARGET_DEPENDENCIES mf_scan)
create_magma_sage_diversions(mod2_plain)
if(SAGE)
    set(t 360)
    if(TIMEOUT_SCALE)
        MATH(EXPR t "${t}*${TIMEOUT_SCALE}")
    endif()
    set_property(TEST test_bwc_mod2_plain_with_sagemath PROPERTY TIMEOUT ${t})
endif()

add_bwc_test(mod2_padded bwc-ptrace.sh prime=2 nullspace=left
    random_matrix_size=700,600 m=64 n=64 seed=1 thr=2x2
    TARGET_DEPENDENCIES mf_scan)

add_bwc_test(mod2_secure_continuation bwc-test-secure-continuation.sh
    prime=2 nullspace=left random_matrix_size=800 m=64 n=64 seed=1 thr=2x2 interval=64
    TARGET_DEPENDENCIES mf_scan
    TIMEOUT 60
)

add_bwc_test(mod2_secure_consistent-defaults
    bwc-test-secure-consistent-defaults.sh
    prime=2 nullspace=left random_matrix_size=800 m=64 n=64 seed=1 thr=2x2 interval=64
    TARGET_DEPENDENCIES mf_scan
    TIMEOUT 60
)

# Note: because of stop_at_step here, we're not verifying what we're
# doing, which is a bit stupid.
add_bwc_test(mod2_rolling bwc-ptrace.sh prime=2 nullspace=left random_matrix_size=2000
    interval=10 keep_rolling_checkpoints=2 checkpoint_precious=40 m=64 n=64
    seed=1 thr=2x2 stop_at_step=lingen
    TARGET_DEPENDENCIES mf_scan)

add_bwc_test(mod2_8k bwc-ptrace.sh prime=2 nullspace=left random_matrix_size=8000 m=128 n=128 seed=1 thr=2
    TARGET_DEPENDENCIES mf_scan
    AVOID_CONCURRENT 4
    TIMEOUT 90
)

if (COMPILE_MPFQ_BINARY_FIELD_m128)
    add_bwc_test(mod2_8k_simd128 bwc-ptrace.sh prime=2 nullspace=left random_matrix_size=8000 m=128 n=128 seed=1 thr=2 simd=128
    TARGET_DEPENDENCIES mf_scan
    AVOID_CONCURRENT 4
    TIMEOUT 90
)
endif()

set(mod2_oddthr mpi_rect1 mpi_rect2 mpi_square1 mpi_square2)
add_bwc_test(mod2_oddthr bwc-ptrace.sh prime=2 nullspace=left random_matrix_size=800 m=128 n=128 seed=1 thr=3
    TARGET_DEPENDENCIES mf_scan)

add_bwc_test(mod2_interleaving bwc-ptrace.sh prime=2 nullspace=left random_matrix_size=800 m=128 n=128
    interleaving=1 seed=1 thr=2
    TARGET_DEPENDENCIES mf_scan)
 
add_bwc_test(mod2_m_neq_n bwc-ptrace.sh prime=2 nullspace=left random_matrix_size=400 m=128 n=64
    seed=1 thr=5
    TARGET_DEPENDENCIES mf_scan)

if(HAVE_CXX11 AND HAVE_HWLOC)
    cado_define_test(test_cpubinding.c
        ARGUMENTS
        --cpubinding ${CMAKE_CURRENT_SOURCE_DIR}/cpubind_config_file_for_tests.conf
        LIBRARIES utils bwc_base)
endif()

#########################################################################

add_executable(test-parallelizing_info test-parallelizing_info.cpp)
target_link_libraries(test-parallelizing_info utils bwc_base)
set_target_properties(test-parallelizing_info PROPERTIES
    COMPILE_FLAGS "--mpi"
    LINK_FLAGS "--mpi")
set(mpiconfs mpi_rect1 mpi_rect2 mpi_square1 mpi_square2)
if (NOT HAVE_MPI OR CMAKE_VERSION VERSION_LESS 3.9)
    set(mpiconfs)
endif()
foreach(mpiconf nompi ${mpiconfs})
    set(suffix _${mpiconf})
    if(suffix STREQUAL _nompi)
        set(suffix)
    endif()
    cado_define_test(test-parallelizing_info${suffix} PROGRAM
        ${CADO_NFS_SOURCE_DIR}/tests/do_with_mpi.sh "${mpiconf}"
        ${PROJECT_BINARY_DIR}/linalg/bwc/bwc.pl
        :mpirun
        -- ${CMAKE_CURRENT_BINARY_DIR}/test-parallelizing_info -v
        thr=2x2
        TARGET_DEPENDENCIES test-parallelizing_info
        )
endforeach()

#########################################################################

set(mpiconfs mpi_rect1 mpi_rect2 mpi_square1 mpi_square2)
if (NOT HAVE_MPI OR CMAKE_VERSION VERSION_LESS 3.9)
    set(mpiconfs)
endif()
foreach(mpiconf nompi ${mpiconfs})
    set(suffix _${mpiconf})
    if(suffix STREQUAL _nompi)
        set(suffix)
    endif()
    cado_define_test(test_bwc_dispatch_matmul${suffix} SCRIPT
        ${CADO_NFS_SOURCE_DIR}/tests/do_with_mpi.sh "${mpiconf}"
        ${CMAKE_CURRENT_SOURCE_DIR}/bwc-dispatch-matmul.sh
        density=2
        thr=2x2
        TARGET_DEPENDENCIES bwc_matmul_gf2 dispatch mf_scan mf_bal
        random_matrix
        )
endforeach()

#########################################################################

if (WITH_MPI)
add_definitions(-DWITH_MPI)
endif()

#########################################################################

add_executable(spmv_test EXCLUDE_FROM_ALL spmv_test.cpp)
set_target_properties(spmv_test PROPERTIES
            LINKER_LANGUAGE CXX
            COMPILE_FLAGS "--mpi"
            LINK_FLAGS "--mpi")
target_link_libraries(spmv_test bwc_base)

add_executable(short_matmul short_matmul.c)
target_link_libraries(short_matmul bwc_base)

set(test_spmv_binary_b64_alltests YES)
set(test_spmv_binary_b128_alltests YES)
set(test_spmv_binary_b256_alltests YES)
set(test_spmv_prime_p3_alltests YES)

macro(create_test_spmv test_spmv_base)
    if(HAVE_PERL_DIGEST_MD5)
        if (test_spmv_base MATCHES "^prime")
            set(deps bwc_matmul_gf2)
        else()
            set(deps bwc_matmul_gfp)
        endif()
        set(mpiconfs)
        if(${test_spmv_${test_spmv_base}_alltests})
            set(mpiconfs mpi_rect1 mpi_rect2 mpi_square1 mpi_square2)
        endif()
        if (NOT HAVE_MPI OR CMAKE_VERSION VERSION_LESS 3.9)
            set(mpiconfs)
        endif()
        foreach(mpiconf nompi ${mpiconfs})
            set(suffix _${mpiconf})
            if(suffix STREQUAL _nompi)
                set(suffix)
            endif()
            cado_define_test(
                TEST_NAME test_spmv_${test_spmv_base}${suffix}
                SCRIPT
                ${CADO_NFS_SOURCE_DIR}/tests/do_with_mpi.sh "${mpiconf}"
                ${CMAKE_CURRENT_SOURCE_DIR}/test-spmv.sh
                --matrix-size 1000 --density 10
                ${ARGN}
                NO_DEFAULT_RUN
                TARGET_DEPENDENCIES
                random_matrix spmv_test short_matmul mf_scan mf_bal bwc_matmul_gf2)


            cado_divert_test(test_spmv_${test_spmv_base}${suffix} 11 APPEND_ARGUMENTS thr=1x1)
            if(${test_spmv_${test_spmv_base}_alltests})
                if(DEFINED ENV{CHECKS_EXPENSIVE})
                    cado_divert_test(test_spmv_${test_spmv_base}${suffix} 12 APPEND_ARGUMENTS thr=1x2)
                    cado_divert_test(test_spmv_${test_spmv_base}${suffix} 22 APPEND_ARGUMENTS thr=2x2)
                    cado_divert_test(test_spmv_${test_spmv_base}${suffix} 13 APPEND_ARGUMENTS thr=1x3)
                    cado_divert_test(test_spmv_${test_spmv_base}${suffix} 32 APPEND_ARGUMENTS thr=3x2)
                endif()
                cado_divert_test(test_spmv_${test_spmv_base}${suffix} 23 APPEND_ARGUMENTS thr=2x3)
            endif()
        endforeach()
    else()
        # Then this macro will expand to nothing, that's life.
    endif()
endmacro()

#########################################################################

set(mpiconfs mpi_rect1 mpi_rect2)
if (NOT HAVE_MPI OR CMAKE_VERSION VERSION_LESS 3.9)
    set(mpiconfs)
endif()
foreach(mpiconf nompi ${mpiconfs})
    set(suffix _${mpiconf})
    if(suffix STREQUAL _nompi)
        set(suffix)
    endif()
    cado_define_test(test_random_matrix${suffix}
        SCRIPT
        ${CADO_NFS_SOURCE_DIR}/tests/do_with_mpi.sh "${mpiconf}"
        ${PROJECT_BINARY_DIR}/linalg/bwc/bwc.pl :mpirun
        --
        ${CADO_NFS_BINARY_DIR}/linalg/bwc/krylov --random_matrix 20000,density=100 m=64 n=64 ys=0..64 prime=2 interval=100 end=200
        TARGET_DEPENDENCIES bwc_full
        TIMEOUT 60
        )
    cado_divert_test(test_random_matrix${suffix} thr22 APPEND_ARGUMENTS thr=2x2)
endforeach()


foreach(arith_layer ${BWC_GF2_ARITHMETIC_BACKENDS})
    parse_arith_layer(${arith_layer} dummy)
    set(arith_layer ${canonical_arith_layer})

    string_join(mm_backends " " ${BWC_GF2_MATMUL_BACKENDS})

    create_test_spmv(binary-${arith_layer}
        --backends "${mm_backends}"
        --arith-layer ${arith_layer})
endforeach()

foreach(arith_layer ${BWC_GFP_ARITHMETIC_BACKENDS_FOR_TESTS})
    set(extra)
    string(REGEX MATCH "p([0-9]+)" t "${arith_layer}")
    if(t)
        set(width ${CMAKE_MATCH_1})
    endif()
    string_join(mm_backends " " ${BWC_GFP_MATMUL_BACKENDS})
    create_test_spmv(prime-${arith_layer}
        --backends "${mm_backends}"
        --arith-layer ${arith_layer}
        --prime "${prime_${width}}")
endforeach()

cado_define_test(TEST_NAME spmv_bucket_30075
    PROGRAM
    ${CADO_NFS_SOURCE_DIR}/tests/provide-wdir.sh --env wdir --
    ${CMAKE_CURRENT_SOURCE_DIR}/bug30075.sh
    TARGET_DEPENDENCIES
    spmv_test bwc_matmul_gf2 mf_bal mf_scan
)


#########################################################################

cado_define_test(SCRIPT ${CMAKE_CURRENT_SOURCE_DIR}/test-matcache.sh
    --matrix-size 1000 --density 10
    TARGET_DEPENDENCIES
    random_matrix build_matcache bench_matcache)

#########################################################################

cado_define_test(TEST_NAME bwc_staged_krylov PROGRAM
    ${CADO_NFS_SOURCE_DIR}/tests/provide-wdir.sh --arg wdir --
    ${CADO_NFS_BINARY_DIR}/linalg/bwc/krylov thr=2x2 nullspace=left
    interval=200  mn=64 prime=2  ys=0..64 start=0 end=200
    skip_online_checks=1 rebuild_cache=1 seed=1
    sequential_cache_build=1 random_matrix=10000,density=150,seed=1
    no_save_cache=1 verbose_flags=^all-bwc-sub-timings,^all-bwc-dispatch
    TARGET_DEPENDENCIES bwc_full_gf2
    TIMEOUT 60
)

# Tests which use bwc_base will need bwc_config.h
include_directories(${PROJECT_BINARY_DIR}/linalg/bwc)

#########################################################################

add_executable(test_hello test_hello.cpp)
target_link_libraries(test_hello bwc_base)
set_target_properties(test_hello PROPERTIES
    LINKER_LANGUAGE CXX
    COMPILE_FLAGS "--mpi"
    LINK_FLAGS "--mpi")
set(mpiconfs mpi_rect1 mpi_square1)
if(DEFINED ENV{CHECKS_EXPENSIVE})
    set(mpiconfs ${mpiconfs} mpi_rect2 mpi_square2)
endif()
if (NOT HAVE_MPI OR CMAKE_VERSION VERSION_LESS 3.9)
    set(mpiconfs)
endif()
foreach(mpiconf nompi ${mpiconfs})
    set(suffix _${mpiconf})
    if(suffix STREQUAL _nompi)
        set(suffix)
    endif()
    cado_define_test(TEST_NAME test_hello${suffix}
        TARGET_DEPENDENCIES test_hello
        PROGRAM
        ${CADO_NFS_SOURCE_DIR}/tests/do_with_mpi.sh "${mpiconf}"
        ${PROJECT_BINARY_DIR}/linalg/bwc/bwc.pl
        :mpirun
        -- ${CMAKE_CURRENT_BINARY_DIR}/test_hello -v
        )
    if(DEFINED ENV{CHECKS_EXPENSIVE})
        cado_divert_test(test_hello${suffix} thr12 APPEND_ARGUMENTS thr=1x2)
        cado_divert_test(test_hello${suffix} thr22 APPEND_ARGUMENTS thr=2x2)
    endif()
    cado_divert_test(test_hello${suffix} thr23 APPEND_ARGUMENTS thr=2x3)
endforeach()

cado_define_test(test_bl_extraction.cpp LIBRARIES bwc_base bitlinalg)
set_target_properties(test_bl_extraction PROPERTIES
                LINKER_LANGUAGE CXX
                COMPILE_FLAGS "--mpi"
                LINK_FLAGS "--mpi")

#########################################################################

cado_define_test(TEST_NAME test-blocklanczos
    PROGRAM ${CMAKE_CURRENT_SOURCE_DIR}/test-blocklanczos.sh
        --density 10
        --bindir ${CADO_NFS_BINARY_DIR}/linalg/bwc
    NO_DEFAULT_RUN
    TARGET_DEPENDENCIES mf_scan mf_bal random_matrix blocklanczos
    bwc_full_gf2 short_matmul)
cado_divert_test(test-blocklanczos right
    APPEND_ARGUMENTS --matrix-size "1000,2000" --nullspace RIGHT)
cado_divert_test(test-blocklanczos left
    APPEND_ARGUMENTS --matrix-size "2000,1000" --nullspace left)
cado_divert_test(test-blocklanczos left-thr21
    APPEND_ARGUMENTS --matrix-size "2000,1000" --nullspace left thr=2x1)
cado_divert_test(test-blocklanczos left-thr12
    APPEND_ARGUMENTS --matrix-size "90,69" --nullspace left thr=1x2)
cado_divert_test(test-blocklanczos left-thr23
    APPEND_ARGUMENTS --matrix-size "2500,1000" --nullspace left thr=2x3)

cado_define_test(TEST_NAME test-blocklanczos-staged
    AVOID_CONCURRENT
    PROGRAM
    ${CADO_NFS_SOURCE_DIR}/tests/provide-wdir.sh --arg wdir --
    ${CADO_NFS_BINARY_DIR}/linalg/bwc/bwc.pl :mpirun --
    ${CADO_NFS_BINARY_DIR}/linalg/bwc/blocklanczos
    random_matrix=1200,1000,80,seed=1 m=64 n=64 ys=0..64
    no_save_cache=1 interval=10 nullspace=left
    TARGET_DEPENDENCIES test-blocklanczos_dependencies)

#########################################################################
### if(HAVE_PERL_DIGEST_MD5)
### # This is testing the old binary.
### cado_define_test(TEST_NAME test-lingen-crc
###     AVOID_CONCURRENT
###     PROGRAM
###     ${CADO_NFS_SOURCE_DIR}/tests/provide-wdir.sh --arg wdir --
###     ${CADO_NFS_SOURCE_DIR}/tests/linalg/bwc/test-lingen-crc.sh
###     bindir=${CADO_NFS_BINARY_DIR}/linalg/bwc
###     seed=0 m=64 n=64 random_stem=30000 sequence_length=200
###     # the two crcs below are produced by marginally different versions
###     # (76fbd81d8 and the one after 38c969cfe), but both seem to factor
###     # numbers correctly, so I'm not too worried.
###     expect_crc_pi=c29af350,af9c33a0 expect_crc_F=04f4e167,3aa047a4
###     TARGET_DEPENDENCIES lingen)
### endif()
### 
#########################################################################

cado_define_test(test-arith-modp.cpp LIBRARIES tests utils)

cado_define_test(test_matrix_file.cpp
    ${CADO_NFS_SOURCE_DIR}/linalg/bwc/matrix_file.cpp
    $<TARGET_OBJECTS:bwc_parallelization>
    NO_DEFAULT_RUN
    LIBRARIES utils)

set_target_properties(test_matrix_file PROPERTIES
    COMPILE_FLAGS "--mpi ${OpenMP_CXX_FLAGS}"
    LINK_FLAGS "--mpi ${OpenMP_CXX_FLAGS}")

cado_define_test(test_matrix_file_script SCRIPT
${CADO_NFS_SOURCE_DIR}/tests/provide-wdir.sh --env wdir --
${CMAKE_CURRENT_SOURCE_DIR}/test_matrix_file.sh
TARGET_DEPENDENCIES test_matrix_file
NO_DEFAULT_RUN)

cado_divert_test(test_matrix_file_script sample1 APPEND_ARGUMENTS sample1)
cado_divert_test(test_matrix_file_script sample2 APPEND_ARGUMENTS sample2)


add_subdirectory (flint-fft)<|MERGE_RESOLUTION|>--- conflicted
+++ resolved
@@ -61,10 +61,6 @@
     endforeach()
 endmacro()
 
-<<<<<<< HEAD
-
-=======
->>>>>>> a5ead19b
 if (ULONG_BITS EQUAL 64)
     set(prime_1 4820030965477198813)
     set(prime_2 126961696855811517082732511703124520971)
