--- conflicted
+++ resolved
@@ -249,11 +249,7 @@
                     random_matrix_size=200 nrhs=2 m=4 n=4 seed=1
                     TARGET_DEPENDENCIES
                     lingen_pz lingen_${layer})
-<<<<<<< HEAD
                 create_sage_diversions(${t})
-=======
-                create_magma_sage_diversions(${t})
->>>>>>> 48ab3004
             endif()
 
             if(DEFINED ENV{CHECKS_EXPENSIVE})
@@ -262,11 +258,7 @@
                     prime=1009 random_matrix_size=50 nrhs=1 m=1 n=1 seed=1
                 TARGET_DEPENDENCIES
                     lingen_pz lingen_${layer})
-<<<<<<< HEAD
                 create_sage_diversions(${t})
-=======
-                create_magma_sage_diversions(${t})
->>>>>>> 48ab3004
             endif()
 
             # This one is a bit of a lie, to be honest. Depending on the
@@ -284,11 +276,7 @@
                 random_matrix_minkernel=1
                 TARGET_DEPENDENCIES
                 lingen_pz lingen_${layer})
-<<<<<<< HEAD
             create_sage_diversions(${t})
-=======
-            create_magma_sage_diversions(${t})
->>>>>>> 48ab3004
 
             ## this one isn't really useful
             # set(t modp_inhomogeneous_minimal_2rhs_mn2)
@@ -297,11 +285,7 @@
             #   seed=1
             #   TARGET_DEPENDENCIES
             #   lingen_pz lingen_${layer})
-<<<<<<< HEAD
             # create_sage_diversions(${t})
-=======
-            # create_magma_sage_diversions(${t})
->>>>>>> 48ab3004
         endif()
 
         set(t modp_secure_continuation_${layer})
