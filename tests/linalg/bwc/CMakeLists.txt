--- conflicted
+++ resolved
@@ -488,10 +488,7 @@
         LINK_FLAGS "--mpi ${OpenMP_CXX_FLAGS}")
 endforeach()
 
-<<<<<<< HEAD
 foreach(layer b64)
-=======
-foreach(layer u64k1)
     # The binary matpoly tests are a nightmare because of openmp. Setting
     # OMP_WAIT_POLICY=passive GOMP_SPINCOUNT=0 (as we do in ci.sh) is a
     # good way to alleviate the slowdown. OMP_PROC_BIND is another, but
@@ -499,7 +496,6 @@
     #
     # So even though on a normal machine these tests take roughly one
     # second, the only option that we have is to increase the timeout
->>>>>>> e27d99ea
     link_directories (${CADO_NFS_BINARY_DIR}/gf2x/fft/.libs)
     link_directories (${CADO_NFS_BINARY_DIR}/gf2x/.libs)
     include_directories(${CADO_NFS_BINARY_DIR}/gf2x/fft)
