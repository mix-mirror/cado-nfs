#!/usr/bin/env bash

base_args=("$@")

set -e

pre_doubledash=()
post_doubledash=()
while [ $# -gt 0 ] ; do
    x="$1"
    if [ "$x" = -- ] ; then
        break
    fi
    shift
    if [[ $x =~ ^wdir=(.*) ]] ; then
        wdir="${BASH_REMATCH[1]}"
    elif [[ $x =~ ^interval=(.*) ]] ; then
        interval="${BASH_REMATCH[1]}"
        continue
    elif [[ $x =~ ^seed=(.*) ]] ; then
        seed="${BASH_REMATCH[1]}"
    fi
    pre_doubledash+=("$x")
done
post_doubledash=("$@")
: ${wdir:?missing}
: ${seed:?missing}
: ${interval:?missing}

CSI_RED="[01;31m"
CSI_BLUE="[01;34m"
CSI_RESET="[00;39m[m"

args1=(
    "${pre_doubledash[@]}"
    interval=$interval
    script_steps=wipecheck,matrix,bwc.pl/prep/secure
    "${post_doubledash[@]}"
    check_stops=$interval
)
args2=(
    "${pre_doubledash[@]}"
    interval=$((4*interval)) start=$interval
    script_steps=keepdir,bwc.pl/secure
    "${post_doubledash[@]}"
    check_stops=$((interval/2)),$interval,$((2*interval))
)
args3=(
    "${pre_doubledash[@]}"
    interval=$((4*interval))
    script_steps=keepdir,bwc.pl/secure
    "${post_doubledash[@]}"
    check_stops=$((interval/2)),$interval,$((2*interval))
)

echo -e "${CSI_BLUE}RUNNING linalg/bwc/secure FOR THE 1st TIME${CSI_RESET}"
"`dirname $0`"/bwc-ptrace.sh "${args1[@]}"
# rm -f "$wdir"/C[d]*
echo -e "${CSI_BLUE}RUNNING linalg/bwc/secure FOR THE 2nd TIME${CSI_RESET}"
"`dirname $0`"/bwc-ptrace.sh "${args2[@]}"
mkdir "$wdir/saved_check"
mv "$wdir"/C[rvdt]* "$wdir/saved_check"
echo -e "${CSI_BLUE}RUNNING linalg/bwc/secure FOR THE 3rd TIME${CSI_RESET}"
"`dirname $0`"/bwc-ptrace.sh "${args3[@]}"

echo -e "${CSI_BLUE}COMPARING THE DIFFERENT CHECK FILES${CSI_RESET}"

failed=
passed=0
for f in `(cd "$wdir" ; ls C[rvdt]* ; cd "$wdir/saved_check" ; ls C[rvdt]*) | sort -u` ; do
<<<<<<< HEAD
    if [ -e  "$wdir/$f" ] && [ -e "$wdir/saved_check/$f" ] ; then
=======
    if [ -f "$wdir/$f" ] && [ -f "$wdir/saved_check/$f" ] ; then
>>>>>>> c33e5e67
        if ! diff -q "$wdir/$f" "$wdir/saved_check/$f" ; then
            echo -e "${CSI_RED}Files $wdir/$f and $wdir/saved_check/$f differ${CSI_RESET}" >&2
            sha1sum "$wdir/$f" "$wdir/saved_check/$f"
            failed=1
<<<<<<< HEAD
        fi
        let passed+=1
=======
        else
            echo "Files $wdir/$f and $wdir/saved_check/$f are consistent"
            let passed+=1
        fi
>>>>>>> c33e5e67
    fi
done
if [ "$passed" -gt 0 ] && ! [ "$failed" ] ; then
    echo -e "${CSI_BLUE}Check files are consistent ($passed checks done), good${CSI_RESET}"
elif [ "$passed" -eq 0 ] && ! [ "$failed" ] ; then
    echo -e "${CSI_RED}No checks done. This is weird${CSI_RESET}"
    exit 1
else
    exit 1
fi<|MERGE_RESOLUTION|>--- conflicted
+++ resolved
@@ -68,24 +68,15 @@
 failed=
 passed=0
 for f in `(cd "$wdir" ; ls C[rvdt]* ; cd "$wdir/saved_check" ; ls C[rvdt]*) | sort -u` ; do
-<<<<<<< HEAD
-    if [ -e  "$wdir/$f" ] && [ -e "$wdir/saved_check/$f" ] ; then
-=======
     if [ -f "$wdir/$f" ] && [ -f "$wdir/saved_check/$f" ] ; then
->>>>>>> c33e5e67
         if ! diff -q "$wdir/$f" "$wdir/saved_check/$f" ; then
             echo -e "${CSI_RED}Files $wdir/$f and $wdir/saved_check/$f differ${CSI_RESET}" >&2
             sha1sum "$wdir/$f" "$wdir/saved_check/$f"
             failed=1
-<<<<<<< HEAD
-        fi
-        let passed+=1
-=======
         else
             echo "Files $wdir/$f and $wdir/saved_check/$f are consistent"
             let passed+=1
         fi
->>>>>>> c33e5e67
     fi
 done
 if [ "$passed" -gt 0 ] && ! [ "$failed" ] ; then
