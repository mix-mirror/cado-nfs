--- conflicted
+++ resolved
@@ -504,8 +504,8 @@
 magma_print_main_parameters() { # {{{
     echo "m:=$m;n:=$n;interval:=$interval;"
     echo "nrhs:=$nrhs;"
-}
-# }}}
+} # }}}
+
 magma_save_matrix() { # {{{
     echo "Saving matrix to magma format"
     $cmd weights < $rwfile > $mdir/rw.m
@@ -515,28 +515,6 @@
     else
         $cmd bpmatrix_${nrows}_${ncols} < $matrix > $mdir/t.m
     fi
-<<<<<<< HEAD
-    cat <<-EOF
-        p:=$prime;
-        nullspace:="$nullspace";
-        xtr:=func<x|$transpose_if_left(x)>;
-        M:=Matrix(GF(p),Matrix (M));
-        nr:=Nrows(M);
-        nc:=Ncols(M);
-        nh:=$Nh;
-        nv:=$Nv;
-        ALIGNMENT_ON_ALL_BWC_VECTORS:=64;
-        MINIMUM_ITEMS_IN_BWC_CHUNKS:=4;
-        chunk:=ALIGNMENT_ON_ALL_BWC_VECTORS div MINIMUM_ITEMS_IN_BWC_CHUNKS;
-        nr:=nh*nv*(chunk*Ceiling(x/chunk)) where x is Ceiling(Maximum(nr, nc)/(nh*nv));
-        nc:=nr;
-        x:=Matrix(GF(p),nr,nc,[]);InsertBlock(~x,M,1,1);M:=x;
-        nrp:=nv*(chunk*Ceiling(x/chunk)) where x is Ceiling (nr/(nh*nv));
-        ncp:=nh*(chunk*Ceiling(x/chunk)) where x is Ceiling (nc/(nh*nv));
-        Mt:=Matrix(GF(p),nh*nrp,nv*ncp,[]);
-EOF
-    for i in `seq 0 $((Nh-1))` ; do
-=======
     if ! [ -f "$wdir/$bfile" ] ; then
         echo "no balancing file found $wdir/$bfile" >&2
         exit $rc
@@ -556,7 +534,6 @@
         else
             transpose_if_left=""
         fi
->>>>>>> 367a8da7
         cat <<-EOF
             p:=$prime;
             nullspace:="$nullspace";
@@ -566,9 +543,9 @@
             nc:=Ncols(M);
             nh:=$Nh;
             nv:=$Nv;
-            FORCED_ALIGNMENT_ON_MPFQ_VEC_TYPES:=64;
-            MINIMUM_ITEM_SIZE_OF_MPFQ_VEC_TYPES:=4;
-            chunk:=FORCED_ALIGNMENT_ON_MPFQ_VEC_TYPES div MINIMUM_ITEM_SIZE_OF_MPFQ_VEC_TYPES;
+            ALIGNMENT_ON_ALL_BWC_VECTORS:=64;
+            MINIMUM_ITEMS_IN_BWC_CHUNKS:=4;
+            chunk:=ALIGNMENT_ON_ALL_BWC_VECTORS div MINIMUM_ITEMS_IN_BWC_CHUNKS;
             nr:=nh*nv*(chunk*Ceiling(x/chunk)) where x is Ceiling(Maximum(nr, nc)/(nh*nv));
             nc:=nr;
             x:=Matrix(GF(p),nr,nc,[]);InsertBlock(~x,M,1,1);M:=x;
@@ -615,6 +592,7 @@
     placemats > $mdir/placemats.m
 }
 # }}}
+
 magma_save_all_vectors() { # {{{
     echo "Saving vectors to magma format"
     $cmd x $wdir/X > $mdir/x.m
