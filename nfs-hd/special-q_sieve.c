#include "cado.h"
#include <stdio.h>
#include <stdlib.h>
#include <math.h>
#include <inttypes.h>
#include "utils.h"
#include "makefb.h"
#include "vector.h"
#include "int64_poly.h"
#include "mat_int64.h"
#include "array.h"
#include "uint64_array.h"
#include "utils_mpz.h"
#include "utils_int64.h"
#include "utils_lattice.h"
#include "mat_double.h"
#include "double_poly.h"
#include <time.h>
#include <limits.h>
#include "utils_norm.h"
#include "utils_cofactorisation.h"
#include "ecm/facul.h"

//TODO: change % in test + add or substract.

/*
 * Different mode:
   - TRACE_POS: follow all the operation make in a case of the array;
   - NUMBER_HIT: count the number of hit;
   - MEAN_NORM_BOUND: mean of the initialized norms;
   - MEAN_NORM_BOUND_SIEVE: mean of the log2 of the residual norms;
   - MEAN_NORM: mean of the norm we can expected if the initialisation compute
      the true norms;
   - …
 */

/* ----- Compute Mq, Mqr, Tqr ----- */

/*
 * Build the matrix Mq for an ideal (q, g) with deg(g) = 1. The matrix need Tq
 *  with the good coefficients, i.e. t the coeffecients not reduced modulo q.
 *  Suppose that the matrix is good initialized. Can not verify if ideal->Tq
 *  and matrix has the good size.
 *
 * matrix: the matrix with the good initialization for the number of rows and
 * columns. We can not assert here if the numbers of values for Tq and matrix is
 *  good or not.
 * ideal: the ideal (q, g) with deg(g) = 1.
 */
void build_Mq_ideal_1(mat_Z_ptr matrix, ideal_1_srcptr ideal)
{
  ASSERT(matrix->NumRows == matrix->NumCols);

  //Reinitialize the coefficients.
  for (unsigned int row = 1; row <= matrix->NumRows; row++) {
    for (unsigned int col = 1; col <= matrix->NumCols; col++) {
      mat_Z_set_coeff_uint64(matrix, 0, row, col);
    }
  }
  //Coeffecients of the diagonal.
  mat_Z_set_coeff_uint64(matrix, ideal->ideal->r, 1, 1);
  for (unsigned int row = 2; row <= matrix->NumRows; row++) {
    mat_Z_set_coeff_uint64(matrix, 1, row, row);
  }
  //Coefficients of the first line.
  for (unsigned int col = 2; col <= matrix->NumCols; col++) {
    mat_Z_set_coeff(matrix, ideal->Tr[col - 2], 1, col);
  }
}

/*
 * Build the matrix Mq for an ideal (q, g) with deg(g) > 1. The matrix need Tq
 *  with the good coefficients, i.e. t the coeffecients not reduced modulo q.
 *  Suppose that the matrix is good initialized. Can not verify if ideal->Tq
 *  and matrix has the good size.
 *
 * matrix: Mq.
 * ideal: an ideal (q, g) with deg(g) > 1.
 */
void build_Mq_ideal_u(mat_Z_ptr matrix, ideal_u_srcptr ideal)
{
  ASSERT(matrix->NumRows == matrix->NumCols);

  for (unsigned int row = 1; row <= matrix->NumRows; row++) {
    for (unsigned int col = 1; col <= matrix->NumCols; col++) {
      mat_Z_set_coeff_uint64(matrix, 0, row, col);
    }
  }
  for (int row = 1; row <= ideal->ideal->h->deg; row++) {
    mat_Z_set_coeff_uint64(matrix, ideal->ideal->r, row, row);
  }
  for (int row = ideal->ideal->h->deg + 1; row <= (int)matrix->NumRows;
       row++) {
    mat_Z_set_coeff_uint64(matrix, 1, row, row);
  }
  for (int col = ideal->ideal->h->deg + 1; col <= (int)matrix->NumCols;
       col++) {
    for (int row = 1; row <= ideal->ideal->h->deg; row++) {
      mat_Z_set_coeff(matrix,
          ideal->Tr[row - 1][col - ideal->ideal->h->deg + 1], row, col);
    }
  }
}

/*
 * Build the matrix Mq for an ideal (q, g). The matrix need Tq
 *  with the good coefficients, i.e. t the coeffecients not reduced modulo q.
 *  Suppose that the matrix is good initialized. Can not verify if ideal->Tq
 *  and matrix has the good size.
 *
 * matrix: Mq.
 * ideal: an ideal (q, g) with deg(g) > 1.
 */
void build_Mq_ideal_spq(mat_Z_ptr matrix, ideal_spq_srcptr ideal)
{
  ASSERT(matrix->NumRows == matrix->NumCols);

  if (ideal->type == 0) {
    build_Mq_ideal_1(matrix, ideal->ideal_1);
  } else if (ideal->type == 1) {
    build_Mq_ideal_u(matrix, ideal->ideal_u);
  }
}

void reogranize_MqLLL(mat_Z_ptr matrix)
{
  for (unsigned int col = 1; col <= matrix->NumRows; col++) {
    if (mpz_cmp_ui(matrix->coeff[matrix->NumRows][col], 0) < 0) {
      for (unsigned int row = 1; row <= matrix->NumRows; row++) {
        mpz_mul_si(matrix->coeff[row][col], matrix->coeff[row][col], -1);
      }
    }
  }

  //TODO: seem to be useless, need do to think about that.
  /*mat_Z_sort_last(matrix, matrix);*/
}

/*
 * pseudo_Tqr is the normalised Tqr obtained by compute_Tqr_1. If Tqr[0] != 0,
 *  pseudo_Tqr = [(-Tqr[0])^-1 mod r = a, a * Tqr[1], …].
 *
 * pseudo_Tqr: a matrix (a line here) obtained as describe above.
 * Tqr: the Tqr matrix.
 * t: dimension of the lattice.
 * ideal: the ideal r.
 */
void compute_pseudo_Tqr_1(uint64_t * pseudo_Tqr, uint64_t * Tqr,
    unsigned int t, ideal_1_srcptr ideal)
{
  unsigned int i = 0;
  while (Tqr[i] == 0 && i < t) {
    pseudo_Tqr[i] = 0;
    i++;
  }
  uint64_t inverse = ideal->ideal->r - 1;

  ASSERT(Tqr[i] == 1);
  ASSERT(inverse ==
         invmod_uint64((uint64_t)(-Tqr[i] + (int64_t)ideal->ideal->r),
                       ideal->ideal->r));
  pseudo_Tqr[i] = inverse;
  for (unsigned int j = i + 1; j < t; j++) {
    pseudo_Tqr[j] = (inverse * Tqr[j]) % ((int64_t)ideal->ideal->r);
  }
}

/*
 * Mqr is the a matrix that can generate vector c such that Tqr * c = 0 mod r.
 * Mqr = [[r a 0 … 0]
 *       [0 1 b … 0]
 *       [| | | | |]
 *       [0 0 0 0 1]]
 *
 * Mqr: the Mqr matrix.
 * Tqr: the Tqr matrix.
 * t: dimension of the lattice.
 * ideal: the ideal r.
 */
void compute_Mqr_1(mat_int64_ptr Mqr, uint64_t * Tqr, unsigned int t,
    ideal_1_srcptr ideal)
{
  ASSERT(Mqr->NumRows == t);
  ASSERT(Mqr->NumCols == t);

  unsigned int index = 0;
  while (Tqr[index] == 0) {
    index++;
  }

  mat_int64_set_zero(Mqr);
  for (unsigned int i = 1; i <= t; i++) {
    Mqr->coeff[i][i] = 1;
  }
  Mqr->coeff[index + 1][index + 1] = ideal->ideal->r;
  for (unsigned int col = index + 2; col <= t; col++) {
    if (Tqr[col-1] != 0) {
      Mqr->coeff[index + 1][col] =
        (-(int64_t)Tqr[col-1]) + (int64_t)ideal->ideal->r;
    }
#ifndef NDEBUG
    else {
      Mqr->coeff[index + 1][col] = 0;
    }
#endif // NDEBUG
  }
}

/*
 * Compute Tqr for r an ideal of degree 1 and normalised it.
 *
 * Tqr: the Tqr matrix (Tqr is a line).
 * matrix: the MqLLL matrix.
 * t: dimension of the lattice.
 * ideal: the ideal r.
 */
void compute_Tqr_1(uint64_t * Tqr, mat_Z_srcptr matrix,
    unsigned int t, ideal_1_srcptr ideal)
{
  mpz_t tmp;
  mpz_init(tmp);
  unsigned int i = 0;
  Tqr[i] = 0;
  mpz_t invert;
  mpz_init(invert);

  //Tqr = Mq,1 - Tr * Mq,2.
  for (unsigned int j = 0; j < t; j++) {
    mpz_set(tmp, matrix->coeff[1][j + 1]);
    for (unsigned int k = 0; k < t - 1; k++) {
      mpz_submul(tmp, ideal->Tr[k], matrix->coeff[k + 2][j + 1]);
    }
    if (Tqr[i] == 0) {
      mpz_mod_ui(tmp, tmp, ideal->ideal->r);
      if (mpz_cmp_ui(tmp, 0) != 0) {
        mpz_invert_ui(tmp, tmp, ideal->ideal->r);
        mpz_set(invert, tmp);
        Tqr[j] = 1;
        i = j;
      } else {
        Tqr[j] = 0;
      }
    } else {
      mpz_mul(tmp, tmp, invert);
      mpz_mod_ui(tmp, tmp, ideal->ideal->r);
      Tqr[j] = mpz_get_ui(tmp);
    }
  }

  mpz_clear(tmp);
  mpz_clear(invert);
}

/*
 * Generate the Mqr matrix, r is an ideal of degree 1.
 *
 * Mqr: the matrix.
 * Tqr: the Tqr matrix (Tqr is a line).
 * t: dimension of the lattice.
 * ideal: the ideal r.
 */
void generate_Mqr_1(mat_int64_ptr Mqr, uint64_t * Tqr, ideal_1_srcptr ideal,
    MAYBE_UNUSED unsigned int t)
{
  ASSERT(Tqr[0] != 0);
  ASSERT(t == Mqr->NumCols);
  ASSERT(t == Mqr->NumRows);

#ifndef NDEBUG
  for (unsigned int row = 1; row <= Mqr->NumRows; row++) {
    for (unsigned int col = 1; col <= Mqr->NumCols; col++) {
      ASSERT(Mqr->coeff[row][col] == 0);
    }
  }
#endif // NDEBUG

  Mqr->coeff[1][1] = ideal->ideal->r;
  for (unsigned int col = 2; col <= Mqr->NumRows; col++) {
    if (Tqr[col] == 0) {
      Mqr->coeff[1][col] = 0;
    } else {
      Mqr->coeff[1][col] = (-Tqr[col - 1]) + ideal->ideal->r;
    }
    ASSERT(Mqr->coeff[col][1] < (int64_t)ideal->ideal->r);
  }

  for (unsigned int row = 2; row <= Mqr->NumRows; row++) {
    Mqr->coeff[row][row] = 1;
  }
}

/*
 * WARNING: Need to assert if the function does what it is supposed to do.
 * Compute Tqr for an ideal (r, h) with deg(h) > 1.
 *
 * Tqr: Tqr is a matrix in this case.
 * matrix: MqLLL.
 * t: dimension of the lattice.
 * ideal: (r, h).
 */
void compute_Tqr_u(mpz_t ** Tqr, mat_Z_srcptr matrix, unsigned int t,
    ideal_u_srcptr ideal)
{
  /* Tqr = Mq,1 - Tr * Mq,2. */
  for (int row = 0; row < ideal->ideal->h->deg; row++) {
    for (unsigned int col = 0; col < t; col++) {
      mpz_init(Tqr[row][col]);
      mpz_set(Tqr[row][col], matrix->coeff[row + 1][col + 1]);
      for (int k = 0; k < (int)t - ideal->ideal->h->deg; k++) {
        mpz_submul(Tqr[row][col], ideal->Tr[row][k],
            matrix->coeff[k + ideal->ideal->h->deg + 1][col + 1]);
      }
      mpz_mod_ui(Tqr[row][col], Tqr[row][col], ideal->ideal->r);
    }
  }
}

/* ----- Sieving part ----- */

#ifdef ASSERT_SIEVE
/*
 * To assert that the ideal is a factor of a = matrix * c mapped in the number
 *  field defined by f.
 *
 * H: the sieving bound.
 * index: index of c in the array in which we store the norm.
 * number_element: number of element contains in the sieving region.
 * matrix: MqLLL.
 * f: the polynomial that defines the number field.
 * ideal: the ideal involved in the factorisation in ideals.
 * c: the vector corresponding to the ith value of the array in which we store
 *  the norm.
 * pos: 1 if index must increase, 0 otherwise.
 */
void assert_sieve(sieving_bound_srcptr H, uint64_t index,
    uint64_t number_element, mat_Z_srcptr matrix, mpz_poly_srcptr f,
    ideal_1_srcptr ideal, int64_vector_srcptr c, unsigned int pos,
    uint64_t * index_old)
{
  /*
   * Verify if we do not sieve the same index, because we do not sieve the power
   *  of an ideal.
   */
  if (* index_old == 0) {
    ASSERT(* index_old <= index);
  } else {
    if (pos == 1) {
      ASSERT(* index_old < index);
    } else {
      ASSERT(* index_old > index);
    }
  }
  * index_old = index;

  mpz_vector_t v;
  mpz_vector_init(v, H->t);
  mpz_poly_t a;
  mpz_poly_init(a, -1);
  mpz_t res;
  mpz_init(res);

  array_index_mpz_vector(v, index, H, number_element);
  mat_Z_mul_mpz_vector_to_mpz_poly(a, matrix, v);
  norm_poly(res, a, f);
  //Verify if res = r * …
  ASSERT(mpz_congruent_ui_p(res, 0, ideal->ideal->r));

  //Verify c and v are the same.
  if (c != NULL) {
    mpz_vector_t v_tmp;
    mpz_vector_init(v_tmp, c->dim);
    int64_vector_to_mpz_vector(v_tmp, c);
    ASSERT(mpz_vector_cmp(v, v_tmp) == 0);
    mpz_vector_clear(v_tmp);
  }

  //Verify if h divides a mod r.
  if (a->deg != -1) {
    mpz_poly_t r;
    mpz_poly_init(r, -1);
    mpz_poly_t q;
    mpz_poly_init(q, -1);
    mpz_t p;
    mpz_init(p);
    mpz_set_uint64(p, ideal->ideal->r);

    ASSERT(mpz_poly_div_qr(q, r, a, ideal->ideal->h, p));
    ASSERT(r->deg == -1);
    mpz_poly_clear(r);
    mpz_poly_clear(q);
    mpz_clear(p);
  }

  mpz_clear(res);
  mpz_poly_clear(a);
  mpz_vector_clear(v);
}
#endif // ASSERT_SIEVE

#ifdef TRACE_POS
/*
 * Say all the ideal we delete in the ith position.
 *
 * index: index in array we want to follow.
 * ideal: the ideal we delete to the norm.
 * array: the array in which we store the resulting norm.
 */
void trace_pos_sieve(FILE * file_trace_pos, uint64_t index, ideal_1_srcptr ideal,
    array_srcptr array)
{
  if (index == TRACE_POS) {
    fprintf(file_trace_pos, "The ideal is: ");
    ideal_fprintf(file_trace_pos, ideal->ideal);
    fprintf(file_trace_pos, "log: %u\n", ideal->log);
    fprintf(file_trace_pos, "The new value of the norm is %u.\n", array->array[index]);
  }
}
#endif // TRACE_POS

/*
 * All the mode we can active during the sieving step.
 *
 * H: the sieving bound.
 * index: index of the array in which we store the resulting norm.
 * array: the array in which we store the resulting norm.
 * matrix: MqLLL.
 * f: the polynomial that defines the number field.
 * ideal: the ideal we want to delete.
 * c: the vector corresponding to indexth position in array.
 * number_c_l: number of possible c with the same ci, ci+1, …, ct. (cf line_sieve_ci)
 * nbint: say if we have already count the number_c_l or not.
 * pos: 1 if index must increase, 0 otherwise.
 */

static inline void mode_sieve(MAYBE_UNUSED FILE * file_trace_pos,
    MAYBE_UNUSED sieving_bound_srcptr H, MAYBE_UNUSED uint64_t index,
    MAYBE_UNUSED array_srcptr array, MAYBE_UNUSED mat_Z_srcptr matrix,
    MAYBE_UNUSED mpz_poly_srcptr f, MAYBE_UNUSED ideal_1_srcptr ideal,
    MAYBE_UNUSED int64_vector_srcptr c, MAYBE_UNUSED uint64_t number_c_l,
    MAYBE_UNUSED unsigned int nbint, MAYBE_UNUSED unsigned int pos,
    MAYBE_UNUSED uint64_t * nb_hit, MAYBE_UNUSED uint64_t * index_old)
{
#ifdef ASSERT_SIEVE
  assert_sieve(H, index, array->number_element, matrix, f, ideal, c, pos,
      index_old);
#endif // ASSERT_SIEVE

#ifdef NUMBER_HIT
  if (nbint) {
    * nb_hit = * nb_hit + number_c_l;
  }
#endif // NUMBER_HIT

#ifdef TRACE_POS
  trace_pos_sieve(file_trace_pos, index, ideal, array);
#endif // TRACE_POS
}

/* ----- Line sieve algorithm ----- */

/*
 * Sieve for a special-q of degree 1 and Tqr with a zero coefficient at the
 *  first place. This function sieve a c in the q lattice.
 *
 * array: in which we store the norms.
 * c: element of the q lattice.
 * ideal: an ideal with r < q.
 * ci: the possible first coordinate of c to have c in the sieving region.
 * H: the sieving bound.
 * i: index of the first non-zero coefficient in pseudo_Tqr.
 * number_c_l: number of possible c with the same ci, ci+1, …, ct.
 */
void line_sieve_ci(array_ptr array, MAYBE_UNUSED FILE * file_trace_pos,
    int64_vector_ptr c, ideal_1_srcptr ideal,
    int64_t ci, sieving_bound_srcptr H, unsigned int i, uint64_t number_c_l,
    MAYBE_UNUSED mat_Z_srcptr matrix, MAYBE_UNUSED mpz_poly_srcptr f,
    MAYBE_UNUSED uint64_t * nb_hit, MAYBE_UNUSED uint64_t * index_old)
{
#ifndef NDEBUG
  if (i == 0) {
    ASSERT(number_c_l == 1);
  } else {
    ASSERT(number_c_l % 2 == 0);
  }
#endif // NDEBUG

  uint64_t index = 0;

  if (ci < (int64_t)H->h[i]) {
    //Change the ith coordinate of c.
    int64_vector_setcoordinate(c, i, ci);

    index = array_int64_vector_index(c, H, array->number_element);
    array->array[index] = array->array[index] - ideal->log;

#ifndef MODE_SIEVE_LINE
    mode_sieve(file_trace_pos, H, index, array, matrix, f, ideal, c, number_c_l,
<<<<<<< HEAD
        1, 1, nb_hit, index_old);
=======
        1, 1, nb_hit);
#endif // MODE_SIEVE_LINE
>>>>>>> 86f13357

    for (uint64_t k = 1; k < number_c_l; k++) {
      array->array[index + k] = array->array[index + k] - ideal->log;

#ifndef MODE_SIEVE_LINE
      mode_sieve(file_trace_pos, H, index + k, array, matrix, f, ideal, NULL,
<<<<<<< HEAD
          number_c_l, 0, 1, nb_hit, index_old);
=======
          number_c_l, 0, 1, nb_hit);
#endif // MODE_SIEVE_LINE
>>>>>>> 86f13357
    }

    int64_t tmp = ci;
    tmp = tmp + (int64_t)ideal->ideal->r;

    while(tmp < (int64_t)H->h[i]) {

      index = index + ideal->ideal->r * number_c_l;

      array->array[index] = array->array[index] - ideal->log;

#ifndef MODE_SIEVE_LINE
      mode_sieve(file_trace_pos, H, index, array, matrix, f, ideal, NULL,
<<<<<<< HEAD
          number_c_l, 1, 1, nb_hit, index_old);
=======
          number_c_l, 1, 1, nb_hit);
#endif // MODE_SIEVE_LINE
>>>>>>> 86f13357

      for (uint64_t k = 1; k < number_c_l; k++) {
        array->array[index + k] = array->array[index + k] - ideal->log;

#ifndef MODE_SIEVE_LINE
        mode_sieve(file_trace_pos, H, index + k, array, matrix, f, ideal, NULL,
<<<<<<< HEAD
            number_c_l, 1, 1, nb_hit, index_old);
=======
            number_c_l, 1, 1, nb_hit);
#endif // MODE_SIEVE_LINE
>>>>>>> 86f13357
      }

      tmp = tmp + (int64_t)ideal->ideal->r;
    }
  }
}

void compute_ci_1(int64_t * ci, unsigned int i, unsigned int pos,
    uint64_t * pseudo_Tqr, uint64_t ideal_r, sieving_bound_srcptr H)
{
  for (unsigned int j = i + 1; j < pos; j++) {
    * ci = * ci - ((int64_t)pseudo_Tqr[j] * (2 * (int64_t)H->h[j] - 1));
    if (* ci >= (int64_t) ideal_r) {
      while(* ci >= (int64_t)ideal_r) {
        * ci = * ci - (int64_t)ideal_r;
      }
    } else if (* ci < 0) {
      while(* ci < (int64_t)ideal_r) {
        * ci = * ci + (int64_t)ideal_r;
      }
      * ci = * ci - (int64_t)ideal_r;
    }
  }
  * ci = * ci + pseudo_Tqr[pos];
  if (* ci >= (int64_t)ideal_r) {
    * ci = * ci - (int64_t)ideal_r;
  }
  if (* ci < 0) {
    * ci = * ci + (int64_t)ideal_r;
  }
  ASSERT(* ci >= 0 && * ci < (int64_t)ideal_r);
}

/*
 *
 *
 * array: the array in which we store the resulting norms.
 * c: the
 */
void line_sieve_1(array_ptr array, MAYBE_UNUSED FILE * file_trace_pos,
    int64_vector_ptr c, uint64_t * pseudo_Tqr,
    ideal_1_srcptr ideal, sieving_bound_srcptr H, unsigned int i,
    uint64_t number_c_l, int64_t * ci, unsigned int pos,
    MAYBE_UNUSED mat_Z_srcptr matrix, MAYBE_UNUSED mpz_poly_srcptr f,
    MAYBE_UNUSED uint64_t * nb_hit, MAYBE_UNUSED uint64_t * index_old)
{
  ASSERT(pos >= i);

  //Recompute ci.
  compute_ci_1(ci, i, pos, pseudo_Tqr, ideal->ideal->r, H);

  //Compute the lowest value such that Tqr*(c[0], …, c[i], …, c[t-1]) = 0 mod r.
  //lb: the minimal accessible value in the sieving region for this coordinate.
  int64_t lb = 0;
  if (i < H->t - 1) {
    lb =  -(int64_t)H->h[i];
  }
  int64_t k = (lb - * ci) / (-(int64_t) ideal->ideal->r);
  if ((lb - * ci) > 0) {
    k--;
  }
  int64_t ci_tmp = -k * (int64_t)ideal->ideal->r + * ci;
  ASSERT(ci_tmp >= lb);

#ifndef NDEBUG
  int64_t tmp_ci = ci_tmp;
  tmp_ci = tmp_ci % (int64_t) ideal->ideal->r;
  if (tmp_ci < 0) {
    tmp_ci = tmp_ci + (int64_t) ideal->ideal->r;
  }
  int64_t tmp = 0;

  for (unsigned int j = i + 1; j < H->t; j++) {
    tmp = tmp + ((int64_t)pseudo_Tqr[j] * c->c[j]);
    tmp = tmp % (int64_t) ideal->ideal->r;
    if (tmp < 0) {
      tmp = tmp + (int64_t) ideal->ideal->r;
    }
  }
  ASSERT(tmp == tmp_ci);
#endif // NDEBUG

  line_sieve_ci(array, file_trace_pos, c, ideal, ci_tmp, H, i, number_c_l,
      matrix, f, nb_hit, index_old);
}

/* ----- Plane sieve algorithm ----- */

/*
 * Perform the plane sieve in all the plane z = v->c[2].
 * Two different signature: if PLANE_SIEVE_STARTING_POINT is set, vs can be
 *  updated if an other vector has an x coordinate closer to zero.
 *
 * array: the array in which we store the norm.
 * vs: starting point vector.
 * e0: a vector of the Franke-Kleinjung algorithm, e0->c[0] < 0.
 * e1: a vector of the Franke-Kleinjung algorithm, e1->c[0] > 0.
 * coord_e0: deplacement in array given by e0.
 * coord_e1: deplacement in array given by e1.
 * H: sieving bound that give the sieving region.
 * r: the ideal we consider.
 * matrix: MqLLL.
 * f: the polynomial that defines the number field.
 */
#ifdef PLANE_SIEVE_STARTING_POINT
void plane_sieve_1_enum_plane(array_ptr array,
    MAYBE_UNUSED FILE * file_trace_pos, int64_vector_ptr vs,
    int64_vector_srcptr e0, int64_vector_srcptr e1, uint64_t coord_e0,
    uint64_t coord_e1, sieving_bound_srcptr H, ideal_1_srcptr r,
    MAYBE_UNUSED mat_Z_srcptr matrix, MAYBE_UNUSED mpz_poly_srcptr f,
    MAYBE_UNUSED uint64_t * nb_hit)
#else
void plane_sieve_1_enum_plane(array_ptr array,
    MAYBE_UNUSED FILE * file_trace_pos, int64_vector_srcptr vs,
    int64_vector_srcptr e0, int64_vector_srcptr e1, uint64_t coord_e0,
    uint64_t coord_e1, sieving_bound_srcptr H, ideal_1_srcptr r,
    MAYBE_UNUSED mat_Z_srcptr matrix, MAYBE_UNUSED mpz_poly_srcptr f,
    MAYBE_UNUSED uint64_t * nb_hit)
#endif // PLANE_SIEVE_STARTING_POINT
{
  int64_vector_t v;
  int64_vector_init(v, vs->dim);
  int64_vector_set(v, vs);

#ifdef PLANE_SIEVE_STARTING_POINT
  int64_vector_t vs_tmp;
  int64_vector_init(vs_tmp, vs->dim);
  int64_vector_set(vs_tmp, vs);
#endif // PLANE_SIEVE_STARTING_POINT

  unsigned int FK_value = 0;
  //1 if we have v was in the sieving region, 0 otherwise.
  unsigned int flag_sr = 0;
  uint64_t index_v = 0;

  //Perform Franke-Kleinjung enumeration.
  //x increases.

  uint64_t index_old = 0;

  while (v->c[1] < (int64_t)H->h[1]) {
    if (v->c[1] >= -(int64_t)H->h[1]) {
      if (!flag_sr) {
        ASSERT(flag_sr == 0);
        index_v = array_int64_vector_index(v, H, array->number_element);
        flag_sr = 1;
      } else {
        ASSERT(flag_sr == 1);
        if (FK_value == 0) {
          index_v = index_v + coord_e0;
        } else if (FK_value == 1) {
          index_v = index_v + coord_e1;
        } else {
          ASSERT(FK_value == 2);
          index_v = index_v + coord_e0 + coord_e1;
        }
      }
      array->array[index_v] = array->array[index_v] - r->log;

#ifndef MODE_SIEVE_PLANE
      mode_sieve(file_trace_pos, H, index_v, array, matrix, f, r, v, 1, 1, 1,
<<<<<<< HEAD
          nb_hit, &index_old);
=======
          nb_hit);
#endif // MODE_SIEVE_PLANE
>>>>>>> 86f13357

    }

#ifdef PLANE_SIEVE_STARTING_POINT
    if (ABS(v->c[1]) < ABS(vs_tmp->c[1])) {
      int64_vector_set(vs_tmp, v);
    }
#endif // PLANE_SIEVE_STARTING_POINT

    FK_value = enum_pos_with_FK(v, v, e0, e1, -(int64_t)H->h[0], 2 * (int64_t)
        H->h[0]);
  }

  //x decreases.

  index_old = 0;

  flag_sr = 0;
  int64_vector_set(v, vs);
  FK_value = enum_neg_with_FK(v, v, e0, e1, -(int64_t)H->h[0] + 1, 2 *
      (int64_t)H->h[0]);
  while (v->c[1] >= -(int64_t)H->h[1]) {
    if (v->c[1] < (int64_t)H->h[1]) {
      if (!flag_sr) {
        index_v = array_int64_vector_index(v, H, array->number_element);
        flag_sr = 1;
      } else {
        if (FK_value == 0) {
          index_v = index_v - coord_e0;
        } else if (FK_value == 1) {
          index_v = index_v - coord_e1;
        } else {
          ASSERT(FK_value == 2);
          index_v = index_v - coord_e0 - coord_e1;
        }
      }
      array->array[index_v] = array->array[index_v] - r->log;

#ifndef MODE_SIEVE_PLANE
      mode_sieve(file_trace_pos, H, index_v, array, matrix, f, r, v, 1, 1, 0,
<<<<<<< HEAD
          nb_hit, &index_old);
=======
          nb_hit);
#endif // PLANE_SIEVE_STARTING_POINT
>>>>>>> 86f13357

    }
#ifdef PLANE_SIEVE_STARTING_POINT
    if (ABS(v->c[1]) < ABS(vs_tmp->c[1])) {
      int64_vector_set(vs_tmp, v);
    }
#endif // PLANE_SIEVE_STARTING_POINT
    FK_value = enum_neg_with_FK(v, v, e0, e1, -(int64_t)H->h[0] + 1, 2 *
        (int64_t) H->h[0]);
  }
#ifdef PLANE_SIEVE_STARTING_POINT
  int64_vector_set(vs, vs_tmp);
  int64_vector_clear(vs_tmp);
#endif // PLANE_SIEVE_STARTING_POINT

  int64_vector_clear(v);
}

void plane_sieve_1_enum_plane_ortho(array_ptr array,
    MAYBE_UNUSED FILE * file_trace_pos, int64_vector_ptr vs,
    uint64_t coord_e1, sieving_bound_srcptr H, ideal_1_srcptr r,
    MAYBE_UNUSED mat_Z_srcptr matrix, MAYBE_UNUSED mpz_poly_srcptr f,
    MAYBE_UNUSED uint64_t * nb_hit)
{
  ASSERT(vs->c[1] == 0);

  int64_vector_t v;
  int64_vector_init(v, vs->dim);
  int64_vector_set(v, vs);

  if (v->c[0] >= (int64_t)H->h[0] || v->c[0] < -(int64_t)H->h[0]) {
#ifndef NDEBUG
    if (v->c[0] < -(int64_t)H->h[0]) {
      int64_t k = (int64_t) ceil((-(double)H->h[0] - (double)v->c[0]) /
          (double)r->ideal->r);
      v->c[0] = k * (int64_t)r->ideal->r + v->c[0];

      ASSERT(v->c[0] >= -(int64_t)H->h[0]);
    } else if (v->c[0] >= (int64_t)H->h[0]) {
      int64_t k = (int64_t) floor(((double)H->h[0] - (double)v->c[0]) /
          (double)r->ideal->r);
      v->c[0] = k * (int64_t)r->ideal->r + v->c[0];

      ASSERT(v->c[0] < (int64_t)H->h[0]);
    }
#endif // NDEBUG

    int64_vector_clear(v);
    return;
  }


#ifdef PLANE_SIEVE_STARTING_POINT
  int64_vector_t vs_tmp;
  int64_vector_init(vs_tmp, vs->dim);
  int64_vector_set(vs_tmp, vs);
#endif // PLANE_SIEVE_STARTING_POINT

#ifdef ASSERT_SIEVE
  index_old = 0;
#endif // ASSERT_SIEVE

  v->c[1] = -(int64_t) H->h[1];
  uint64_t index_v = array_int64_vector_index(v, H, array->number_element);
  array->array[index_v] = array->array[index_v] - r->log;

#ifndef MODE_SIEVE_PLANE
  mode_sieve(file_trace_pos, H, index_v, array, matrix, f, r, v, 1, 1, 0,
      nb_hit);
#endif // MODE_SIEVE_PLANE

  for (int64_t i = -(int64_t) H->h[1] + 1; i < (int64_t) H->h[1]; i++) {
    index_v = index_v + coord_e1;
    v->c[1] = i;
    array->array[index_v] = array->array[index_v] - r->log;
#ifndef MODE_SIEVE_PLANE
    mode_sieve(file_trace_pos, H, index_v, array, matrix, f, r, v, 1, 1, 0,
        nb_hit);
#endif // MODE_SIEVE_PLANE
  }

  int64_vector_clear(v);
}

void find_new_vs(int64_vector_ptr vs, list_int64_vector_ptr v_refresh,
    list_int64_vector_t * SV, int64_vector_srcptr e0, int64_vector_srcptr e1,
    sieving_bound_srcptr H, int boolean)
{
#ifndef NDEBUG
  int64_t tmp = 0;
  int64_t tmp2 = 0;
  for (unsigned int j = 2; j < vs->dim; j++) {
    tmp = tmp + vs->c[j];
    tmp2 = tmp2 + H->h[j];
  }
  ASSERT(tmp <= tmp2);
#endif

  unsigned int k = 2;
  while(k < vs->dim) {
    if (vs->c[k] == H->h[k] - 1) {
      int64_vector_set(vs, v_refresh->v[k - 2]);
      k++;
    } else {
      break;
    }
  }
  if (k < vs->dim) {
    plane_sieve_next_plane(vs, SV[k - 2], e0, e1, H, boolean);
    if (k > 2) {
      for (unsigned int i = 0; i < k - 2; i++) {
        int64_vector_set(v_refresh->v[i], vs);
      }
    }
  }

#ifndef NDEBUG
  if (vs->c[vs->dim - 1] == H->h[vs->dim - 1]) {
    for (unsigned int j = 2; j < vs->dim - 1; j++) {
      tmp = vs->c[j];
      ASSERT(tmp == 0);
    }
  } else {
    for (unsigned int j = 2; j < vs->dim - 1; j++) {
      tmp = vs->c[j];
      ASSERT(tmp >= -(int64_t)H->h[j]);
      ASSERT(tmp < (int64_t)H->h[j]);
    }
    tmp = vs->c[vs->dim - 1];
    ASSERT(tmp >= 0);
    ASSERT(tmp < H->h[vs->dim - 1]);
  }
#endif
}

/*
 * Plane sieve.
 *
 * array: the array in which we store the norms.
 * r: the ideal we consider.
 * Mqr: the Mqr matrix.
 * H: the sieving bound that defines the sieving region.
 * matrix: MqLLL.
 * f: polynomial that defines the number field.
 */
void plane_sieve_1(array_ptr array, MAYBE_UNUSED FILE * file_trace_pos,
    ideal_1_srcptr r, mat_int64_srcptr Mqr, sieving_bound_srcptr H,
    MAYBE_UNUSED mat_Z_srcptr matrix, MAYBE_UNUSED mpz_poly_srcptr f,
    MAYBE_UNUSED uint64_t * nb_hit)
{
  ASSERT(Mqr->NumRows == Mqr->NumCols);

  //Perform the Franke-Kleinjung algorithm.
  int64_vector_t * vec = malloc(sizeof(int64_vector_t) * Mqr->NumRows);
  for (unsigned int i = 0; i < Mqr->NumCols; i++) {
    int64_vector_init(vec[i], Mqr->NumRows);
    mat_int64_extract_vector(vec[i], Mqr, i);
  }
  int64_vector_t e0;
  int64_vector_t e1;
  int64_vector_init(e0, vec[0]->dim);
  int64_vector_init(e1, vec[1]->dim);
  int boolean = reduce_qlattice(e0, e1, vec[0], vec[1], (int64_t)(2*H->h[0]));

  if (!boolean) {
    ASSERT(boolean == 0);

    int64_vector_set(e0, vec[0]);
    int64_vector_set(e1, vec[1]);
  }

  //Find some short vectors to go from z = d to z = d + 1.
  //TODO: go after boolean, no?
  list_int64_vector_t * SV = (list_int64_vector_t *)
    malloc(sizeof(list_int64_vector_t) * (Mqr->NumCols - 2));
  for (unsigned int i = 2; i < Mqr->NumCols; i++) {
    list_int64_vector_init(SV[i - 2], Mqr->NumCols);
    SV4(SV[i - 2], vec[0], vec[1], vec[i]);
  }


  for (unsigned int i = 0; i < Mqr->NumCols; i++) {
    int64_vector_clear(vec[i]);
  }
  free(vec);

  int64_vector_t vs;
  int64_vector_init(vs, e0->dim);
  int64_vector_set_zero(vs);

  if (H->t >= 3) {
    for (unsigned int i = 2; i < H->t - 1; i++) {
      int64_vector_addmul(vs, vs, SV[i - 2]->v[0], -(int64_t) H->h[i]);
    }
    int64_vector_addmul(vs, vs, SV[0]->v[0], -1);
    plane_sieve_next_plane(vs, SV[0], e0, e1, H, boolean);
  }

  list_int64_vector_t v_refresh;
  list_int64_vector_init(v_refresh, e0->dim);

  uint64_t coord_e0 = 0, coord_e1 = 0;
  if (boolean) {
    coordinate_FK_vector(&coord_e0, &coord_e1, e0, e1, H,
        array->number_element);
  } else {
    coord_e1 = index_vector(e1, H, array->number_element);
  }

  //Iterate from H[2] to H[t - 1].
  //Enumerate the element of the sieving region.
<<<<<<< HEAD

  for (unsigned int d = 0; d < H->h[2]; d++) {
    plane_sieve_1_enum_plane(array, file_trace_pos, vs, e0, e1, coord_e0, coord_e1, H, r,
        matrix, f, nb_hit);
=======
  uint64_t size = 1;

  for (unsigned int i = 0; i < H->t - 2; i++) {
    list_int64_vector_add_int64_vector(v_refresh, vs);
  }

  for (unsigned int i = 2; i < H->t - 1; i++) {
    size = size * (2 * (uint64_t) H->h[i]);
  }
  size = size * ((uint64_t) H->h[H->t - 1]);

  for (uint64_t d = 0; d < size; d++) {
    if (boolean == 0) {
      plane_sieve_1_enum_plane_ortho(array, file_trace_pos, vs, coord_e1, H, r,
          matrix, f, nb_hit);
    } else {
      plane_sieve_1_enum_plane(array, file_trace_pos, vs, e0, e1, coord_e0,
          coord_e1, H, r, matrix, f, nb_hit);
    }
>>>>>>> 86f13357

    //TODO: it is probably possible to better write find_new_vs.
    //Jump in the next plane.
<<<<<<< HEAD
    plane_sieve_next_plane(vs, SV, e0, e1, H, &index_old);
=======
    find_new_vs(vs, v_refresh, SV, e0, e1, H, boolean);
>>>>>>> 86f13357
  }

  for (unsigned int i = 0; i < Mqr->NumRows - 2; i++) {
    list_int64_vector_clear(SV[i]);
  }
  free(SV);
  int64_vector_clear(vs);
  int64_vector_clear(e0);
  int64_vector_clear(e1);
  list_int64_vector_clear(v_refresh);
}

/* ----- Space sieve algorithm ----- */

void space_sieve_1_plane(array_ptr array, MAYBE_UNUSED FILE * file_trace_pos,
    MAYBE_UNUSED uint64_t * nbhit,
    list_int64_vector_ptr list_s, int64_vector_srcptr s,
    ideal_1_srcptr r, list_int64_vector_index_srcptr list_vec_zero,
    uint64_t index_s, sieving_bound_srcptr H, MAYBE_UNUSED mat_Z_srcptr matrix,
    MAYBE_UNUSED mpz_poly_srcptr f, MAYBE_UNUSED uint64_t * nb_hit,
    MAYBE_UNUSED uint64_t * index_old)
{
  ASSERT(int64_vector_equal(s, list_s->v[0]));

  int64_vector_t v_tmp;
  int64_vector_init(v_tmp, s->dim);

  for (unsigned int i = 0; i < list_vec_zero->length; i++) {
    int64_vector_add(v_tmp, s, list_vec_zero->v[i]->vec);

    uint64_t index_tmp = index_s;

    while (int64_vector_in_sieving_region(v_tmp, H)) {

#ifdef SPACE_SIEVE_CUT_EARLY
      * nbhit = * nbhit + 1;
#endif // SPACE_SIEVE_CUT_EARLY

      list_int64_vector_add_int64_vector(list_s, v_tmp);

      if (list_vec_zero->v[i]->vec->c[1] < 0) {
        index_tmp = index_tmp - list_vec_zero->v[i]->index;
#ifndef MODE_SIEVE_SPACE
        mode_sieve(file_trace_pos, H, index_tmp, array, matrix, f, r, v_tmp,
<<<<<<< HEAD
            1, 1, 0, nb_hit, index_old);
=======
            1, 1, 0, nb_hit);
#endif // MODE_SIEVE_SPACE
>>>>>>> 86f13357
      } else {
        index_tmp = index_tmp + list_vec_zero->v[i]->index;
#ifndef MODE_SIEVE_SPACE
        mode_sieve(file_trace_pos, H, index_tmp, array, matrix, f, r, v_tmp,
<<<<<<< HEAD
            1, 1, 1, nb_hit, index_old);
=======
            1, 1, 1, nb_hit);
#endif // MODE_SIEVE_SPACE
>>>>>>> 86f13357
      }
      array->array[index_tmp] = array->array[index_tmp] - r->log;


      int64_vector_add(v_tmp, v_tmp, list_vec_zero->v[i]->vec);
    }
    int64_vector_sub(v_tmp, s, list_vec_zero->v[i]->vec);

    index_tmp = index_s;

    * index_old = index_s;

    while (int64_vector_in_sieving_region(v_tmp, H)) {

#ifdef SPACE_SIEVE_CUT_EARLY
      * nbhit = * nbhit + 1;
#endif // SPACE_SIEVE_CUT_EARLY

      list_int64_vector_add_int64_vector(list_s, v_tmp);

      if (list_vec_zero->v[i]->vec->c[1] < 0) {
        index_tmp = index_tmp + list_vec_zero->v[i]->index;
#ifndef MODE_SIEVE_SPACE
        mode_sieve(file_trace_pos, H, index_tmp, array, matrix, f, r, v_tmp, 1,
<<<<<<< HEAD
            1, 1, nb_hit, index_old);
=======
            1, 1, nb_hit);
#endif // MODE_SIEVE_SPACE
>>>>>>> 86f13357
      } else {
        index_tmp = index_tmp - list_vec_zero->v[i]->index;

#ifndef MODE_SIEVE_SPACE
        mode_sieve(file_trace_pos, H, index_tmp, array, matrix, f, r, v_tmp, 1,
<<<<<<< HEAD
            1, 0, nb_hit, index_old);
=======
            1, 0, nb_hit);
#endif // MODE_SIEVE_SPACE
>>>>>>> 86f13357
      }
      array->array[index_tmp] = array->array[index_tmp] - r->log;

      int64_vector_sub(v_tmp, v_tmp, list_vec_zero->v[i]->vec);
    }
  }

  int64_vector_clear(v_tmp);
}

void space_sieve_1_next_plane(array_ptr array, uint64_t * index_s,
    MAYBE_UNUSED FILE * file_trace_pos,
    list_int64_vector_ptr list_s, unsigned int s_change, int64_vector_srcptr s,
    list_int64_vector_index_srcptr list_vec, unsigned int index_vec,
    ideal_1_srcptr r, sieving_bound_srcptr H, MAYBE_UNUSED mat_Z_srcptr matrix,
    MAYBE_UNUSED mpz_poly_srcptr f, MAYBE_UNUSED uint64_t * nb_hit,
    MAYBE_UNUSED uint64_t * index_old)
{
  if (s->c[2] < (int64_t)H->h[2]) {
#ifdef SPACE_SIEVE_CUT_EARLY
    nb_hit++;
#endif // SPACE_SIEVE_CUT_EARLY

    list_int64_vector_delete_elements(list_s);
    list_int64_vector_add_int64_vector(list_s, s);

    if (!s_change) {
      if (list_vec->v[index_vec]->index == 0) {
        list_vec->v[index_vec]->index =
          index_vector(list_vec->v[index_vec]->vec, H,
              array->number_element);
      }
      * index_s = * index_s + list_vec->v[index_vec]->index;
    } else {
      ASSERT(s_change == 1);

      * index_s = array_int64_vector_index(s, H, array->number_element);
    }
    array->array[* index_s] = array->array[* index_s] - r->log;

#ifndef MODE_SIEVE_SPACE
    mode_sieve(file_trace_pos, H, * index_s, array, matrix, f, r, s, 1,
<<<<<<< HEAD
        1, 1, nb_hit, index_old);
=======
        1, 1, nb_hit);
#endif // MODE_SIEVE_SPACE
>>>>>>> 86f13357
  }
}

void space_sieve_1_plane_sieve(array_ptr array,
    list_int64_vector_ptr list_s,MAYBE_UNUSED uint64_t * nbhit,
    MAYBE_UNUSED unsigned int * entropy, MAYBE_UNUSED FILE * file_trace_pos,
    int64_vector_ptr s,
    uint64_t * index_s, list_int64_vector_index_ptr list_vec,
    MAYBE_UNUSED list_int64_vector_index_ptr list_vec_zero, ideal_1_srcptr r,
    mat_int64_srcptr Mqr, list_int64_vector_srcptr list_SV,
    list_int64_vector_srcptr list_FK, sieving_bound_srcptr H,
    MAYBE_UNUSED mat_Z_srcptr matrix, MAYBE_UNUSED mpz_poly_srcptr f,
    MAYBE_UNUSED uint64_t * nb_hit, MAYBE_UNUSED uint64_t * index_old)
{
  int64_vector_t s_out;
  int64_vector_init(s_out, s->dim);
  int64_vector_t v_new;
  int64_vector_init(v_new, s->dim);
  plane_sieve_1_incomplete(s_out, s, Mqr, H, list_FK, list_SV);
  if (int64_vector_in_sieving_region(s_out, H)) {

#ifdef SPACE_SIEVE_CUT_EARLY
    * nbhit = * nbhit + 1;
#endif // SPACE_SIEVE_CUT_EARLY

    list_int64_vector_delete_elements(list_s);
    list_int64_vector_add_int64_vector(list_s, s_out);
    int64_vector_sub(v_new, s_out, s);
    uint64_t index_new = index_vector(v_new, H, array->number_element);
    list_int64_vector_index_add_int64_vector_index(list_vec, v_new,
        index_new);

#ifdef SPACE_SIEVE_ENTROPY
    //TODO: avoid duplicate.
    if (* entropy < SPACE_SIEVE_ENTROPY) {
      space_sieve_generate_new_vectors(list_vec, list_vec_zero, H,
          array->number_element);
      * entropy = * entropy + 1;

#ifdef SPACE_SIEVE_REMOVE_DUPLICATE
      list_int64_vector_index_remove_duplicate_sort(list_vec);
#endif // SPACE_SIEVE_REMOVE_DUPLICATE

    } else {
      list_int64_vector_index_sort_last(list_vec);
    }
#else
    list_int64_vector_index_sort_last(list_vec);
#endif // SPACE_SIEVE_ENTROPY

    * index_s = * index_s + index_new;
    array->array[* index_s] = array->array[* index_s] - r->log;

#ifndef MODE_SIEVE_SPACE
    mode_sieve(file_trace_pos, H, * index_s, array, matrix, f, r, s_out, 1,
<<<<<<< HEAD
        1, 1, nb_hit, index_old);
=======
        1, 1, nb_hit);
#endif // MODE_SIEVE_SPACE
>>>>>>> 86f13357

  }
  int64_vector_set(s, s_out);
  int64_vector_clear(s_out);
  int64_vector_clear(v_new);
}

//TODO: in many function, a v_tmp is used, try to have only one.
void space_sieve_1(array_ptr array, FILE * file_trace_pos, ideal_1_srcptr r,
    mat_int64_srcptr Mqr, sieving_bound_srcptr H, FILE * errstd,
    MAYBE_UNUSED mat_Z_srcptr matrix, MAYBE_UNUSED mpz_poly_srcptr f,
    MAYBE_UNUSED uint64_t * nb_hit)
{
  //For SPACE_SIEVE_ENTROPY
  MAYBE_UNUSED unsigned int entropy = 0;
  //For SPACE_SIEVE_CUT_EARLY
  MAYBE_UNUSED uint64_t nbhit = 0;

  uint64_t index_old = 0;

#ifdef SPACE_SIEVE_CUT_EARLY
  double expected_hit = (double)(4 * H->h[0] * H->h[1] * H->h[2]) /
    (double)r->ideal->r;
#endif // SPACE_SIEVE_CUT_EARLY

  /*
   * The two list contain vector in ]-2*H0, 2*H0[x]-2*H1, 2*H1[x[0, H2[.
   * list_vec contains vector with a last non-zero coordinate.
   * list_vec_zero contains vector with a last coordinate equals to zero.
   */
  list_int64_vector_index_t list_vec;
  list_int64_vector_index_init(list_vec, 3);
  list_int64_vector_index_t list_vec_zero;
  list_int64_vector_index_init(list_vec_zero, 3);

  //List that contain the vector for the plane sieve.
  list_int64_vector_t list_FK;
  list_int64_vector_init(list_FK, 3);
  list_int64_vector_t list_SV;
  list_int64_vector_init(list_SV, 3);

  //List that contain the current set of point with the same z coordinate.
  list_int64_vector_t list_s;
  list_int64_vector_init(list_s, 3);

  unsigned int vector_1 = space_sieve_1_init(list_vec, list_vec_zero, r, Mqr,
      H, array->number_element);

  //0 if plane sieve is already done, 1 otherwise.
  int plane_sieve = 0;

  //s = 0, starting point.
  int64_vector_t s;
  int64_vector_init(s, Mqr->NumRows);
  int64_vector_set_zero(s);

#ifdef SPACE_SIEVE_CUT_EARLY
  nbhit++;
#endif // SPACE_SIEVE_CUT_EARLY

  //Compute the index of s in array.
  uint64_t index_s = array_int64_vector_index(s, H, array->number_element);
  //TODO: not necessary to do that.
  array->array[index_s] = array->array[index_s] - r->log;

#ifndef MODE_SIEVE_SPACE
  mode_sieve(file_trace_pos, H, index_s, array, matrix, f, r, s, 1, 1, 1,
<<<<<<< HEAD
      nb_hit, &index_old);
=======
      nb_hit);
#endif // MODE_SIEVE_SPACE
>>>>>>> 86f13357


  //s is in the list of current point.
  list_int64_vector_add_int64_vector(list_s, s);

  while (s->c[2] < (int64_t)H->h[2]) {

    /*
     * if there are vectors in list_vec_zero, use it to find other point with
     * the same z coordinate as s.
     */
    space_sieve_1_plane(array, file_trace_pos, &nbhit, list_s, s, r,
        list_vec_zero, index_s, H, matrix, f, nb_hit, &index_old);

    //index_vec: index of the vector we used to go to the other plane in list_s
    unsigned int index_vec = 0;
    //s has changed, compare the s in space_sieve_1_plane.
    unsigned int s_change = 0;

    //s_tmp: TODO
    int64_vector_t s_tmp;
    int64_vector_init(s_tmp, s->dim);

    //Find the next element, with the smallest reachable z.
    //hit is set to 1 if an element is reached.
    unsigned int hit = space_sieve_1_next_plane_seek(s_tmp, &index_vec,
        &s_change, list_s, list_vec, H, s);

    if (hit) {
      int64_vector_set(s, s_tmp);
      space_sieve_1_next_plane(array, &index_s, file_trace_pos, list_s,
          s_change, s, list_vec, index_vec, r, H, matrix, f, nb_hit,
          &index_old);
    }
#ifdef SPACE_SIEVE_CUT_EARLY
    double err_rel = ((double)expected_hit - (double)nbhit) / (double)nbhit;
    if (!hit && err_rel >= SPACE_SIEVE_CUT_EARLY && 0 <= err_rel) {
      //}
#else
    if (!hit) {
#endif // SPACE_SIEVE_CUT_EARLY
      ASSERT(hit == 0);

      //Need to do plane sieve to
      if (!plane_sieve) {
        ASSERT(plane_sieve == 0);
        int boolean = space_sieve_1_plane_sieve_init(list_SV, list_FK,
            list_vec, list_vec_zero, r, H, Mqr, vector_1,
            array->number_element);

        if (!boolean) {
          ASSERT(boolean == 0);

          fprintf(errstd,
              "# Plane sieve (called by space sieve) does not support this type of Mqr.\n");
          mat_int64_fprintf_comment(errstd, Mqr);

          int64_vector_clear(s);
          int64_vector_clear(s_tmp);
          list_int64_vector_clear(list_s);
          list_int64_vector_index_clear(list_vec);
          list_int64_vector_index_clear(list_vec_zero);
          list_int64_vector_clear(list_FK);
          list_int64_vector_clear(list_SV);

          return;
        }
        plane_sieve = 1;
      }

      space_sieve_1_plane_sieve(array, list_s, &nbhit, &entropy, file_trace_pos,
          s, &index_s, list_vec, list_vec_zero, r, Mqr, list_SV, list_FK, H,
          matrix, f, nb_hit, &index_old);
    }
#ifdef SPACE_SIEVE_CUT_EARLY
    else if (!hit) {
      ASSERT(err_rel <= SPACE_SIEVE_CUT_EARLY);

      int64_vector_clear(s_tmp);
      break;
    }
#endif // SPACE_SIEVE_CUT_EARLY
    int64_vector_clear(s_tmp);
  }

  int64_vector_clear(s);
  list_int64_vector_clear(list_s);
  list_int64_vector_index_clear(list_vec);
  list_int64_vector_index_clear(list_vec_zero);
  list_int64_vector_clear(list_FK);
  list_int64_vector_clear(list_SV);
}

/* ----- Enumeration algorithm ----- */
//TODO: this part is porbably broken.

/*
 * Compute sum(m[j][i] * x^j, j > i).
 *
 * x: the coefficients of a linear combination of the vector of a basis of the
 *  lattice we enumerate.
 * m: the \mu{i, j} matrix given by Gram-Schmidt orthogonalisation.
 * i: index.
 */
double sum_mi(int64_vector_srcptr x, mat_double_srcptr m, unsigned int i)
{
  double sum = 0;
  for (unsigned int j = i + 1; j < x->dim; j++) {
    sum = sum + (double)x->c[j] * m->coeff[j + 1][i + 1];
  }
  return sum;
}

/*
 * Compute sum(l_j, j >= i.
 *
 * l:
 * i: index.
 */
double sum_li(double_vector_srcptr l, unsigned int i)
{
  double sum = 0;
  for (unsigned int j = i; j < l->dim; j++) {
    sum = sum + l->c[j];
  }
  return sum;
}

/*
 * Construct v from x (the coefficients of the linear combination of the vector
 *  of a basis of the lattice) and list (a basis of the lattice).
 *
 * v: the vector we build.
 * x: the coefficients.
 * list: a basis of the lattice.
 */
void construct_v(int64_vector_ptr v, int64_vector_srcptr x,
    list_int64_vector_srcptr list)
{
  ASSERT(x->dim == list->length);
  ASSERT(v->dim == list->v[0]->dim);

  for (unsigned int i = 0; i < v->dim; i++) {
    for (unsigned int j = 0; j < x->dim; j++) {
      v->c[i] = v->c[i] + x->c[j] * list->v[j]->c[i];
    }
  }
}

/*
 * An enumeration algorithm of the element of the lattice generated by Mqr,
 *  which are in a sphere (see page 164 of "Algorithms for the Shortest and Closest
 *  Lattice Vector Problems" by Guillaume Hanrot, Xavier Pujol, and Damien Stehlé,
 *  IWCC 2011).
 *
 * array: the array in which we store the norms.
 * ideal: the ideal we consider.
 * Mqr: the Mqr matrix.
 * H: the sieving bound that generates a sieving region.
 * f: the polynomial that defines the number field.
 * matrix: MqLLL.
 */
void enum_lattice(array_ptr array, MAYBE_UNUSED FILE * file_trace_pos,
    ideal_1_srcptr ideal,
    mat_int64_srcptr Mqr, sieving_bound_srcptr H,
    MAYBE_UNUSED mpz_poly_srcptr f, MAYBE_UNUSED mat_Z_srcptr matrix,
    MAYBE_UNUSED uint64_t * nb_hit)
{
  ASSERT(Mqr->NumRows == Mqr->NumCols);
  ASSERT(Mqr->NumRows == 3);
  ASSERT(H->t == Mqr->NumRows);

  //Original basis of the lattice.
  list_int64_vector_t b_root;
  list_int64_vector_init(b_root, 3);
  list_int64_vector_extract_mat_int64(b_root, Mqr);

  /* To compute and store the result of Gram-Schmidt. */
  list_double_vector_t list_e;
  list_double_vector_init(list_e);
  list_double_vector_extract_mat_int64(list_e, Mqr);

  //Matrix with the coefficient mu_{i, j}.
  mat_double_t M;
  mat_double_init(M, Mqr->NumRows, Mqr->NumCols);
  mat_double_set_zero(M);

  //Gram Schmidt orthogonalisation.
  list_double_vector_t list;
  list_double_vector_init(list);
  double_vector_gram_schmidt(list, M, list_e);

  /* Compute the square of the L2 norm for all the Gram-Schmidt vectors. */
  double_vector_t b;
  double_vector_init(b, list->length);
  for (unsigned int i = 0; i < b->dim; i++) {
    b->c[i] = double_vector_norml2sqr(list->v[i]);
  }

  /* Center of the cuboid. */
  double_vector_t t;
  double_vector_init(t, Mqr->NumRows);
  double_vector_set_zero(t);
  t->c[t->dim - 1] = round((double) H->h[t->dim - 1] / 2);

  //This A is equal to the A^2 in the paper we cite.
  double A = 0;
  for (unsigned int i = 0; i < t->dim - 1; i++) {
    A = A + (double)(H->h[0] * H->h[0]);
  }
  A = A + (t->c[t->dim - 1] * t->c[t->dim - 1]);

  //Verify if the matrix M has the good properties.
#ifdef NDEBUG
  for (unsigned int j = 0; j < list->v[0]->dim; j++) {
    if (j == 0) {
      ASSERT(0 != list->v[0]->c[j]);
    } else {
      ASSERT(0 == list->v[0]->c[j]);
    }
  }
  for(unsigned int i = 1; i < list->length; i++) {
    for (unsigned int j = 0; j < list->v[i]->dim; j++) {
      if (j == i) {
        ASSERT(1 == list->v[i]->c[j]);
      } else {
        ASSERT(0 == list->v[i]->c[j]);
      }
    }
  }
#endif

  //Coefficient of t in the Gram-Schmidt basis.
  double_vector_t ti;
  double_vector_init(ti, t->dim);
  double_vector_set_zero(ti);
  ti->c[ti->dim - 1] = t->c[ti->dim - 1];

  //The vector in the classical basis.
  int64_vector_t x;
  int64_vector_init(x, list->length);
  int64_vector_set_zero(x);
  x->c[x->dim - 1] = (int64_t) ceil(ti->c[x->dim - 1] -
      sqrt(A) / sqrt(b->c[x->dim - 1]));
  unsigned int i = list->length - 1;

  double_vector_t l;
  double_vector_init(l, x->dim);
  double_vector_set_zero(l);

  //TODO: is it true else if? is it true sqrt(A) in the last condition?
  while (i < list->length) {
    double tmp = (double)x->c[i] - ti->c[i] + sum_mi(x, M, i);
    l->c[i] = (tmp * tmp) * b->c[i];

    if (i == 0 && sum_li(l, 0) <= A) {
      int64_vector_t v_h;
      int64_vector_init(v_h, x->dim);
      int64_vector_set_zero(v_h);
      //x * orig_base.
      construct_v(v_h, x, b_root);
      if (int64_vector_in_sieving_region(v_h, H)) {
        uint64_t index =
          array_int64_vector_index(v_h, H, array->number_element);
        array->array[index] = array->array[index] - ideal->log;

<<<<<<< HEAD
        uint64_t index_old = 0;
        mode_sieve(file_trace_pos, H, index, array, matrix, f, ideal, v_h, 1, 1,
            1, nb_hit, &index_old);
=======
#ifdef ASSERT_SIEVE
        index_old = 0;
#endif // ASSERT_SIEVE

        mode_sieve(file_trace_pos, H, index, array, matrix, f, ideal, v_h, 1, 1, 1,
            nb_hit);
>>>>>>> 86f13357
      }
      int64_vector_clear(v_h);
      x->c[0] = x->c[0] + 1;
    } else if (i != 0 && sum_li(l, i) <= A) {
      i = i - 1;
      x->c[i] = (int64_t)ceil(ti->c[i] -
          sum_mi(x, M, i) - sqrt((A - sum_li(l, i + 1)) / b->c[i]));
    } else if (sum_li(l, i)> sqrt(A)) {
      i = i + 1;
      if (i < list->length) {
        x->c[i] = x->c[i] + 1;
      }
    }
  }

  double_vector_clear(l);
  double_vector_clear(b);
  int64_vector_clear(x);
  double_vector_clear(ti);
  mat_double_clear(M);
  double_vector_clear(t);
  list_double_vector_clear(list);
  list_double_vector_clear(list_e);
  list_int64_vector_clear(b_root);
}

/*
 *
 *
 * array: the array in which we store the resulting norms.
 * matrix: MqLLL.
 * fb: factor base of this side.
 * H: sieving bound.
 * f: the polynomial that defines the number field.
 */
void special_q_sieve(array_ptr array, MAYBE_UNUSED FILE * file_trace_pos,
    mat_Z_srcptr matrix, factor_base_srcptr fb, sieving_bound_srcptr H,
    MAYBE_UNUSED mpz_poly_srcptr f, MAYBE_UNUSED FILE * outstd, FILE * errstd)
{
#ifdef TIME_SIEVES
  double time_line_sieve = 0;
  uint64_t ideal_line_sieve = 0;
  double time_plane_sieve = 0;
  uint64_t ideal_plane_sieve = 0;
  double time_space_sieve = 0;
  uint64_t ideal_space_sieve = 0;
#endif // TIME_SIEVES

  MAYBE_UNUSED uint64_t number_hit = 0;

  ideal_1_t r;
  ideal_1_init(r);

  uint64_t * Tqr = (uint64_t *) malloc(sizeof(uint64_t) * (H->t));

#ifdef TIME_SIEVES
  time_line_sieve = seconds();
#endif // TIME_SIEVES

  /* --- Line sieve --- */

  uint64_t i = 0;
  uint64_t line_sieve_stop = 2 * (uint64_t) H->h[0];

  while (i < fb->number_element_1 &&
      fb->factor_base_1[i]->ideal->r < line_sieve_stop) {
    ideal_1_set(r, fb->factor_base_1[i], H->t);

#ifdef ASSERT_SIEVE
    printf("# Line sieve.\n");
    printf("# ");
    ideal_fprintf(stdout, r->ideal);
    /*fprintf(stdout, "# Tqr = [");*/
    /*for (unsigned int i = 0; i < H->t - 1; i++) {*/
    /*fprintf(stdout, "%" PRIu64 ", ", Tqr[i]);*/
    /*}*/
    /*fprintf(stdout, "%" PRIu64 "]\n", Tqr[H->t - 1]);*/
#endif // ASSERT_SIEVE

    //Compute the true Tqr
    compute_Tqr_1(Tqr, matrix, H->t, r);

    uint64_t * pseudo_Tqr = (uint64_t *) malloc(sizeof(uint64_t) * (H->t));
    //Compute a usefull pseudo_Tqr for line_sieve.
    compute_pseudo_Tqr_1(pseudo_Tqr, Tqr, H->t, r);

    //Initialise c = (-H[0], -H[1], …, 0).
    int64_vector_t c;
    int64_vector_init(c, H->t);
    for (unsigned int j = 0; j < H->t - 1; j++) {
      int64_vector_setcoordinate(c, j, -(int64_t)H->h[j]);
    }
    int64_vector_setcoordinate(c, H->t - 1, 0);

    unsigned int index = 0;
    while (pseudo_Tqr[index] == 0) {
      index++;
    }

#ifndef NDEBUG
    if (index == 0) {
      ASSERT(pseudo_Tqr[0] != 0);
    }
#endif // NDEBUG

    uint64_t index_old = 0;

    if (index + 1 != c->dim) {

      int64_vector_setcoordinate(c, index + 1, c->c[index + 1] - 1);

      //Compute ci = (-Tqr[index])^(-1) * (Tqr[index + 1]*c[1] + …) mod r.
      //TODO: modify that.
      int64_t ci = 0;

      for (unsigned int j = index + 1; j < H->t; j++) {
        ci = ci + (int64_t)pseudo_Tqr[j] * c->c[j];
        if (ci >= (int64_t) r->ideal->r) {
          while(ci >= (int64_t)r->ideal->r) {
            ci = ci - (int64_t)r->ideal->r;
          }
        } else if (ci < 0) {
          while(ci < (int64_t)r->ideal->r) {
            ci = ci + (int64_t)r->ideal->r;
          }
          ci = ci - (int64_t)r->ideal->r;
        }
      }
      ASSERT(ci >= 0 && ci < (int64_t)r->ideal->r);
      uint64_t number_c = array->number_element;
      uint64_t number_c_l = 1;
      //Number of c with the same c[index + 1], …, c[t-1].
      for (unsigned int i = 0; i < index + 1; i++) {
        number_c = number_c / (2 * H->h[i]);
        number_c_l = number_c_l * (2 * H->h[i]);
      }
      number_c_l = number_c_l / (2 * H->h[index]);

      for (uint64_t j = 0; j < number_c; j++) {
        unsigned int pos = int64_vector_add_one_i(c, index + 1, H);
        line_sieve_1(array, file_trace_pos, c, pseudo_Tqr, r, H, index,
            number_c_l, &ci, pos, matrix, f, &number_hit, &index_old);
      }
    } else {
#ifndef NDEBUG
      for (unsigned int i = 0; i < index; i++) {
        ASSERT(pseudo_Tqr[i] == 0);
      }
      ASSERT(pseudo_Tqr[index] != 0);
#endif // NDEBUG

      uint64_t number_c_l = 1;
      for (unsigned int i = 0; i < index; i++) {
        number_c_l = number_c_l * (2 * H->h[i]);
      }
      line_sieve_ci(array, file_trace_pos, c, r, 0, H, index, number_c_l,
          matrix, f, &number_hit, &index_old);
    }

#ifdef NUMBER_HIT
    printf("# Number of hits: %" PRIu64 " for r: %" PRIu64 ", h: ",
        number_hit, r->ideal->r);
    mpz_poly_fprintf(stdout, r->ideal->h);
    printf("# Estimated number of hits: %u.\n",
        (unsigned int) nearbyint((double) array->number_element /
          (double) r->ideal->r));
    number_hit = 0;
#endif // NUMBER_HIT

    free(pseudo_Tqr);
    int64_vector_clear(c);

    i++;
  }

#ifdef TIME_SIEVES
  time_line_sieve = seconds() - time_line_sieve;
  ideal_line_sieve = i;
#endif // TIME_SIEVES

#ifdef TIME_SIEVES
  time_plane_sieve = seconds();
#endif // TIME_SIEVES

  /* --- Plane sieve --- */

  mat_int64_t Mqr;
  mat_int64_init(Mqr, H->t, H->t);

  uint64_t plane_sieve_stop = 4 * (int64_t)(H->h[0] * H->h[1]);
  while (i < fb->number_element_1 &&
      fb->factor_base_1[i]->ideal->r < plane_sieve_stop) {
    ideal_1_set(r, fb->factor_base_1[i], H->t);

#ifdef ASSERT_SIEVE
    printf("# Plane sieve.\n");
    printf("# ");
    ideal_fprintf(stdout, r->ideal);
    /*fprintf(stdout, "# Tqr = [");*/
    /*for (unsigned int i = 0; i < H->t - 1; i++) {*/
    /*fprintf(stdout, "%" PRIu64 ", ", Tqr[i]);*/
    /*}*/
    /*fprintf(stdout, "%" PRIu64 "]\n", Tqr[H->t - 1]);*/
#endif // ASSERT_SIEVE

    //Compute the true Tqr
    compute_Tqr_1(Tqr, matrix, H->t, r);

#ifdef TEST_MQR
    printf("# Tqr = [");
    for (unsigned int i = 0; i < H->t - 1; i++) {
      printf("%" PRIu64 ", ", Tqr[i]);
    }
    printf("%" PRIu64 "]\n# Mqr =\n", Tqr[H->t - 1]);
    mat_int64_t Mqr_test;
    mat_int64_init(Mqr_test, H->t, H->t);
    compute_Mqr_1(Mqr_test, Tqr, H->t, r);
    mat_int64_fprintf_comment(stdout, Mqr_test);
    mat_int64_clear(Mqr_test);
#endif // TEST_MQR

    compute_Mqr_1(Mqr, Tqr, H->t, r);

    if (Mqr->coeff[1][1] != 1) {
      plane_sieve_1(array, file_trace_pos, r, Mqr, H, matrix, f, &number_hit);
    } else {
      fprintf(errstd, "# Tqr = [");
      for (unsigned int i = 0; i < H->t - 1; i++) {
        fprintf(errstd, "%" PRIu64 ", ", Tqr[i]);
      }
      fprintf(errstd, "%" PRIu64 "]\n", Tqr[H->t - 1]);
      fprintf(errstd, "# Plane sieve does not support this type of Mqr.\n");
      mat_int64_fprintf_comment(errstd, Mqr);
    }

#ifdef NUMBER_HIT
    printf("# Number of hits: %" PRIu64 " for r: %" PRIu64 ", h: ",
        number_hit, r->ideal->r);
    mpz_poly_fprintf(stdout, r->ideal->h);
    printf("# Estimated number of hits: %u.\n",
        (unsigned int) nearbyint((double) array->number_element /
          (double) r->ideal->r));
    number_hit = 0;
#endif // NUMBER_HIT

    i++;
  }

#ifdef TIME_SIEVES
  time_plane_sieve = seconds() - time_plane_sieve;
  ideal_plane_sieve = i - ideal_line_sieve;
#endif // TIME_SIEVES

  /* --- Space sieve --- */

#ifdef TIME_SIEVES
  time_space_sieve = seconds();
#endif // TIME_SIEVES

  while (i < fb->number_element_1) {
    ideal_1_set(r, fb->factor_base_1[i], H->t);

#ifdef ASSERT_SIEVE
    printf("# Space sieve.\n");
    printf("# ");
    ideal_fprintf(stdout, r->ideal);
    /*fprintf(stdout, "# Tqr = [");*/
    /*for (unsigned int i = 0; i < H->t - 1; i++) {*/
    /*fprintf(stdout, "%" PRIu64 ", ", Tqr[i]);*/
    /*}*/
    /*fprintf(stdout, "%" PRIu64 "]\n", Tqr[H->t - 1]);*/
#endif // ASSERT_SIEVE

    //Compute the true Tqr
    compute_Tqr_1(Tqr, matrix, H->t, r);

#ifdef TEST_MQR
    printf("# Tqr = [");
    for (unsigned int i = 0; i < H->t - 1; i++) {
      printf("%" PRIu64 ", ", Tqr[i]);
    }
    printf("%" PRIu64 "]\n# Mqr =\n", Tqr[H->t - 1]);
    mat_int64_t Mqr_test;
    mat_int64_init(Mqr_test, H->t, H->t);
    compute_Mqr_1(Mqr_test, Tqr, H->t, r);
    mat_int64_fprintf_comment(stdout, Mqr_test);
    mat_int64_clear(Mqr_test);
#endif // TEST_MQR

    ASSERT(H->t == 3);

    compute_Mqr_1(Mqr, Tqr, H->t, r);

    if (Mqr->coeff[1][1] != 1) {
      space_sieve_1(array, file_trace_pos, r, Mqr, H, errstd, matrix, f,
          &number_hit);
    } else {
      fprintf(errstd, "# Tqr = [");
      for (unsigned int i = 0; i < H->t - 1; i++) {
        fprintf(errstd, "%" PRIu64 ", ", Tqr[i]);
      }
      fprintf(errstd, "%" PRIu64 "]\n", Tqr[H->t - 1]);
      fprintf(errstd, "# Space sieve does not support this type of Mqr.\n");
      mat_int64_fprintf_comment(errstd, Mqr);
    }

#ifdef NUMBER_HIT
    printf("# Number of hits: %" PRIu64 " for r: %" PRIu64 ", h: ",
        number_hit, r->ideal->r);
    mpz_poly_fprintf(stdout, r->ideal->h);
    printf("# Estimated number of hits: %u.\n",
        (unsigned int) nearbyint((double) array->number_element /
          (double) r->ideal->r));
    number_hit = 0;
#endif // NUMBER_HIT

    i++;
  }

#ifdef TIME_SIEVES
  time_space_sieve = seconds() - time_space_sieve;
  ideal_space_sieve = i - ideal_line_sieve - ideal_space_sieve;
#endif // TIME_SIEVES

  mat_int64_clear(Mqr);
  ideal_1_clear(r, H->t);
  free(Tqr);

#ifdef TIME_SIEVES
  fprintf(outstd, "# Perform line sieve: %fs for %" PRIu64 " ideals, %fs per ideal.\n",
      time_line_sieve, ideal_line_sieve,
      time_line_sieve / (double)ideal_line_sieve);
  double time_per_ideal = 0.0;
  if (ideal_plane_sieve != 0) {
    time_per_ideal = time_plane_sieve / (double)ideal_plane_sieve;
  } else {
    time_per_ideal = 0.0;
  }
  fprintf(outstd, "# Perform plane sieve: %fs for %" PRIu64 " ideals, %fs per ideal.\n",
      time_plane_sieve, ideal_plane_sieve, time_per_ideal);
  if (ideal_space_sieve != 0) {
    time_per_ideal = time_space_sieve / (double)ideal_space_sieve;
  } else {
    time_per_ideal = 0.0;
  }
  fprintf(outstd, "# Perform space sieve: %fs for %" PRIu64 " ideals, %fs per ideal.\n",
      time_space_sieve, ideal_space_sieve, time_per_ideal);
#endif // TIME_SIEVES
}

#if 0
#ifdef SIEVE_TQR
    else {
      unsigned int index = 1;
      while (pseudo_Tqr[index] == 0 && index < H->t) {
        index++;
      }

      if (index == H->t - 1) {
        /* uint64_t number_c_u = array->number_element; */
        /* uint64_t number_c_l = 1; */
        /* for (uint64_t j = 0; j < index; j++) { */
        /*   number_c_u = number_c_u / (2 * H->h[j] + 1); */
        /*   number_c_l = number_c_l * (2 * H->h[j] + 1); */
        /* } */

        /* line_sieve(array, c, r, 0, H, index, number_c_l, */
        /*          matrix, f); */
      } else {
        int64_t ci = 0;
        if (index + 1 < H->t - 1) {
          int64_vector_setcoordinate(c, index + 1, c->c[index + 1] - 1);
        } else if (index + 1 == H->t - 1) {
          int64_vector_setcoordinate(c, index + 1, -1);
        }

        if (index < H->t - 1) {
          for (unsigned int j = index + 1; j < H->t; j++) {
            ci = ci + (int64_t)pseudo_Tqr[j] * c->c[j];
            if (ci >= (int64_t)r->ideal->r || ci < 0) {
              ci = ci % (int64_t)r->ideal->r;
            }
          }
          if (ci < 0) {
            ci = ci + (int64_t)r->ideal->r;
          }
          ASSERT(ci >= 0);
        }

        uint64_t number_c_u = array->number_element;
        uint64_t number_c_l = 1;
        for (uint64_t j = 0; j < index; j++) {
          number_c_u = number_c_u / (2 * H->h[j]);
          number_c_l = number_c_l * (2 * H->h[j]);
        }
        number_c_u = number_c_u / (2 * H->h[index]);

        unsigned int pos = 0;
        pos = int64_vector_add_one_i(c, index + 1, H);
        line_sieve_1(array, c, pseudo_Tqr, r, H, index,
                number_c_l, &ci, pos, matrix, f);
        for (uint64_t j = 1; j < number_c_u; j++) {
          pos = int64_vector_add_one_i(c, index + 1, H);
          line_sieve_1(array, c, pseudo_Tqr, r, H, index,
                  number_c_l, &ci, pos, matrix, f);
        }
      }
    }
#endif // SIEVE_TQR

#ifdef SIEVE_U
  for (uint64_t i = 0; i < fb->number_element_u; i++) {
    mpz_t ** Tqr = (mpz_t **)
      malloc(sizeof(mpz_t *) * (fb->factor_base_u[i]->ideal->h->deg));
    for (int j = 0; j < fb->factor_base_u[i]->ideal->h->deg; j++) {
      Tqr[j] = (mpz_t *) malloc(sizeof(mpz_t) * (H->t));
    }

    compute_Tqr_u(Tqr, matrix, H->t, fb->factor_base_u[i]);

    mpz_vector_t c;
    mpz_vector_init(c, H->t);
    for (unsigned int j = 0; j < H->t - 1; j++) {
      mpz_vector_setcoordinate_si(c, j, -H->h[j]);
    }
    mpz_vector_setcoordinate_si(c, H->t - 1, 0);

    sieve_u(array, Tqr, fb->factor_base_u[i], c, H);

    for (uint64_t j = 1; j < array->number_element; j++) {
      mpz_vector_add_one(c, H);
      sieve_u(array, Tqr, fb->factor_base_u[i], c, H);
    }
    mpz_vector_clear(c);
    for (unsigned int col = 0; col < H->t; col++) {
      for (int row = 0; row < fb->factor_base_u[i]->ideal->h->deg;
           row++) {
        mpz_clear(Tqr[row][col]);
      }
    }
    for (int j = 0; j < fb->factor_base_u[i]->ideal->h->deg; j++) {
      free(Tqr[j]);
    }
    free(Tqr);
  }
#endif // SIEVE_U
#endif // Draft for special-q_sieve

/* ----- Collect indices with norm less or equal to threshold ----- */

void find_index(uint64_array_ptr indexes, array_srcptr array,
    unsigned char thresh)
{
  uint64_t ind = 0;
  for (uint64_t i = 0; i < array->number_element; i++) {

    if (array->array[i] <= thresh) {
      ASSERT(ind < indexes->length);
      indexes->array[ind] = i;
      ind++;
    }
  }
  uint64_array_realloc(indexes, ind);
}

#ifdef PRINT_ARRAY_NORM
void number_norm(FILE * file_array_norm, array_srcptr array, unsigned char max)
{
  uint64_t * tab = (uint64_t *) malloc(sizeof(uint64_t) * max);
  memset(tab, 0, sizeof(uint64_t) * max);
  for (uint64_t i = 0; i < array->number_element; i++) {
    tab[array->array[i]] = tab[array->array[i]] + 1;
  }
  for (unsigned int i = 0; i < (unsigned int) max; i++) {
    fprintf(file_array_norm, "%u: %" PRIu64 "\n", i, tab[i]);
  }
  free(tab);
}
#endif // PRINT_ARRAY_NORM

/* ----- Usage and main ----- */

void declare_usage(param_list pl)
{
  param_list_decl_usage(pl, "H", "the sieving region");
  param_list_decl_usage(pl, "V", "number of number field");
  param_list_decl_usage(pl, "fbb", "factor base bounds");
  param_list_decl_usage(pl, "thresh", "thresholds");
  param_list_decl_usage(pl, "lpb", "large prime bounds");
  param_list_decl_usage(pl, "poly", "path to the polynomial file");
  param_list_decl_usage(pl, "q_range", "range of the special-q");
  param_list_decl_usage(pl, "q_side", "side of the special-q");
  param_list_decl_usage(pl, "fb", "path to factor bases");
  param_list_decl_usage(pl, "main", "if MNFS-CM, main side");
  param_list_decl_usage(pl, "out", "path to output file");
  param_list_decl_usage(pl, "err", "path to error file");
}

/*
 * Initialise the parameters of the special-q sieve.
 *
 * f: the V functions to define the number fields.
 * fbb: the V factor base bounds.
 * t: dimension of the lattice.
 * H: sieving bound.
 * q_min: lower bound of the special-q range.
 * q_max: upper bound of the special-q range.
 * thresh: the V threshold.
 * lpb: the V large prime bounds.
 * array: array in which the norms are stored.
 * matrix: the Mq matrix (set with zero coefficients).
 * q_side: side of the special-q.
 * V: number of number fields.
 */
void initialise_parameters(int argc, char * argv[], cado_poly_ptr f,
    uint64_t ** fbb, factor_base_t ** fb, sieving_bound_ptr H,
    uint64_t ** q_range, unsigned char ** thresh,
    unsigned int ** lpb,
    array_ptr array, mat_Z_ptr matrix, unsigned int * q_side, unsigned int * V,
    int * main_side, FILE ** outstd, FILE ** errstd)
{
  param_list pl;
  param_list_init(pl);
  declare_usage(pl);
  FILE * fpl;
  char * argv0 = argv[0];

  argv++, argc--;
  for( ; argc ; ) {
    if (param_list_update_cmdline(pl, &argc, &argv)) { continue; }

    /* Could also be a file */
    if ((fpl = fopen(argv[0], "r")) != NULL) {
      param_list_read_stream(pl, fpl, 0);
      fclose(fpl);
      argv++,argc--;
      continue;
    }

    fprintf(stderr, "Unhandled parameter %s\n", argv[0]);
    param_list_print_usage(pl, argv0, stderr);
    exit (EXIT_FAILURE);
  }


  unsigned int t;
  int * r;
  param_list_parse_int_list_size(pl, "H", &r, &t, ".,");
  ASSERT(t > 2);
  sieving_bound_init(H, t);
  for (unsigned int i = 0; i < t; i++) {
    sieving_bound_set_hi(H, i, (unsigned int) 1 << r[i]);
  }
  free(r);

  cado_poly_init(f);

  unsigned int size_path = 1024;
  char path [size_path];
  param_list_parse_string(pl, "poly", path, size_path);
  cado_poly_read(f, path);
  ASSERT(f->nb_polys >= 2);

  * V = (unsigned int) f->nb_polys;

  //TODO: something strange here.
  * fbb = malloc(sizeof(uint64_t) * (* V));
  * thresh = malloc(sizeof(unsigned char) * (* V));
  * fb = malloc(sizeof(factor_base_t) * (* V));
  * lpb = malloc(sizeof(unsigned int) * (* V));
  * q_range = malloc(sizeof(uint64_t) * 2);

  param_list_parse_uint64_list(pl, "fbb", * fbb, (size_t) * V, ",");

  param_list_parse_uint_list(pl, "lpb", * lpb, (size_t) * V, ",");

  /*for (unsigned int i = 0; i < * V; i++) {*/
    /*ASSERT(mpz_cmp_ui((*lpb)[i], (*fbb)[i]) >= 0);*/
  /*}*/

  path[0] = '\0';
  param_list_parse_string(pl, "out", path, size_path);
  if (path[0] == '\0') {
    * outstd = stdout;
  } else {
    * outstd = fopen(path, "w");
  }

  path[0] = '\0';
  param_list_parse_string(pl, "err", path, size_path);
  if (path[0] == '\0') {
    * errstd = stderr;
  } else {
    * errstd = fopen(path, "w");
  }

#ifdef MAKE_FB_DURING_SIEVE
  for (unsigned int i = 0; i < * V; i++) {
    factor_base_init((*fb)[i], (*fbb)[i], (*fbb)[i], (*fbb)[i]);
  }
  double sec = seconds();
  makefb(*fb, f->pols, *fbb, H->t, *lpb, * V);
  fprintf(outstd, "# Time for makefb: %f.\n", seconds() - sec);
#else
  double sec = seconds();
  FILE * file_r;
  param_list_parse_string(pl, "fb", path, size_path);
  file_r = fopen(path, "r");
  read_factor_base(file_r, (*fb), (*fbb), (*lpb), f, t);
  fclose(file_r);
  fprintf(* outstd,
      "# Time to read factor bases: %f.\n", seconds() - sec);
#endif

  param_list_parse_uchar_list(pl, "thresh", * thresh, (size_t) * V, ",");

  uint64_t number_element = sieving_bound_number_element(H);
  ASSERT(number_element >= 6);

  //TODO: q_side is an unsigned int.
  param_list_parse_int(pl, "q_side", (int *)q_side);
  ASSERT(* q_side < * V);

  param_list_parse_uint64_and_uint64(pl, "q_range", * q_range, ",");

  ASSERT((* q_range)[0] > fbb[0][* q_side]);
  ASSERT((* q_range)[0] < (* q_range)[1]);

  array_init(array, number_element);

  mat_Z_init(matrix, t, t);

  * main_side = -1;
  param_list_parse_int(pl, "main", main_side);

  param_list_clear(pl);
}

/*
  The main.
*/
int main(int argc, char * argv[])
{
  unsigned int V;
  cado_poly f;
  uint64_t * fbb;
  sieving_bound_t H;
  uint64_t * q_range;
  unsigned int q_side;
  unsigned char * thresh;
  unsigned int * lpb;
  array_t array;
  mat_Z_t matrix;
  factor_base_t * fb;
  uint64_t q;
  int main_side;
  FILE * outstd;
  FILE * errstd;

  initialise_parameters(argc, argv, f, &fbb, &fb, H, &q_range,
      &thresh, &lpb, array, matrix, &q_side, &V, &main_side, &outstd, &errstd);

  //Store all the index of array with resulting norm less than thresh.
  uint64_array_t * indexes =
    (uint64_array_t * ) malloc(sizeof(uint64_array_t) * V);

#ifdef OLD_NORM
  double ** pre_compute = (double ** ) malloc(sizeof(double * ) * V);
  for (unsigned int i = 0; i < V; i++) {
    pre_compute[i] = (double * ) malloc((H->t) * sizeof(double));
    pre_computation(pre_compute[i], f->pols[i], H->t);
  }
#else // OLD_NORM
  unsigned char * max_norm = (unsigned char *) malloc(sizeof(unsigned char) *
      V);
  memset(max_norm, 0, sizeof(unsigned char) * V);
#endif // OLD_NORM

  double ** time = (double ** ) malloc(sizeof(double * ) * V);
  for (unsigned int i = 0; i < V; i++) {
    time[i] = (double * ) malloc(sizeof(double) * 3);
  }
  double sec_tot;
  double sec_cofact;
  double sec;

  FILE * file_trace_pos;
#ifdef TRACE_POS
  file_trace_pos = fopen("TRACE_POS.txt", "w+");
  fprintf(file_trace_pos, "TRACE_POS: %d\n", TRACE_POS);
#else
  file_trace_pos = NULL;
#endif // TRACE_POS

#ifdef PRINT_ARRAY_NORM
  FILE * file_array_norm;
  file_array_norm = fopen("ARRAY_NORM.txt", "w+");
  fprintf(file_array_norm, "H: ");
  sieving_bound_fprintf(file_array_norm, H);
#endif // PRINT_ARRAY_NORM

  ASSERT(q_range[0] >= fbb[q_side]);
  gmp_randstate_t state;
  mpz_t a;
  mpz_poly_factor_list l;

  mpz_poly_factor_list_init(l);
  gmp_randinit_default(state);
  mpz_init(a);

  uint64_t nb_rel = 0;
  double total_time = 0.0;
  uint64_t spq_tot = 0;

  prime_info pi;
  prime_info_init (pi);
  //Pass all the prime less than q_range[0].
  for (q = 2; q < q_range[0]; q = getprime_mt(pi)) {}

#ifdef SPECIAL_Q_IDEAL_U
    int deg_bound_factorise = (int)H->t;
#else // SPECIAL_Q_IDEAL_U
    int deg_bound_factorise = 2;
#endif // SPECIAL_Q_IDEAL_U

  for ( ; q <= q_range[1]; q = getprime_mt(pi)) {
    ideal_spq_t special_q;
    ideal_spq_init(special_q);
    mpz_set_si(a, q);
    mpz_poly_factor(l, f->pols[q_side], a, state);

    for (int i = 0; i < l->size; i++) {

      if (l->factors[i]->f->deg < deg_bound_factorise) {
        if (l->factors[i]->f->deg == 1) {
          ideal_spq_set_part(special_q, q, l->factors[i]->f, H->t, 0);
        } else {
          ASSERT(l->factors[i]->f->deg > 1);

          ideal_spq_set_part(special_q, q, l->factors[i]->f, H->t, 1);
        }

        fprintf(outstd, "# Special-q: q: %" PRIu64 ", g: ", q);
        mpz_poly_fprintf(outstd, l->factors[i]->f);

#ifdef TRACE_POS
        fprintf(file_trace_pos, "Special-q: q: %" PRIu64 ", g: ", q);
        mpz_poly_fprintf(file_trace_pos, l->factors[i]->f);
        fprintf(file_trace_pos, "Side of the special-q: %u\n", q_side);
#endif // TRACE_POS

        sec = seconds();
        sec_tot = sec;

        /* LLL part */
        build_Mq_ideal_spq(matrix, special_q);

#ifdef TRACE_POS
        fprintf(file_trace_pos, "Mq:\n");
        mat_Z_fprintf(file_trace_pos, matrix);
#endif // TRACE_POS

        mat_Z_LLL_transpose(matrix, matrix);

        /*
         * TODO: continue here.
         * If the last coefficient of the last vector is negative, we do not
         * sieve in the good direction. We therefore take the opposite vector
         * because we want that a = MqLLL * c, with c in the sieving region
         * has the last coordinate positive.
         */

        reogranize_MqLLL(matrix);

#ifdef TRACE_POS
        fprintf(file_trace_pos, "MqLLL:\n");
        mat_Z_fprintf(file_trace_pos, matrix);
#endif // TRACE_POS

#ifdef PRINT_ARRAY_NORM
          fprintf(file_array_norm, "MqLLL:\n");
          mat_Z_fprintf(file_array_norm, matrix);
#endif // PRINT_ARRAY_NORM

        for (unsigned int j = 0; j < V; j++) {
          sec = seconds();
          uint64_array_init(indexes[j], array->number_element);
          array_set_all_elements(array, UCHAR_MAX);
#ifndef OLD_NORM
          init_norm(array, max_norm + j, file_trace_pos, H, matrix, f->pols[j],
              special_q, !(j ^ q_side));
#else // OLD_NORM
          init_norm(array, file_trace_pos, pre_compute[j], H, matrix,
              f->pols[j], special_q, !(j ^ q_side));
#endif // OLD_NORM

#ifdef PRINT_ARRAY_NORM
          fprintf(file_array_norm, "f%u: ", j);
          mpz_poly_fprintf(file_array_norm, f->pols[j]);
          number_norm(file_array_norm, array, max_norm[j]);
          fprintf(file_array_norm, "********************\n");
#endif // PRINT_ARRAY_NORM

          time[j][0] = seconds() - sec;

#ifdef ASSERT_NORM
          printf("# ASSERT_NORM side %u.\n", j);
          assert_norm(array, H, f->pols[j], matrix, !(j ^ q_side),
              ideal_spq_get_log(special_q));
#endif // ASSERT_NORM

          sec = seconds();
          special_q_sieve(array, file_trace_pos, matrix, fb[j], H, f->pols[j],
              outstd, errstd);
          time[j][1] = seconds() - sec;
          sec = seconds();
          find_index(indexes[j], array, thresh[j]);
          time[j][2] = seconds() - sec;

#ifdef TRACE_POS
        fprintf(file_trace_pos, "********************\n");
#endif // TRACE_POS
        }

        for (unsigned int j = 0; j < V; j++) {
          fprintf(outstd,
              "# Log 2 of the maximum of the norms %u: %u.\n", j,
              max_norm[j]);
        }

        sec = seconds();
        nb_rel += (uint64_t) find_relations(indexes, array->number_element, lpb,
            matrix, f->pols, H, V, special_q, q_side, main_side,
            outstd);
        sec_cofact = seconds() - sec;

        for (unsigned j = 0; j < V; j++) {

          uint64_array_clear(indexes[j]);
        }

        fprintf(outstd,
            "# Time for this special-q: %fs.\n", seconds() - sec_tot);
        total_time += (seconds() - sec_tot);
        spq_tot++;
        for (unsigned int j = 0; j < V; j++) {
          fprintf(outstd, "# Time to init norm %u: %fs.\n", j,
              time[j][0]);
          fprintf(outstd, "# Time to sieve %u: %fs.\n", j, time[j][1]);
          fprintf(outstd, "# Time to find indexes %u: %fs.\n", j,
              time [j][2]);
        }

        fprintf(outstd, "# Time to factorize: %fs.\n", sec_cofact);

        fprintf(outstd,
            "# ----------------------------------------\n");
        fprintf(errstd,
            "# ----------------------------------------\n");
        fflush(outstd);
        fflush(errstd);

#ifdef TRACE_POS
        fprintf(file_trace_pos, "----------------------------------------\n");
#endif // TRACE_POS

#ifdef PRINT_ARRAY_NORM
        fprintf(file_array_norm, "----------------------------------------\n");
        fflush(file_array_norm);
#endif // PRINT_ARRAY_NORM
      }
      ideal_spq_clear(special_q, H->t);
    }
  }

  fprintf(outstd, "# Total time: %fs.\n", total_time);
  fprintf(outstd, "# Total number of relations: %" PRIu64 ".\n",
      nb_rel);
  fprintf(outstd, "# Total number of special-q: %" PRIu64 ".\n",
      spq_tot);
  fprintf(outstd, "# Time per special-q: %fs.\n",
      total_time / (double)spq_tot);
  fprintf(outstd, "# Time per relation: %fs.\n",
      total_time / (double)nb_rel);
  fprintf(outstd, "# Relations per special-q: %f.\n",
      (double)nb_rel / (double)spq_tot);

  mpz_poly_factor_list_clear(l);
  gmp_randclear(state);
  mpz_clear(a);
  prime_info_clear (pi);

#ifdef TRACE_POS
  fclose(file_trace_pos);
#endif // TRACE_POS

#ifdef PRINT_ARRAY_NORM
  fclose(file_array_norm);
#endif // PRINT_ARRAY_NORM

  mat_Z_clear(matrix);
  for (unsigned int i = 0; i < V; i++) {
    factor_base_clear(fb[i], H->t);
#ifdef OLD_NORM
    free(pre_compute[i]);
#endif // OLD_NORM
    free(time[i]);
  }
  free(time);
  free(indexes);
#ifdef OLD_NORM
  free(pre_compute);
#else
  free(max_norm);
#endif // OLD_NORM
  array_clear(array);
  free(lpb);
  free(fb);
  sieving_bound_clear(H);
  free(fbb);
  free(thresh);
  free(q_range);
  cado_poly_clear(f);
  free_saved_chains();
  fclose(outstd);
  fclose(errstd);

  return 0;
}<|MERGE_RESOLUTION|>--- conflicted
+++ resolved
@@ -495,24 +495,16 @@
 
 #ifndef MODE_SIEVE_LINE
     mode_sieve(file_trace_pos, H, index, array, matrix, f, ideal, c, number_c_l,
-<<<<<<< HEAD
         1, 1, nb_hit, index_old);
-=======
-        1, 1, nb_hit);
 #endif // MODE_SIEVE_LINE
->>>>>>> 86f13357
 
     for (uint64_t k = 1; k < number_c_l; k++) {
       array->array[index + k] = array->array[index + k] - ideal->log;
 
 #ifndef MODE_SIEVE_LINE
       mode_sieve(file_trace_pos, H, index + k, array, matrix, f, ideal, NULL,
-<<<<<<< HEAD
           number_c_l, 0, 1, nb_hit, index_old);
-=======
-          number_c_l, 0, 1, nb_hit);
 #endif // MODE_SIEVE_LINE
->>>>>>> 86f13357
     }
 
     int64_t tmp = ci;
@@ -526,24 +518,16 @@
 
 #ifndef MODE_SIEVE_LINE
       mode_sieve(file_trace_pos, H, index, array, matrix, f, ideal, NULL,
-<<<<<<< HEAD
           number_c_l, 1, 1, nb_hit, index_old);
-=======
-          number_c_l, 1, 1, nb_hit);
 #endif // MODE_SIEVE_LINE
->>>>>>> 86f13357
 
       for (uint64_t k = 1; k < number_c_l; k++) {
         array->array[index + k] = array->array[index + k] - ideal->log;
 
 #ifndef MODE_SIEVE_LINE
         mode_sieve(file_trace_pos, H, index + k, array, matrix, f, ideal, NULL,
-<<<<<<< HEAD
             number_c_l, 1, 1, nb_hit, index_old);
-=======
-            number_c_l, 1, 1, nb_hit);
 #endif // MODE_SIEVE_LINE
->>>>>>> 86f13357
       }
 
       tmp = tmp + (int64_t)ideal->ideal->r;
@@ -705,12 +689,8 @@
 
 #ifndef MODE_SIEVE_PLANE
       mode_sieve(file_trace_pos, H, index_v, array, matrix, f, r, v, 1, 1, 1,
-<<<<<<< HEAD
           nb_hit, &index_old);
-=======
-          nb_hit);
 #endif // MODE_SIEVE_PLANE
->>>>>>> 86f13357
 
     }
 
@@ -751,12 +731,8 @@
 
 #ifndef MODE_SIEVE_PLANE
       mode_sieve(file_trace_pos, H, index_v, array, matrix, f, r, v, 1, 1, 0,
-<<<<<<< HEAD
           nb_hit, &index_old);
-=======
-          nb_hit);
 #endif // PLANE_SIEVE_STARTING_POINT
->>>>>>> 86f13357
 
     }
 #ifdef PLANE_SIEVE_STARTING_POINT
@@ -815,9 +791,7 @@
   int64_vector_set(vs_tmp, vs);
 #endif // PLANE_SIEVE_STARTING_POINT
 
-#ifdef ASSERT_SIEVE
-  index_old = 0;
-#endif // ASSERT_SIEVE
+  uint64_t index_old = 0;
 
   v->c[1] = -(int64_t) H->h[1];
   uint64_t index_v = array_int64_vector_index(v, H, array->number_element);
@@ -825,7 +799,7 @@
 
 #ifndef MODE_SIEVE_PLANE
   mode_sieve(file_trace_pos, H, index_v, array, matrix, f, r, v, 1, 1, 0,
-      nb_hit);
+      nb_hit, &index_old);
 #endif // MODE_SIEVE_PLANE
 
   for (int64_t i = -(int64_t) H->h[1] + 1; i < (int64_t) H->h[1]; i++) {
@@ -834,7 +808,7 @@
     array->array[index_v] = array->array[index_v] - r->log;
 #ifndef MODE_SIEVE_PLANE
     mode_sieve(file_trace_pos, H, index_v, array, matrix, f, r, v, 1, 1, 0,
-        nb_hit);
+        nb_hit, &index_old);
 #endif // MODE_SIEVE_PLANE
   }
 
@@ -922,10 +896,20 @@
   int boolean = reduce_qlattice(e0, e1, vec[0], vec[1], (int64_t)(2*H->h[0]));
 
   if (!boolean) {
+#ifdef PLANE_SIEVE_ORTHO
+    for (unsigned int i = 0; i < Mqr->NumCols; i++) {
+      int64_vector_clear(vec[i]);
+    }
+    free(vec);
+    int64_vector_clear(e0);
+    int64_vector_clear(e1);
+    return;
+#else // PLANE_SIEVE_ORTHO
     ASSERT(boolean == 0);
 
     int64_vector_set(e0, vec[0]);
     int64_vector_set(e1, vec[1]);
+#endif // PLANE_SIEVE_ORTHO
   }
 
   //Find some short vectors to go from z = d to z = d + 1.
@@ -968,12 +952,6 @@
 
   //Iterate from H[2] to H[t - 1].
   //Enumerate the element of the sieving region.
-<<<<<<< HEAD
-
-  for (unsigned int d = 0; d < H->h[2]; d++) {
-    plane_sieve_1_enum_plane(array, file_trace_pos, vs, e0, e1, coord_e0, coord_e1, H, r,
-        matrix, f, nb_hit);
-=======
   uint64_t size = 1;
 
   for (unsigned int i = 0; i < H->t - 2; i++) {
@@ -993,15 +971,10 @@
       plane_sieve_1_enum_plane(array, file_trace_pos, vs, e0, e1, coord_e0,
           coord_e1, H, r, matrix, f, nb_hit);
     }
->>>>>>> 86f13357
 
     //TODO: it is probably possible to better write find_new_vs.
     //Jump in the next plane.
-<<<<<<< HEAD
-    plane_sieve_next_plane(vs, SV, e0, e1, H, &index_old);
-=======
     find_new_vs(vs, v_refresh, SV, e0, e1, H, boolean);
->>>>>>> 86f13357
   }
 
   for (unsigned int i = 0; i < Mqr->NumRows - 2; i++) {
@@ -1046,22 +1019,14 @@
         index_tmp = index_tmp - list_vec_zero->v[i]->index;
 #ifndef MODE_SIEVE_SPACE
         mode_sieve(file_trace_pos, H, index_tmp, array, matrix, f, r, v_tmp,
-<<<<<<< HEAD
             1, 1, 0, nb_hit, index_old);
-=======
-            1, 1, 0, nb_hit);
 #endif // MODE_SIEVE_SPACE
->>>>>>> 86f13357
       } else {
         index_tmp = index_tmp + list_vec_zero->v[i]->index;
 #ifndef MODE_SIEVE_SPACE
         mode_sieve(file_trace_pos, H, index_tmp, array, matrix, f, r, v_tmp,
-<<<<<<< HEAD
             1, 1, 1, nb_hit, index_old);
-=======
-            1, 1, 1, nb_hit);
 #endif // MODE_SIEVE_SPACE
->>>>>>> 86f13357
       }
       array->array[index_tmp] = array->array[index_tmp] - r->log;
 
@@ -1086,23 +1051,15 @@
         index_tmp = index_tmp + list_vec_zero->v[i]->index;
 #ifndef MODE_SIEVE_SPACE
         mode_sieve(file_trace_pos, H, index_tmp, array, matrix, f, r, v_tmp, 1,
-<<<<<<< HEAD
             1, 1, nb_hit, index_old);
-=======
-            1, 1, nb_hit);
 #endif // MODE_SIEVE_SPACE
->>>>>>> 86f13357
       } else {
         index_tmp = index_tmp - list_vec_zero->v[i]->index;
 
 #ifndef MODE_SIEVE_SPACE
         mode_sieve(file_trace_pos, H, index_tmp, array, matrix, f, r, v_tmp, 1,
-<<<<<<< HEAD
             1, 0, nb_hit, index_old);
-=======
-            1, 0, nb_hit);
 #endif // MODE_SIEVE_SPACE
->>>>>>> 86f13357
       }
       array->array[index_tmp] = array->array[index_tmp] - r->log;
 
@@ -1145,12 +1102,8 @@
 
 #ifndef MODE_SIEVE_SPACE
     mode_sieve(file_trace_pos, H, * index_s, array, matrix, f, r, s, 1,
-<<<<<<< HEAD
         1, 1, nb_hit, index_old);
-=======
-        1, 1, nb_hit);
 #endif // MODE_SIEVE_SPACE
->>>>>>> 86f13357
   }
 }
 
@@ -1206,12 +1159,8 @@
 
 #ifndef MODE_SIEVE_SPACE
     mode_sieve(file_trace_pos, H, * index_s, array, matrix, f, r, s_out, 1,
-<<<<<<< HEAD
         1, 1, nb_hit, index_old);
-=======
-        1, 1, nb_hit);
 #endif // MODE_SIEVE_SPACE
->>>>>>> 86f13357
 
   }
   int64_vector_set(s, s_out);
@@ -1279,12 +1228,8 @@
 
 #ifndef MODE_SIEVE_SPACE
   mode_sieve(file_trace_pos, H, index_s, array, matrix, f, r, s, 1, 1, 1,
-<<<<<<< HEAD
       nb_hit, &index_old);
-=======
-      nb_hit);
 #endif // MODE_SIEVE_SPACE
->>>>>>> 86f13357
 
 
   //s is in the list of current point.
@@ -1551,18 +1496,9 @@
           array_int64_vector_index(v_h, H, array->number_element);
         array->array[index] = array->array[index] - ideal->log;
 
-<<<<<<< HEAD
         uint64_t index_old = 0;
         mode_sieve(file_trace_pos, H, index, array, matrix, f, ideal, v_h, 1, 1,
             1, nb_hit, &index_old);
-=======
-#ifdef ASSERT_SIEVE
-        index_old = 0;
-#endif // ASSERT_SIEVE
-
-        mode_sieve(file_trace_pos, H, index, array, matrix, f, ideal, v_h, 1, 1, 1,
-            nb_hit);
->>>>>>> 86f13357
       }
       int64_vector_clear(v_h);
       x->c[0] = x->c[0] + 1;
