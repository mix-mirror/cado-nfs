--- conflicted
+++ resolved
@@ -105,6 +105,7 @@
 }
 #endif // MEAN_NORM
 
+// TODO: pb with OLD_NORM here.
 /*
  * Contains all the mode we can activate during the initialisation of the norms. *
  * special_q: 1 if there is a special_q, 0 otherwise.
@@ -120,18 +121,27 @@
  */
 MAYBE_UNUSED static inline void mode_init_norm(
     MAYBE_UNUSED FILE * file_trace_pos,
-    MAYBE_UNUSED int64_vector_srcptr vector,
+    MAYBE_UNUSED const int * current_indexes,
     MAYBE_UNUSED mat_int64_srcptr Mq, MAYBE_UNUSED mpz_poly_srcptr f,
     MAYBE_UNUSED array_srcptr array, MAYBE_UNUSED sieving_bound_srcptr H,
     MAYBE_UNUSED mpz_ptr mean_norm)
 {
+#if defined(MEAN_NORM) || defined(TRACE_POS)
+  int64_vector_t vec;
+  int64_vector_init(vec, H->t);
+  for (unsigned cpt = 0; cpt < H->t; cpt++) {
+    vec->c[cpt] = (int64_t) current_indexes[cpt];
+  }
 #ifdef MEAN_NORM
-  mean_norm_mode(mean_norm, vector, Mq, f);
+  mean_norm_mode(mean_norm, vec, Mq, f);
 #endif // MEAN_NORM
 
 #ifdef TRACE_POS
-  trace_pos_init(file_trace_pos, vector, Mq, f, array, H);
+  trace_pos_init(file_trace_pos, vec, Mq, f, array, H);
 #endif // TRACE_POS
+
+  int64_vector_clear(vec);
+#endif // MEAN_NORM || TRACE_POS
 }
 
 #ifdef ASSERT_NORM
@@ -281,35 +291,10 @@
       (increment[i] - 1);
   }
 }
-#ifndef MPZ_NORM
-unsigned char log_norm_double(const int * current_indexes,
-    unsigned char * max_norm, mat_int64_srcptr M,
-    double_poly_srcptr f, double spq_log, int special_q, double log2_base,
-    MAYBE_UNUSED unsigned int size)
-{
-  ASSERT(size == M->NumRows);
-  ASSERT(size == M->NumCols);
-
-  double_poly_t poly;
-  double_poly_init(poly, M->NumRows);
-
-  int deg = -1;
-
-  for (unsigned int i = 0; i < M->NumRows; i++) {
-    int64_t tmp = 0;
-    for (unsigned int k = 0; k < M->NumCols; k++) {
-      tmp = tmp + M->coeff[i + 1][k + 1] * (int64_t) current_indexes[k];
-    }
-    poly->coeff[i] = (double) tmp;
-    if (tmp != 0) {
-      deg = (int) i;
-    }
-  }
-  poly->deg = deg;
-
-  double norm = fabs(double_poly_resultant(poly, f));
-  double_poly_clear(poly);
-
+
+unsigned char norm_spq(double norm, unsigned char * max_norm, double spq_log,
+    double log2_base, int special_q, int deg)
+{
   ASSERT(norm >= 0.0);
   double log2_norm = log2(norm);
   if (log2_norm < 0.0 || isinf(log2_norm)) {
@@ -344,56 +329,68 @@
 
   return val;
 }
-#else
+
+#ifndef MPZ_NORM
 unsigned char log_norm_double(const int * current_indexes,
     unsigned char * max_norm, mat_int64_srcptr M,
-    mpz_poly_srcptr f, ideal_spq_srcptr spq, int special_q,
+    double_poly_srcptr f, double spq_log, int special_q, double log2_base,
     MAYBE_UNUSED unsigned int size)
 {
   ASSERT(size == M->NumRows);
   ASSERT(size == M->NumCols);
 
-  mpz_poly_t poly;
-  mpz_poly_init(poly, M->NumRows);
+  double_poly_t poly;
+  double_poly_init(poly, M->NumRows);
+
+  int deg = -1;
 
   for (unsigned int i = 0; i < M->NumRows; i++) {
     int64_t tmp = 0;
     for (unsigned int k = 0; k < M->NumCols; k++) {
       tmp = tmp + M->coeff[i + 1][k + 1] * (int64_t) current_indexes[k];
     }
+    poly->coeff[i] = (double) tmp;
+    if (tmp != 0) {
+      deg = (int) i;
+    }
+  }
+  poly->deg = deg;
+
+  double norm = fabs(double_poly_resultant(poly, f));
+  double_poly_clear(poly);
+
+  return norm_spq(norm, max_norm, spq_log, log2_base, special_q, poly->deg);
+}
+#else
+unsigned char log_norm_double(const int * current_indexes,
+    unsigned char * max_norm, mat_int64_srcptr M,
+    mpz_poly_srcptr f, double spq_log, int special_q, double log2_base,
+    MAYBE_UNUSED unsigned int size)
+{
+  ASSERT(size == M->NumRows);
+  ASSERT(size == M->NumCols);
+
+  mpz_poly_t poly;
+  mpz_poly_init(poly, M->NumRows);
+
+  for (unsigned int i = 0; i < M->NumRows; i++) {
+    int64_t tmp = 0;
+    for (unsigned int k = 0; k < M->NumCols; k++) {
+      tmp = tmp + M->coeff[i + 1][k + 1] * (int64_t) current_indexes[k];
+    }
     mpz_poly_setcoeff_int64(poly, i, tmp);
   }
 
   int deg = poly->deg;
 
-  mpz_t norm;
-  mpz_init(norm);
-  norm_poly(norm, poly, f);
-  double resultant = mpz_get_d(norm);
+  mpz_t norm_tmp;
+  mpz_init(norm_tmp);
+  norm_poly(norm_tmp, poly, f);
+  double norm = mpz_get_d(norm_tmp);
   mpz_poly_clear(poly);
-  mpz_clear(norm);
-
-  ASSERT(resultant >= 0.0);
-  resultant = ceil(log2(resultant));
-  ASSERT_ALWAYS(resultant < 256.0);
-
-  unsigned char res = (unsigned char) resultant;
-
-  if (special_q) {
-    ASSERT(special_q == 1);
-
-    if (deg == -1) {
-      res = 0;
-    } else {
-      res = res - ideal_spq_get_log(spq);
-    }
-  }
-
-  if (res > * max_norm) {
-    * max_norm = res;
-  }
-
-  return res;
+  mpz_clear(norm_tmp);
+
+  return norm_spq(norm, max_norm, spq_log, log2_base, special_q, deg);
 }
 #endif // MPZ_NORM
 
@@ -463,14 +460,12 @@
     mat_int64_srcptr Mq, double spq_log, int special_q, double norm_tolerance,
     double log2_base, MAYBE_UNUSED mpz_poly_srcptr f_Z,
     MAYBE_UNUSED mpz_ptr mean_norm)
-#else
+#else // MPZ_NORM
 static void init_cells(array_ptr array, unsigned char * max_norm,
-    MAYBE_UNUSED FILE * file,
-    const int * bottom_left_cube, const unsigned int * length,
-    sieving_bound_srcptr H, mpz_poly_srcptr f, mat_int64_srcptr Mq,
-    ideal_spq_srcptr spq, int special_q, double norm_tolerance,
-    MAYBE_UNUSED mpz_poly_srcptr f_Z,
-    MAYBE_UNUSED mpz_ptr mean_norm)
+    MAYBE_UNUSED FILE * file, const int * bottom_left_cube,
+    const unsigned int * length, sieving_bound_srcptr H, mpz_poly_srcptr f,
+    mat_int64_srcptr Mq, double spq_log, int special_q,
+    double norm_tolerance, double log2_base, MAYBE_UNUSED mpz_ptr mean_norm)
 #endif // MPZ_NORM
 {
 #ifndef NDEBUG
@@ -507,15 +502,11 @@
 
       array_set_at(array, current_indexes, tmp, H);
 
-#ifdef TRACE_POS
-      int64_vector_t vec;
-      int64_vector_init(vec, H->t);
-      for (unsigned cpt = 0; cpt < H->t; cpt++) {
-        vec->c[cpt] = (int64_t) current_indexes[cpt];
-      }
-      mode_init_norm(file, vec, Mq, f_Z, array, H, mean_norm);
-      int64_vector_clear(vec);
-#endif // TRACE_POS
+#ifndef MPZ_NORM
+      mode_init_norm(file, current_indexes, Mq, f_Z, array, H, mean_norm);
+#else // MPZ_NORM
+      mode_init_norm(file, current_indexes, Mq, f, array, H, mean_norm);
+#endif // MPZ_NORM
 
     }
     update_mini_maxi(&mini, &maxi, tmp);
@@ -557,15 +548,11 @@
 
       array_set_at(array, current_indexes, tmp, H);
 
-#ifdef TRACE_POS
-      int64_vector_t vec;
-      int64_vector_init(vec, H->t);
-      for (unsigned cpt = 0; cpt < H->t; cpt++) {
-        vec->c[cpt] = (int64_t) current_indexes[cpt];
-      }
-      mode_init_norm(file, vec, Mq, f_Z, array, H, mean_norm);
-      int64_vector_clear(vec);
-#endif // TRACE_POS
+#ifndef MPZ_NORM
+      mode_init_norm(file, current_indexes, Mq, f_Z, array, H, mean_norm);
+#else // MPZ_NORM
+      mode_init_norm(file, current_indexes, Mq, f, array, H, mean_norm);
+#endif // MPZ_NORM
 
     }
     update_mini_maxi(&mini, &maxi, tmp);
@@ -590,13 +577,12 @@
         //Modify norm_tolerance if strategie change it.
 #ifndef MPZ_NORM
         init_cells(array, max_norm, file, current_indexes, new_length, H, f, Mq,
-            spq_log, special_q,
-            strategie_norm_tolerance(norm_tolerance, log2_base), log2_base, f_Z,
-            mean_norm);
+            spq_log, special_q, strategie_norm_tolerance(norm_tolerance,
+              log2_base), log2_base, f_Z, mean_norm);
 #else
-        init_cells(array, max_norm, file, current_indexes, new_length, H, f_Z,
-            Mq, spq, special_q, strategie_norm_tolerance(norm_tolerance), f_Z,
-            mean_norm);
+        init_cells(array, max_norm, file, current_indexes, new_length, H, f, Mq,
+            spq_log, special_q, strategie_norm_tolerance(norm_tolerance,
+              log2_base), log2_base, mean_norm);
 #endif // MPZ_NORM
           }
     } else {
@@ -614,15 +600,11 @@
         if (tmp == UCHAR_MAX) {
           array_set_at(array, current_indexes, maxi, H);
 
-#ifdef TRACE_POS
-      int64_vector_t vec;
-      int64_vector_init(vec, H->t);
-      for (unsigned cpt = 0; cpt < H->t; cpt++) {
-        vec->c[cpt] = (int64_t) current_indexes[cpt];
-      }
-      mode_init_norm(file, vec, Mq, f_Z, array, H, mean_norm);
-      int64_vector_clear(vec);
-#endif // TRACE_POS
+#ifndef MPZ_NORM
+      mode_init_norm(file, current_indexes, Mq, f_Z, array, H, mean_norm);
+#else // MPZ_NORM
+      mode_init_norm(file, current_indexes, Mq, f, array, H, mean_norm);
+#endif // MPZ_NORM
         }
       }
     }
@@ -698,18 +680,13 @@
   for (unsigned int i = 0; i < stop; i++) {
     next_bottom_left_cube_in_hypercube(bottom_left_cube, length, use_length,
         bottom_left_hypercube, length_hypercube, H->t);
-<<<<<<< HEAD
+#ifndef MPZ_NORM
     init_cells(array, max_norm, file, bottom_left_cube, length, H, f_d, Mq,
         spq_log, special_q, norm_tolerance, log2_base, f, mean_norm);
-=======
-#ifndef MPZ_NORM
-    init_cells(array, max_norm, file, bottom_left_cube, length, H, f_d, Mq, spq,
-        special_q, norm_tolerance, f, mean_norm);
 #else // MPZ_NORM
-    init_cells(array, max_norm, file, bottom_left_cube, length, H, f, Mq, spq,
-        special_q, norm_tolerance, f, mean_norm);
+    init_cells(array, max_norm, file, bottom_left_cube, length, H, f, Mq,
+        spq_log,  special_q, norm_tolerance, log2_base, mean_norm);
 #endif // MPZ_NORM
->>>>>>> 57507cb5
   }
 
 #ifdef MEAN_NORM
