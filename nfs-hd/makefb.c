#include "cado.h"
#include <stdio.h>
#include <errno.h>
#include <ctype.h>
#include <stdlib.h>
#include <string.h>
#include <gmp.h>
#include <inttypes.h>
#include "utils.h"
#include "macros.h"
#include "getprime.h"
#include "makefb.h"
#include "utils_int64.h"

/*
 * Mode:
 *   MAIN: export factor bases. Default file name is: <p>,<n>,<#numberfield>.
 *   TIME_MAKEFB: get the time to build factor bases.
 */

//mpz_poly_factor does not work in characteristic 2, so we do it the naive way.

/*
 * Add 1 to f. If the constant term is equal to 1, set this term to 0 and
 *  propagate the addition of 1 to the next coefficient, and so on.
 *
 * f: the polynomial on which the addition is computed, the modifications are
 *  made on f.
 */
static void mpz_poly_add_one_in_F2(mpz_poly_ptr f)
{
  ASSERT(f->deg >= 1);

  int i = 0;
  while (mpz_cmp_ui(f->coeff[i], 1) == 0) {
    mpz_poly_setcoeff_si(f, i, 0);
    i++;
    if (i > f->deg) {
      break;
    }
  }
  mpz_poly_setcoeff_si(f, i, 1);
}

/*
 * Factorise naively a mpz_poly mod 2.
 */
void mpz_poly_factor2(mpz_poly_factor_list_ptr list, mpz_poly_srcptr f)
{
  //set p to 2, because we work in F2.
  mpz_t p;
  mpz_init(p);
  mpz_set_ui(p, 2);

  //make a copy of f.
  mpz_poly_t fcopy;
  mpz_poly_init(fcopy, f->deg);
  mpz_poly_set(fcopy, f);

  //reduce all the coefficient mod p.
  mpz_t coeff;
  mpz_init(coeff);
  for (int i = 0; i <= f->deg; i++) {
    mpz_poly_getcoeff(coeff, i, f);
    mpz_mod(coeff, coeff, p);
    mpz_poly_setcoeff(fcopy, i, coeff);
  }

  //Purge list.
  mpz_poly_factor_list_flush(list);

  //If deg(f) in F2 is less than 1, we have the factor.
  if (fcopy->deg < 1) {
    mpz_clear(coeff);
    mpz_poly_clear(fcopy);
    mpz_clear(p);
    ASSERT(list->size == 0);
    return;
  } else if (fcopy->deg == 1) {
    mpz_clear(coeff);
    mpz_poly_factor_list_push(list, fcopy, 1);
    mpz_poly_clear(fcopy);
    mpz_clear(p);
    ASSERT(list->size == 1);
    return;
  }

  if (mpz_poly_is_irreducible(f, p)) {
    //If f is irreducible mod 2, fcopy is the factorisation of f mod 2.
    mpz_poly_factor_list_push(list, fcopy, 1);
  } else {
    //Create the first possible factor.
    mpz_poly_t tmp;
    mpz_poly_init(tmp, 1);
    mpz_poly_setcoeff_int64(tmp, 1, 1);

    //Enumerate all the possible factor of f mod 2.
    while (tmp->deg <= fcopy->deg) {
      //tmp is a possible factor.
      if (mpz_poly_is_irreducible(tmp, p)) {
        mpz_poly_t q;
        mpz_poly_init(q, 0);
        mpz_poly_t r;
        mpz_poly_init(r, 0);
        //Euclidean division of fcopy
        mpz_poly_div_qr(q, r, fcopy, tmp, p);
        //Power of the possible factor.
        unsigned int m = 0;
        //While fcopy is divisible by tmp.
        while (r->deg == -1) {
          //Increase the power of tmp.
          m++;
          mpz_poly_set(fcopy, q);
          if (fcopy->deg == 0 || fcopy->deg == -1) {
            //No other possible factor.
            break;
          }
          mpz_poly_div_qr(q, r, fcopy, tmp, p);
        }
        if (m != 0) {
          //Push tmp^m as a factor of f mod 2.
          mpz_poly_factor_list_push(list, tmp, m);
        }
        mpz_poly_clear(q);
        mpz_poly_clear(r);
      }
      //Go to the next possible polynomial in F2.
      mpz_poly_add_one_in_F2(tmp);
    }
    mpz_poly_clear(tmp);
  }

#ifndef NDBEBUG
  //Verify if the factorisation is good.
  mpz_poly_cleandeg(fcopy, -1);
  for (int i = 0; i <= f->deg; i++) {
    mpz_poly_getcoeff(coeff, i, f);
    mpz_mod(coeff, coeff, p);
    mpz_poly_setcoeff(fcopy, i, coeff);
  }

  mpz_poly_t fmul;
  mpz_poly_init(fmul, -1);
  mpz_poly_set(fmul, list->factors[0]->f);
  for (int j = 1; j < list->factors[0]->m; j++) {
    mpz_poly_mul(fmul, fmul, list->factors[0]->f);
  }
  for (int i = 1; i < list->size ; i++) {
    for (int j = 0; j < list->factors[i]->m; j++) {
      mpz_poly_mul(fmul, fmul, list->factors[i]->f);
    }
  }
  for (int i = 0; i <= fmul->deg; i++) {
    mpz_poly_getcoeff(coeff, i, fmul);
    mpz_mod(coeff, coeff, p);
    mpz_poly_setcoeff(fmul, i, coeff);
  }

  ASSERT(mpz_poly_cmp(fcopy, fmul) == 0);

  mpz_poly_clear(fmul);
#endif // NDBEBUG

  mpz_clear(coeff);
  mpz_poly_clear(fcopy);
  mpz_clear(p);
}

/*
 * Set an ideal_1 at an index.
 *
 * fb: the factor base.
 * index: index in the factor base.
 * r: the r of the ideal (r, h).
 * h: the h of the ideal (r, h).
 * fbb: factor base bound for this side.
 */
static void add_ideal_1_part(factor_base_ptr fb, uint64_t * index, uint64_t r,
    mpz_poly_srcptr h, uint64_t fbb, unsigned int t)
{
  ASSERT(h->deg == 1);

  //Verify if the ideal can be added.
  if (r <= fbb) {
    factor_base_set_ideal_1_part(fb, * index, r, h, t);
    * index = * index + 1;
  }
}

/*
 * Set an ideal_u at an index.
 *
 * fb: the factor base.
 * index: index in the factor base.
 * r: the r of the ideal (r, h).
 * h: the h of the ideal (r, h).
 * fbb: factor base bound for this side.
 * lpb: large prime bound.
 */
static void add_ideal_u_part(factor_base_ptr fb, uint64_t * index, uint64_t r,
    mpz_poly_srcptr h, uint64_t fbb, mpz_t lpb, unsigned int t)
{
  ASSERT(h->deg > 1);

  //Verify if the ideal can be added.
  mpz_t limit;
  mpz_init(limit);
  mpz_set_d(limit, pow((double)r, (double)h->deg));
  if (mpz_cmp(lpb, limit) >= 0 && r <= fbb) {
    factor_base_set_ideal_u_part(fb, * index, r, h, t);
    * index = * index + 1;
  }
  mpz_clear(limit);
}

/*
 * Set an ideal_pr at an index.
 *
 * fb: the factor base.
 * index: index in the factor base.
 * r: the r of the ideal (r, h).
 * fbb: factor base bound for this side.
 */
static void add_ideal_pr_part(factor_base_ptr fb, uint64_t * index, uint64_t r,
    uint64_t fbb, unsigned int t)
{
  //Verify if the ideal can be added.
  if (r <= fbb) {
    factor_base_set_ideal_pr(fb, * index, r, t);
    * index = * index + 1;
  }
}

//WARNING: untested code.
void makefb(factor_base_t * fb, cado_poly_srcptr f, uint64_t * fbb,
    unsigned int t, unsigned int * lpb_bit)
{
  unsigned int V = f->nb_polys;

  ASSERT(V >= 2);
  ASSERT(t >= 2);

  mpz_t * lpb = (mpz_t *) malloc(V * sizeof(mpz_t));
  for (unsigned int i = 0; i < V; i++) {
    mpz_init(lpb[i]);
    mpz_ui_pow_ui(lpb[i], 2, (unsigned long) lpb_bit[i]);
  }

#ifndef NDEBUG
  for (unsigned int i = 0; i < V; i++) {
    ASSERT(f->pols[i]->deg >= 1);
    ASSERT(fbb[i] > 2);
    ASSERT(mpz_cmp_ui(lpb[i], fbb[i]) >= 0);
  }
#endif // NDEBUG

  //Factorise in Fq.
  uint64_t q = 2;
  //Count number of ideal_1, ideal_u and ideal_pr for each sides.
  uint64_t * index1 = (uint64_t * ) malloc(sizeof(uint64_t) * V);
  uint64_t * indexu = (uint64_t * ) malloc(sizeof(uint64_t) * V);
  uint64_t * indexpr = (uint64_t * ) malloc(sizeof(uint64_t) * V);
  gmp_randstate_t state;
  //a = q in mpz. We need a to use mpz_poly_factor.
  mpz_t a;
  mpz_poly_factor_list l;

  mpz_t zero;
  mpz_init(zero);
  mpz_set_ui(zero, 0);

  //Contains the leading coefficient of f->pols[k].
  mpz_t lc;
  mpz_init(lc);

  for (unsigned int k = 0; k < V; k++) {
    index1[k] = 0;
    indexu[k] = 0;
    indexpr[k] = 0;
  }

  gmp_randinit_default(state);
  mpz_init(a);
  mpz_poly_factor_list_init(l);

  //F2.
  mpz_set_ui(a, 2);
  for (unsigned int k = 0; k < V; k++) {
    mpz_set(lc, mpz_poly_lc_const(f->pols[k]));
    //Verify if there exists a projective root.
    if (mpz_congruent_p(lc, zero, a) != 0) {
      add_ideal_pr_part(fb[k], indexpr + k, q, fbb[k], t);
    }
    //Find the factorisation of f->pols[k] mod 2.
    mpz_poly_factor2(l, f->pols[k]);
    for (int i = 0; i < l->size ; i++) {
      if (l->factors[i]->f->deg == 1) {
        add_ideal_1_part(fb[k], index1 + k, q, l->factors[i]->f, fbb[k], t);
      } else if (l->factors[i]->f->deg < (int)t) {
        add_ideal_u_part(fb[k], indexu + k, q, l->factors[i]->f, fbb[k], lpb[k], t);
      }
    }
  }

  prime_info pi;
  prime_info_init(pi);

  //Next prime.
  q = getprime_mt(pi);
  //Find the maximum of fbb.
  uint64_t qmax = fbb[0];
  for (unsigned int k = 1; k < V; k++) {
    qmax = MAX(qmax, fbb[k]);
  }

  //For all the prime q less than the max of fbb.
  for ( ; q <= qmax; q = getprime_mt(pi)) {
    mpz_set_ui(a, q);
    for (unsigned int k = 0; k < V; k++) {
      //Projective root?
      mpz_set(lc, mpz_poly_lc_const(f->pols[k]));
      if (mpz_congruent_p(lc, zero, a) != 0) {
        add_ideal_pr_part(fb[k], indexpr + k, q, fbb[k], t);
      }
      if (q <= fbb[k]) {
        //Factorization of f->pols[k] mod q.
        mpz_poly_factor(l, f->pols[k], a, state);
        for (int i = 0; i < l->size ; i++) {
          if (l->factors[i]->f->deg == 1) {
            add_ideal_1_part(fb[k], index1 + k, q, l->factors[i]->f, fbb[k], t);
          } else if (l->factors[i]->f->deg < (int)t) {
            add_ideal_u_part(fb[k], indexu + k, q, l->factors[i]->f, fbb[k],
                lpb[k], t);
          }
        }
      }
    }
  }

  mpz_poly_factor_list_clear(l);

  //Realloc the factor base with just the number of each type of ideal.
  for (unsigned int k = 0; k < V; k++) {
    factor_base_realloc(fb[k], index1[k], indexu[k], indexpr[k]);
  }

  mpz_clear(lc);
  mpz_clear(zero);
  free(index1);
  free(indexu);
  free(indexpr);
  gmp_randclear(state);
  mpz_clear(a);

  for (unsigned int i = 0; i < V; i++) {
    mpz_clear(lpb[i]);
  }
  free(lpb);
  prime_info_clear (pi);
}

/* Parse different types. */

static int parse_ulong(unsigned long * x, char ** endptr, char * ptr)
{
  unsigned long xx;
  errno = 0;
  xx = strtoul(ptr, endptr, 10);
  if (errno) {
    // failure
    return 0;
  }
  *x = xx;
  return 1;
}

static int parse_uint64(uint64_t * x, char ** endptr, char * ptr)
{
  return parse_ulong((unsigned long *) x, endptr, ptr);
}

/*
 * Read z from ptr and advance pointer.
 * Assume z has been initialized.
 * Return 0 or 1 for failure / success
 */
static int parse_mpz(mpz_t z, char ** endptr, char * ptr)
{
  int r = gmp_sscanf(ptr, "%Zd", z);
  if (r != 1) {
    *endptr = ptr;
    return 0; // failure
  }
  *endptr = ptr;
  while (isdigit(*endptr[0]) || *endptr[0] == '-') {
    (*endptr)++;
  }
  return 1;
}

/*
 * Read z from ptr and advance pointer.
 * Assume z has been initialized.
 * Return 0 or 1 for failure / success
 */
static int parse_int(int * i, char ** endptr, char * ptr)
{
  int r = sscanf(ptr, "%d", i);
  if (r != 1) {
    *endptr = ptr;
    return 0; // failure
  }
  *endptr = ptr;
  while (isdigit(*endptr[0]) || *endptr[0] == '-') {
    (*endptr)++;
  }
  return 1;
}

/*
 * Read z0,z1,...,zk from ptr and advance pointer.
 * Assume all the zi have been initialized and that the array is large
 * enough to hold everyone.
 * Return the number of zi that are parsed (0 means error or empty list)
 */
static int parse_cs_mpzs(mpz_t *z, char ** endptr, char * ptr)
{
  char *myptr = ptr;
  int cpt = 0;
  for(;;) {
    int ret = parse_mpz(z[cpt], endptr, myptr);
    if (!ret) {
      return 0; // failure or empty list
    }
    // got an mpz
    cpt++;
    myptr = *endptr;
    if (myptr[0] != ',') {
      // finished!
      *endptr = myptr;
      return cpt;
    }
    // prepare for next mpz
    myptr++;
  }
}

static int parse_mpz_poly(mpz_poly_ptr f, char ** endptr, char * str, int n)
{
  int ret;

  mpz_t * coeffs = (mpz_t *) malloc(sizeof(mpz_t) * (n + 1));
  for (int i = 0; i <= n; i++) {
    mpz_init(coeffs[i]);
  }
  ret = parse_cs_mpzs(coeffs, endptr, str);
  mpz_poly_setcoeffs(f, coeffs, n);
  for (int i = 0; i <= n; i++) {
    mpz_clear(coeffs[i]);
  }
  free(coeffs);

  return ret;
}

static int parse_line_mpz_poly(mpz_poly_ptr f, char * str, int n)
{
  char * tmp;
  if (str[0] != 'f' || str[1] != ':')
    return 0;
  str += 2;

  return parse_mpz_poly(f, &tmp, str, n);
}

static int parse_ideal_1(ideal_1_ptr ideal, char *str, unsigned int t)
{
  char *tmp;
  int ret;

  if (str[0] != '1' || str[1] != ':')
    return 0;
  str += 2;
  uint64_t r;
  ret = parse_uint64(&r, &tmp, str);

  if (!ret || tmp[0] != ':')
    return 0;
  str = tmp + 1;
  mpz_poly_t h;
  mpz_poly_init(h, 1);
  ret = parse_mpz_poly(h, &tmp, str, 1);
  ASSERT(ret == 2);

  if (!ret || tmp[0] != ':')
    return 0;
  str = tmp + 1;
  mpz_t * Tr = (mpz_t *) malloc(sizeof(mpz_t) * (t - 1));
  for (unsigned int i = 0; i < t - 1; i++) {
    mpz_init(Tr[i]);
  }
  ret = parse_cs_mpzs(Tr, &tmp, str);
  ASSERT(ret == (int)(t - 1));

  if (!ret || tmp[0] != ':')
    return 0;
  str = tmp + 1;

  double log = atof(str);

  ideal_1_set_element(ideal, r, h, Tr, log, t);

  mpz_poly_clear(h);
  for (unsigned int i = 0; i < t - 1; i++) {
    mpz_clear(Tr[i]);
  }
  free(Tr);
  return ret;
}

static int parse_ideal_u(ideal_u_ptr ideal, char * str, unsigned int t)
{
  char *tmp;
  int ret;

  int deg;
  ret = parse_int(&deg, &tmp, str);

  if (!ret || tmp[0] != ':')
    return 0;
  str = tmp + 1;

  uint64_t r;
  ret = parse_uint64(&r, &tmp, str);

  if (!ret || tmp[0] != ':')
    return 0;
  str = tmp + 1;
  mpz_poly_t h;
  mpz_poly_init(h, deg);
  ret = parse_mpz_poly(h, &tmp, str, deg);
  ASSERT(ret == deg + 1);

  if (!ret || tmp[0] != ':')
    return 0;
  str = tmp + 1;
  int size_Tr = ((int)t - deg) * deg;
  mpz_t * Tr = (mpz_t *) malloc(sizeof(mpz_t) * size_Tr);
  for (int i = 0; i < size_Tr; i++) {
    mpz_init(Tr[i]);
  }
  ret = parse_cs_mpzs(Tr, &tmp, str);
  ASSERT(ret == size_Tr);

  if (!ret || tmp[0] != ':')
    return 0;
  str = tmp + 1;

  double log = atof(str);

  ideal_u_set_element(ideal, r, h, Tr, log, t);

  mpz_poly_clear(h);
  for (int i = 0; i < size_Tr; i++) {
    mpz_clear(Tr[i]);
  }
  free(Tr);
  return ret;
}

static int parse_ideal_pr(ideal_pr_ptr ideal, char *str, unsigned int t)
{
  char *tmp;
  int ret;

  if (str[0] != '1' || str[1] != ':')
    return 0;
  str += 2;
  uint64_t r;
  ret = parse_uint64(&r, &tmp, str);

  if (!ret || tmp[0] != ':')
    return 0;
  str = tmp + 1;
  mpz_poly_t h;
  mpz_poly_init(h, 1);
  ret = parse_mpz_poly(h, &tmp, str, 1);
  ASSERT(ret == 2);
  ASSERT(mpz_cmp_ui(h->coeff[0], 0) == 0);
  ASSERT(mpz_cmp_ui(h->coeff[1], 1) == 0);

  if (!ret || tmp[0] != ':')
    return 0;
  str = tmp + 1;
  mpz_t * Tr = (mpz_t *) malloc(sizeof(mpz_t) * (t - 1));
  for (unsigned int i = 0; i < t - 1; i++) {
    mpz_init(Tr[i]);
  }
  ret = parse_cs_mpzs(Tr, &tmp, str);
  ASSERT(ret == (int)(t - 1));
#ifndef NDEBUG
  for (unsigned int i = 0; i < t - 1; i++) {
    ASSERT(mpz_cmp_ui(Tr[i], 0) == 0);
  }
#endif

  if (!ret || tmp[0] != ':')
    return 0;
  str = tmp + 1;

  double log = atof(str);

  ideal_pr_set_element(ideal, r, log, t);

  mpz_poly_clear(h);
  for (unsigned int i = 0; i < t - 1; i++) {
    mpz_clear(Tr[i]);
  }
  free(Tr);
  return ret;
}

void read_factor_base(FILE * file, factor_base_t * fb, uint64_t * fbb,
<<<<<<< HEAD
    unsigned int * lpb_bit, cado_poly_srcptr f, double * log2_base)
=======
    unsigned int * lpb_bit, cado_poly_srcptr f, unsigned int t)
>>>>>>> b8fe3ab6
{
  for (unsigned int k = 0; k < (unsigned int) f->nb_polys; k++) {
    mpz_t lpb;
    mpz_init(lpb);
    mpz_ui_pow_ui(lpb, 2, (unsigned long) lpb_bit[k]);

    int size_line = 1024;
    char line [size_line];

    uint64_t fbb_tmp;
    fscanf(file, "fbb:%" PRIu64 "\n", &fbb_tmp);
    ASSERT(fbb[k] <= fbb_tmp);

    unsigned int lpb_bit_tmp;
    fscanf(file, "lpb:%u\n", &lpb_bit_tmp);
    ASSERT(lpb_bit[k] <= lpb_bit_tmp);

    int n;
    fscanf(file, "deg:%d\n", &n);

    mpz_poly_t f_tmp;
    mpz_poly_init(f_tmp, n);
    if (fgets(line, size_line, file) == NULL) {
      return;
    }
    ASSERT_ALWAYS(parse_line_mpz_poly(f_tmp, line, n) == n + 1);
    ASSERT(mpz_poly_cmp(f->pols[k], f_tmp) == 0);
    mpz_poly_clear(f_tmp);

    unsigned int t_tmp;
    fscanf(file, "t:%u\n", &t_tmp);
    ASSERT(t == t_tmp);

    uint64_t max_number_element_1, max_number_element_u, max_number_element_pr;
    fscanf(file, "%" PRIu64 ":%" PRIu64 ":%" PRIu64 "\n", &max_number_element_1,
        &max_number_element_u, &max_number_element_pr);

    factor_base_init(fb[k], max_number_element_1, max_number_element_u,
        max_number_element_pr);

    uint64_t number_element_1 = 0, number_element_u = 0, number_element_pr = 0;

    ideal_1_t ideal_1;
    ideal_1_init(ideal_1);
    for (uint64_t i = 0; i < max_number_element_1; i++) {
      if (fgets(line, size_line, file) == NULL) {
        return;
      }
      parse_ideal_1(ideal_1, line, t);
      ideal_1->log = ideal_1->log / log2_base[k];
      if (ideal_1->ideal->r <= fbb[k]) {
        factor_base_set_ideal_1(fb[k], number_element_1, ideal_1, t);
        number_element_1++;
      }
    }
    ideal_1_clear(ideal_1, t);

    for (uint64_t i = 0; i < max_number_element_u; i++) {
      if (fgets(line, size_line, file) == NULL) {
        return;
      }
      ideal_u_t ideal_u;
      ideal_u_init(ideal_u);
      parse_ideal_u(ideal_u, line, t);
<<<<<<< HEAD
      ideal_u->log = ideal_u->log / log2_base[k];
      if (mpz_cmp_ui(lpb, pow_uint64_t(ideal_u->ideal->r,
              (uint64_t)ideal_u->ideal->h->deg)) >= 0
=======
      mpz_t limit;
      mpz_init(limit);
      mpz_set_d(limit, pow((double)ideal_u->ideal->r,
            (double)ideal_u->ideal->h->deg));
      if (mpz_cmp(lpb, limit) >= 0
>>>>>>> b8fe3ab6
          && ideal_u->ideal->r <= fbb[k]) {
        //TODO: Problem here.
        factor_base_set_ideal_u(fb[k], number_element_u, ideal_u, t);
        number_element_u++;
      }
      mpz_clear(limit);
      ideal_u_clear(ideal_u, t);
    }

    if (max_number_element_pr != 0) {
      ideal_pr_t ideal_pr;
      ideal_pr_init(ideal_pr);
      for (uint64_t i = 0; i < max_number_element_pr; i++) {
        if (fgets(line, size_line, file) == NULL) {
          return;
        }
        parse_ideal_pr(ideal_pr, line, t);
        ideal_pr->log = ideal_pr->log / log2_base[k];
        if (ideal_pr->ideal->r <= fbb[k]) {
          factor_base_set_ideal_pr(fb[k], number_element_pr, ideal_pr->ideal->r,
              t);
          number_element_pr++;
        }
      }
      ideal_pr_clear(ideal_pr, t);
    }

    factor_base_realloc(fb[k], number_element_1, number_element_u,
        number_element_pr);

    mpz_clear(lpb);

    fscanf(file, "----------------------------------------\n");
  }
}

#ifdef MAIN
/*
 * Write ideal in a file.
 */
void write_ideal(FILE * file, ideal_srcptr ideal)
{
  fprintf(file, "%d:", ideal->h->deg);
  fprintf(file, "%" PRIu64 ":", ideal->r);
  gmp_fprintf(file, "%Zd", ideal->h->coeff[0]);
  for (int i = 1; i <= ideal->h->deg; i++) {
    gmp_fprintf(file, ",%Zd", ideal->h->coeff[i]);
  }
  fprintf(file, ":");
}

/*
 * Write ideal_1 in a file.
 */
void write_ideal_1(FILE * file, ideal_1_srcptr ideal, unsigned int t) {
  write_ideal(file, ideal->ideal);
  for (unsigned int i = 0; i < t - 2; i++) {
    gmp_fprintf(file, "%Zd,", ideal->Tr[i]);
  }
  gmp_fprintf(file, "%Zd:", ideal->Tr[t - 2]);
  fprintf(file, "%f\n", ideal->log);
}

/*
 * Write ideal_u in a file.
 */
void write_ideal_u(FILE * file, ideal_u_srcptr ideal, unsigned int t) {
  write_ideal(file, ideal->ideal);
  for (int row = 0; row < ideal->ideal->h->deg - 1; row++) {
    for (int col = 0; col < (int)t - ideal->ideal->h->deg - 1; col++) {
      gmp_fprintf(file, "%Zd,", ideal->Tr[row][col]);
    }
    gmp_fprintf(file, "%Zd,", ideal->Tr[row]
                [t - (unsigned int)ideal->ideal->h->deg - 1]);
  }
  for (int col = 0; col < (int)t - ideal->ideal->h->deg - 1; col++) {
    gmp_fprintf(file, "%Zd,", ideal->Tr[ideal->ideal->h->deg - 1][col]);
  }
  gmp_fprintf(file, "%Zd:", ideal->Tr[ideal->ideal->h->deg - 1]
              [t - (unsigned int)ideal->ideal->h->deg - 1]);
  fprintf(file, "%f\n", ideal->log);
}

/*
 * Write ideal_pr in a file.
 */
void write_ideal_pr(FILE * file, ideal_pr_srcptr ideal, unsigned int t)
{
  write_ideal(file, ideal->ideal);
  for (unsigned int i = 0; i < t - 2; i++) {
    gmp_fprintf(file, "%Zd,", ideal->Tr[i]);
  }
  gmp_fprintf(file, "%Zd:", ideal->Tr[t - 2]);
  fprintf(file, "%f\n", ideal->log);
}

/*
 * Write factor base in a file.
 *
 * file: the file.
 * fb: the factor base.
 * f: polynomial that defines the number field.
 * fbb: factor base bound.
 * lpb: large prime bound.
 * t: dimension of the lattice.
 */
void export_factor_base(FILE * file, factor_base_t * fb, cado_poly_srcptr f,
    uint64_t * fbb, unsigned int * lpb, unsigned int t)
{
  for (unsigned int k = 0; k < (unsigned int)f->nb_polys; k++) {
    fprintf(file, "fbb:%" PRIu64 "\n", fbb[k]);
    fprintf(file, "lpb:%u\n", lpb[k]);
    fprintf(file, "deg:%d\n", f->pols[k]->deg);
    fprintf(file, "f:");
    for (int i = 0; i < f->pols[k]->deg; i++) {
      gmp_fprintf(file, "%Zd,", f->pols[k]->coeff[i]);
    }
    gmp_fprintf(file, "%Zd\n", f->pols[k]->coeff[f->pols[k]->deg]);
    fprintf(file, "t:%u\n", t);
    fprintf(file, "%" PRIu64 ":%" PRIu64 ":%" PRIu64 "\n",
        fb[k]->number_element_1, fb[k]->number_element_u,
        fb[k]->number_element_pr);

    for (uint64_t i = 0; i < fb[k]->number_element_1; i++) {
      write_ideal_1(file, fb[k]->factor_base_1[i], t);
    }

    for (uint64_t i = 0; i < fb[k]->number_element_u; i++) {
      write_ideal_u(file, fb[k]->factor_base_u[i], t);
    }

    for (uint64_t i = 0; i < fb[k]->number_element_pr; i++) {
      write_ideal_pr(file, fb[k]->factor_base_pr[i], t);
    }
    fprintf(file, "----------------------------------------\n");
  }
}

void declare_usage(param_list pl)
{
  param_list_decl_usage(pl, "t", "dimension of the lattice");
  param_list_decl_usage(pl, "poly", "path to the polynomial file");
  param_list_decl_usage(pl, "fbb", "factor base bounds");
  param_list_decl_usage(pl, "lpb", "large prime bounds");
  param_list_decl_usage(pl, "out", "path to file where factor bases are \
      stored");
}

/*
 * Initialise all the parameters. Frequently read from command line.
 *
 * f: array of mpz_poly that define the number fields.
 * fbb: factor base bounds.
 * fb: factor bases.
 * t: dimension of the lattice.
 * lpb: large prime bounds.
 * V: number of number fields.
 * p: characteristic of the finite field.
 * n: extension of the finite field.
 */
void initialise_parameters(int argc, char * argv[], cado_poly_ptr f,
    uint64_t ** fbb, factor_base_t ** fb, unsigned int * t, unsigned int ** lpb,
    char ** file_r)
{
  param_list pl;
  param_list_init(pl);
  declare_usage(pl);
  FILE * fpl;
  char * argv0 = argv[0];

  argv++, argc--;
  for( ; argc ; ) {
    if (param_list_update_cmdline(pl, &argc, &argv)) { continue; }

    /* Could also be a file */
    if ((fpl = fopen(argv[0], "r")) != NULL) {
      param_list_read_stream(pl, fpl, 0);
      fclose(fpl);
      argv++,argc--;
      continue;
    }

    fprintf(stderr, "Unhandled parameter %s\n", argv[0]);
    param_list_print_usage(pl, argv0, stderr);
    exit (EXIT_FAILURE);
  }

  cado_poly_init(f);
  unsigned int size_path = 1024;
  char path [size_path];
  param_list_parse_string(pl, "poly", path, size_path);
  cado_poly_read(f, path);
  ASSERT(f->nb_polys >= 2);
  unsigned int V = (unsigned int) f->nb_polys;

  * fbb = malloc(sizeof(uint64_t) * (V));
  * fb = malloc(sizeof(factor_base_t) * (V));
  * lpb = malloc(sizeof(unsigned int) * (V));

  param_list_parse_uint64_list(pl, "fbb", * fbb, (size_t) V, ",");
  param_list_parse_uint_list(pl, "lpb", * lpb, (size_t) V, ",");

  for (unsigned int i = 0; i < V; i++) {
    factor_base_init((*fb)[i], (*fbb)[i], (*fbb)[i], (*fbb)[i]);
  }

  /*for (unsigned int i = 0; i < * V; i++) {*/
    /*ASSERT(mpz_cmp_ui((*lpb)[i], (*fbb)[i]) >= 0);*/
  /*}*/

  param_list_parse_uint(pl, "t", t);
  ASSERT(* t > 2);

  size_t size = 1024;
  * file_r = malloc(sizeof(char) * size);
  param_list_parse_string(pl, "out", * file_r, size);

  param_list_clear(pl);
}

int main(int argc, char ** argv)
{
  cado_poly f;
  uint64_t * fbb;
  unsigned int t;
  unsigned int * lpb;
  factor_base_t * fb;
  char * file_r;

  initialise_parameters(argc, argv, f, &fbb, &fb, &t, &lpb, &file_r);

#ifdef TIME_MAKEFB
  double sec = seconds();
#endif // TIME_MAKEFB

  makefb(fb, f, fbb, t, lpb);

  //5 because name of the file is p,n,V.
  FILE * file;
  file = fopen (file_r, "w+");

  export_factor_base(file, fb, f, fbb, lpb, t);

  fclose(file);
#ifdef TIME_MAKEFB
  printf("# Time to build makefb: %fs.\n", seconds() - sec);
#endif // TIME_MAKEFB

  for (unsigned int i = 0; i < (unsigned int)f->nb_polys; i++) {
    factor_base_clear(fb[i], t);
  }

  cado_poly_clear(f);
  free(fbb);
  free(lpb);
  free(fb);
  free(file_r);

  return 0;
}
#endif // MAIN<|MERGE_RESOLUTION|>--- conflicted
+++ resolved
@@ -621,11 +621,8 @@
 }
 
 void read_factor_base(FILE * file, factor_base_t * fb, uint64_t * fbb,
-<<<<<<< HEAD
-    unsigned int * lpb_bit, cado_poly_srcptr f, double * log2_base)
-=======
-    unsigned int * lpb_bit, cado_poly_srcptr f, unsigned int t)
->>>>>>> b8fe3ab6
+    unsigned int * lpb_bit, cado_poly_srcptr f, double * log2_base,
+    unsigned int t)
 {
   for (unsigned int k = 0; k < (unsigned int) f->nb_polys; k++) {
     mpz_t lpb;
@@ -690,18 +687,12 @@
       ideal_u_t ideal_u;
       ideal_u_init(ideal_u);
       parse_ideal_u(ideal_u, line, t);
-<<<<<<< HEAD
-      ideal_u->log = ideal_u->log / log2_base[k];
-      if (mpz_cmp_ui(lpb, pow_uint64_t(ideal_u->ideal->r,
-              (uint64_t)ideal_u->ideal->h->deg)) >= 0
-=======
       mpz_t limit;
       mpz_init(limit);
       mpz_set_d(limit, pow((double)ideal_u->ideal->r,
             (double)ideal_u->ideal->h->deg));
-      if (mpz_cmp(lpb, limit) >= 0
->>>>>>> b8fe3ab6
-          && ideal_u->ideal->r <= fbb[k]) {
+      ideal_u->log = ideal_u->log / log2_base[k];
+      if (mpz_cmp(lpb, limit) >= 0 && ideal_u->ideal->r <= fbb[k]) {
         //TODO: Problem here.
         factor_base_set_ideal_u(fb[k], number_element_u, ideal_u, t);
         number_element_u++;
